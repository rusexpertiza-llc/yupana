addSbtPlugin("com.github.sbt" % "sbt-release" % "1.3.0")

addSbtPlugin("org.xerial.sbt" % "sbt-sonatype" % "3.9.21")

addSbtPlugin("com.github.sbt" % "sbt-pgp" % "2.2.1")

addSbtPlugin("com.eed3si9n" % "sbt-buildinfo" % "0.11.0")

<<<<<<< HEAD
addSbtPlugin("com.thesamet" % "sbt-protoc" % "1.0.3")

libraryDependencies += "com.thesamet.scalapb" %% "compilerplugin" % "0.11.13"

addSbtPlugin("com.eed3si9n" % "sbt-assembly" % "2.1.1")
=======
addSbtPlugin("com.eed3si9n" % "sbt-assembly" % "2.1.5")
>>>>>>> f68d58e0

addSbtPlugin("io.github.davidmweber" % "flyway-sbt" % "7.4.0")

addSbtPlugin("org.scoverage" % "sbt-scoverage" % "2.0.9")

addSbtPlugin("de.heikoseeberger" % "sbt-header" % "5.10.0")

addSbtPlugin("org.scalameta" % "sbt-scalafmt" % "2.5.2")

addSbtPlugin("pl.project13.scala" % "sbt-jmh" % "0.4.7")

addSbtPlugin("org.scalameta" % "sbt-mdoc" % "2.5.2")
addSbtPlugin("com.github.sbt" % "sbt-unidoc" % "0.5.0")<|MERGE_RESOLUTION|>--- conflicted
+++ resolved
@@ -6,15 +6,7 @@
 
 addSbtPlugin("com.eed3si9n" % "sbt-buildinfo" % "0.11.0")
 
-<<<<<<< HEAD
-addSbtPlugin("com.thesamet" % "sbt-protoc" % "1.0.3")
-
-libraryDependencies += "com.thesamet.scalapb" %% "compilerplugin" % "0.11.13"
-
-addSbtPlugin("com.eed3si9n" % "sbt-assembly" % "2.1.1")
-=======
 addSbtPlugin("com.eed3si9n" % "sbt-assembly" % "2.1.5")
->>>>>>> f68d58e0
 
 addSbtPlugin("io.github.davidmweber" % "flyway-sbt" % "7.4.0")
 
