/*
 * Copyright 2019 Rusexpertiza LLC
 *
 * Licensed under the Apache License, Version 2.0 (the "License");
 * you may not use this file except in compliance with the License.
 * You may obtain a copy of the License at
 *
 *     http://www.apache.org/licenses/LICENSE-2.0
 *
 * Unless required by applicable law or agreed to in writing, software
 * distributed under the License is distributed on an "AS IS" BASIS,
 * WITHOUT WARRANTIES OR CONDITIONS OF ANY KIND, either express or implied.
 * See the License for the specific language governing permissions and
 * limitations under the License.
 */

package org.yupana.spark

import org.apache.hadoop.hbase.io.compress.Compression.Algorithm

import java.util.Properties
import org.apache.spark.SparkConf
import org.yupana.core.TsdbConfig

class Config(@transient val sparkConf: SparkConf) extends TsdbConfig with Serializable {

  val hbaseZookeeper: String = sparkConf.get("hbase.zookeeper")
  val hbaseTimeout: Int = sparkConf.getInt("analytics.tsdb.rollup-job.hbase.timeout", 900000) // 15 minutes
  val hbaseNamespace: String = sparkConf.getOption("tsdb.hbase.namespace").getOrElse("default")

  val addHdfsToConfiguration: Boolean =
    sparkConf.getBoolean("analytics.jobs.add-hdfs-to-configuration", defaultValue = false)

  override val extractBatchSize: Int = sparkConf.getInt("analytics.tsdb.extract-batch-size", 10000)

  override val putBatchSize: Int = sparkConf.getInt("analytics.tsdb.put-batch-size", 1000)

  val rowKeyBatchSize: Int = sparkConf.getInt("analytics.tsdb.row-key-batch-size", 50000)

  override val collectMetrics: Boolean = sparkConf.getBoolean("analytics.tsdb.collect-metrics", defaultValue = true)

  override val metricsUpdateInterval: Int = sparkConf.getInt("analytics.tsdb.metrics-update-interval", 30000)

  override val putEnabled: Boolean = false

  val properties: Properties = propsWithPrefix("")

  override val maxRegions: Int = sparkConf.getInt("spark.hbase.regions.initial.max", 50)

  override val reduceLimit: Int = Int.MaxValue

  override val compression: String = sparkConf.getOption("tsdb.hbase.compression").getOrElse(Algorithm.SNAPPY.getName)

  protected def propsWithPrefix(prefix: String): Properties =
    sparkConf
      .getAllWithPrefix(prefix)
      .foldLeft(new Properties) { case (_props, (k, v)) => _props.put(prefix + k, v); _props }
<<<<<<< HEAD
=======

  override val maxRegions: Int = sparkConf.getInt("spark.hbase.regions.initial.max", 50)

  override val reduceLimit: Int = Int.MaxValue

  val minHBaseScanPartitions: Int = sparkConf.getInt("analytics.tsdb.spark.min-hbase-scan-partitions", 50)
>>>>>>> 61242b2e
}<|MERGE_RESOLUTION|>--- conflicted
+++ resolved
@@ -45,23 +45,16 @@
 
   val properties: Properties = propsWithPrefix("")
 
-  override val maxRegions: Int = sparkConf.getInt("spark.hbase.regions.initial.max", 50)
-
-  override val reduceLimit: Int = Int.MaxValue
-
   override val compression: String = sparkConf.getOption("tsdb.hbase.compression").getOrElse(Algorithm.SNAPPY.getName)
-
-  protected def propsWithPrefix(prefix: String): Properties =
-    sparkConf
-      .getAllWithPrefix(prefix)
-      .foldLeft(new Properties) { case (_props, (k, v)) => _props.put(prefix + k, v); _props }
-<<<<<<< HEAD
-=======
 
   override val maxRegions: Int = sparkConf.getInt("spark.hbase.regions.initial.max", 50)
 
   override val reduceLimit: Int = Int.MaxValue
 
   val minHBaseScanPartitions: Int = sparkConf.getInt("analytics.tsdb.spark.min-hbase-scan-partitions", 50)
->>>>>>> 61242b2e
+
+  protected def propsWithPrefix(prefix: String): Properties =
+    sparkConf
+      .getAllWithPrefix(prefix)
+      .foldLeft(new Properties) { case (_props, (k, v)) => _props.put(prefix + k, v); _props }
 }