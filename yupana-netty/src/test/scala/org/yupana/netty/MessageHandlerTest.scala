--- conflicted
+++ resolved
@@ -8,11 +8,7 @@
 import org.scalatest.matchers.should.Matchers
 import org.yupana.api.Time
 import org.yupana.api.query.SimpleResult
-<<<<<<< HEAD
 import org.yupana.api.types.{ ByteReaderWriter, DataType, SimpleStringReaderWriter, StringReaderWriter }
-=======
-import org.yupana.api.types.{ ByteReaderWriter, DataType }
->>>>>>> 735bf683
 import org.yupana.core.QueryEngineRouter
 import org.yupana.core.auth.{ NonEmptyUserAuthorizer, TsdbRole, YupanaUser }
 import org.yupana.core.sql.parser
@@ -22,21 +18,14 @@
 class MessageHandlerTest extends AnyFlatSpec with Matchers with GivenWhenThen with MockFactory {
 
   implicit val rw: ByteReaderWriter[ByteBuf] = ByteBufEvalReaderWriter
-<<<<<<< HEAD
   implicit val srw: StringReaderWriter = SimpleStringReaderWriter
-=======
->>>>>>> 735bf683
 
   "ConnectingHandler" should "establish connection" in {
     Given("Message Handler")
     val ch = new EmbeddedChannel(new ConnectingHandler(ServerContext(null, NonEmptyUserAuthorizer)))
 
     val cmd = new Hello(ProtocolVersion.value, "3.2.1", 1234567L, Map.empty)
-<<<<<<< HEAD
     val frame = cmd.toFrame(Unpooled.buffer())
-=======
-    val frame = cmd.toFrame[ByteBuf](Unpooled.buffer())
->>>>>>> 735bf683
 
     When("Hello command received")
     ch.writeInbound(frame) //  shouldBe true
@@ -350,11 +339,7 @@
 
   private def auth(ch: EmbeddedChannel): Unit = {
     val cmd = new Hello(ProtocolVersion.value, "3.2.1", 1234567L, Map.empty)
-<<<<<<< HEAD
-    val frame = cmd.toFrame[ByteBuf](Unpooled.buffer())
-=======
     val frame = cmd.toFrame(Unpooled.buffer())
->>>>>>> 735bf683
 
     ch.writeInbound(frame)
     val respFrame = ch.readOutbound[Frame[ByteBuf]]()
