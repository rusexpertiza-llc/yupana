/*
 * Copyright 2019 Rusexpertiza LLC
 *
 * Licensed under the Apache License, Version 2.0 (the "License");
 * you may not use this file except in compliance with the License.
 * You may obtain a copy of the License at
 *
 *     http://www.apache.org/licenses/LICENSE-2.0
 *
 * Unless required by applicable law or agreed to in writing, software
 * distributed under the License is distributed on an "AS IS" BASIS,
 * WITHOUT WARRANTIES OR CONDITIONS OF ANY KIND, either express or implied.
 * See the License for the specific language governing permissions and
 * limitations under the License.
 */

package org.yupana.hbase

import com.typesafe.scalalogging.StrictLogging
import org.yupana.api.query.Expression.Condition
import org.yupana.api.query._
import org.yupana.api.schema.{ DictionaryDimension, Dimension, RawDimension, Table }
import org.yupana.api.utils.{ PrefetchedSortedSetIterator, SortedSetIterator }
import org.yupana.api.Time
import org.yupana.core.MapReducible
import org.yupana.core.dao._
import org.yupana.core.model.{ InternalQuery, InternalRow, InternalRowBuilder }
import org.yupana.core.utils.metric.MetricQueryCollector
import org.yupana.core.utils.TimeBoundedCondition
import org.apache.hadoop.hbase.client.{ Result => HResult }
import org.yupana.core.utils.ConditionMatchers.Lower

import scala.language.higherKinds

trait TSDaoHBaseBase[Collection[_]] extends TSReadingDao[Collection, Long] with StrictLogging {
  type IdType = Long
  type TimeFilter = Long => Boolean
  type RowFilter = TSDRowKey => Boolean

  import org.yupana.core.utils.ConditionMatchers.{ Equ, Neq }

  val TIME: RawDimension[Time] = RawDimension[Time]("time")

  val CROSS_JOIN_LIMIT = 500000
  val RANGE_FILTERS_LIMIT = 100000
  val FUZZY_FILTERS_LIMIT = 20
  val EXTRACT_BATCH_SIZE = 10000

  def mapReduceEngine(metricQueryCollector: MetricQueryCollector): MapReducible[Collection]
  def dictionaryProvider: DictionaryProvider

  def executeScans(
      queryContext: InternalQueryContext,
      from: Long,
      to: Long,
      rangeScanDims: Iterator[Map[Dimension, Seq[_]]]
  ): Collection[HResult]

  override def query(
      query: InternalQuery,
      internalRowBuilder: InternalRowBuilder,
      metricCollector: MetricQueryCollector
  ): Collection[InternalRow] = {

    val tbc = TimeBoundedCondition(query.condition)

    if (tbc.size != 1) throw new IllegalArgumentException("Only one condition is supported")

    val condition = tbc.head

    val from = condition.from.getOrElse(throw new IllegalArgumentException("FROM time is not defined"))
    val to = condition.to.getOrElse(throw new IllegalArgumentException("TO time is not defined"))

    val filters = metricCollector.createDimensionFilters.measure(1) {
      val c = if (condition.conditions.nonEmpty) Some(AndExpr(condition.conditions)) else None
      createFilters(c)
    }

    val dimFilter = filters.allIncludes
    val hasEmptyFilter = dimFilter.exists(_._2.isEmpty)

    val prefetchedDimIterators: Map[Dimension, PrefetchedSortedSetIterator[_]] = dimFilter.map {
      case (d, it) =>
        val rit = it.asInstanceOf[SortedSetIterator[d.R]]
        d -> rit.prefetch(RANGE_FILTERS_LIMIT)(d.rCt)
    }.toMap

    val sizeLimitedRangeScanDims = rangeScanDimensions(query, prefetchedDimIterators)

    val rangeScanDimIds = if (hasEmptyFilter) {
      Iterator.empty
    } else {
      val rangeScanDimIterators = sizeLimitedRangeScanDims.map { d =>
        (d -> prefetchedDimIterators(d)).asInstanceOf[(Dimension, PrefetchedSortedSetIterator[_])]
      }.toMap
      rangeScanFilters(rangeScanDimIterators)
    }

    val context = InternalQueryContext(query, metricCollector)

    val rows = executeScans(context, from, to, rangeScanDimIds)

    val includeRowFilter = prefetchedDimIterators.filterKeys(d => !sizeLimitedRangeScanDims.contains(d))

    val rowFilter = createRowFilter(query.table, includeRowFilter, filters.allExcludes)
    val timeFilter = createTimeFilter(
      from,
      to,
      filters.includeTime.map(_.toSet).getOrElse(Set.empty),
      filters.excludeTime.map(_.toSet).getOrElse(Set.empty)
    )

    val mr = mapReduceEngine(metricCollector)

    val table = query.table
    mr.batchFlatMap(rows, EXTRACT_BATCH_SIZE) { rs =>
      val filtered = context.metricsCollector.filterRows.measure(rs.size) {
        rs.filter(r => rowFilter(HBaseUtils.parseRowKey(r.getRow, table)))
      }

      new TSDHBaseRowIterator(context, filtered.iterator, internalRowBuilder)
        .filter(r => timeFilter(r.get[Time](internalRowBuilder.timeIndex).get.millis))
    }
  }

  def valuesToIds(dimension: DictionaryDimension, values: SortedSetIterator[String]): SortedSetIterator[IdType] = {
    val dictionary = dictionaryProvider.dictionary(dimension)
    val it = dictionary.findIdsByValues(values.toSet).values.toSeq.sortWith(dimension.rOrdering.lt).iterator
    SortedSetIterator(it)
  }

  private def rangeScanDimensions(
      query: InternalQuery,
      prefetchedDimIterators: Map[Dimension, PrefetchedSortedSetIterator[_]]
  ) = {

    val continuousDims = query.table.dimensionSeq.takeWhile(prefetchedDimIterators.contains)
    val sizes = continuousDims
      .scanLeft(1L) {
        case (size, dim) =>
          val it = prefetchedDimIterators(dim)
          val itSize = if (it.isAllFetched) it.fetched.length else RANGE_FILTERS_LIMIT
          size * itSize
      }
      .drop(1)

    val sizeLimitedRangeScanDims = continuousDims.zip(sizes).takeWhile(_._2 <= CROSS_JOIN_LIMIT).map(_._1)
    sizeLimitedRangeScanDims
  }

  private def rangeScanFilters(
      dimensionIds: Map[Dimension, PrefetchedSortedSetIterator[_]]
  ): Iterator[Map[Dimension, Seq[_]]] = {

    val (completelyFetchedDimIts, partiallyFetchedDimIts) = dimensionIds.partition(_._2.isAllFetched)

    if (partiallyFetchedDimIts.size > 1) {
      throw new IllegalStateException(
        s"More then one dimension in query have size greater " +
          s"than $RANGE_FILTERS_LIMIT [${partiallyFetchedDimIts.keys.mkString(", ")}]"
      )
    }

    val fetchedDimIds = completelyFetchedDimIts.map { case (dim, ids) => dim -> ids.fetched.toSeq }

    partiallyFetchedDimIts.headOption match {
      case Some((pd, pids)) =>
        pids.grouped(RANGE_FILTERS_LIMIT).map { batch =>
          fetchedDimIds + (pd -> batch)
        }

      case None =>
        Iterator(fetchedDimIds)
    }
  }

  private def createTimeFilter(
      fromTime: Long,
      toTime: Long,
      includeSet: Set[Time],
      excludeSet: Set[Time]
  ): TimeFilter = {
    val baseFilter: TimeFilter = t => t >= fromTime && t < toTime
    val incMillis = includeSet.map(_.millis)
    val excMillis = excludeSet.map(_.millis)

    if (excMillis.nonEmpty) {
      if (incMillis.nonEmpty) { t =>
        baseFilter(t) && incMillis.contains(t) && !excMillis.contains(t)
      } else { t =>
        baseFilter(t) && !excMillis.contains(t)
      }
    } else {
      if (incMillis.nonEmpty) { t =>
        baseFilter(t) && incMillis.contains(t)
      } else {
        baseFilter
      }
    }
  }

  private def createRowFilter(
      table: Table,
      include: Map[Dimension, SortedSetIterator[_]],
      exclude: Map[Dimension, SortedSetIterator[_]]
  ): RowFilter = {

    val includeMap = include.map { case (k, v) => k -> v.toSet }
    val excludeMap = exclude.map { case (k, v) => k -> v.toSet }

    if (excludeMap.nonEmpty) {
      if (includeMap.nonEmpty) {
        rowFilter(
          table,
          (dim, x) => includeMap.get(dim).forall(_.contains(x)) && !excludeMap.get(dim).exists(_.contains(x))
        )
      } else {
        rowFilter(table, (dim, x) => !excludeMap.get(dim).exists(_.contains(x)))
      }
    } else {
      if (includeMap.nonEmpty) {
        rowFilter(table, (dim, x) => includeMap.get(dim).forall(_.contains(x)))
      } else { _ =>
        true
      }
    }
  }

  private def rowFilter(table: Table, f: (Dimension, Any) => Boolean): RowFilter = { rowKey =>
    rowKey.dimReprs.zip(table.dimensionSeq).forall {
      case (Some(x), dim) => f(dim, x)
      case _              => true
    }
  }

  def createFilters(condition: Option[Condition]): Filters = {
    def createFilters(condition: Condition, builder: Filters.Builder): Filters.Builder = {
      condition match {
        case Equ(DimensionExpr(dim), ConstantExpr(c)) =>
          builder.includeValue(dim.aux, c.asInstanceOf[dim.T])

        case Equ(ConstantExpr(c), DimensionExpr(dim)) =>
          builder.includeValue(dim.aux, c.asInstanceOf[dim.T])

        case Equ(Lower(DimensionExpr(dim)), ConstantExpr(c)) =>
          builder.includeValue(dim.aux, c.asInstanceOf[dim.T])

        case Equ(ConstantExpr(c), Lower(DimensionExpr(dim))) =>
          builder.includeValue(dim.aux, c.asInstanceOf[dim.T])

        case Equ(DimensionIdExpr(dim), ConstantExpr(c: Long)) =>
          filters.copy(incIds = DimensionFilter[Long](dim, c) and filters.incIds)

        case Equ(ConstantExpr(c: Long), DimensionIdExpr(dim)) =>
          filters.copy(incIds = DimensionFilter[Long](dim, c) and filters.incIds)

        case Equ(TimeExpr, ConstantExpr(c: Time)) =>
          builder.includeTime(c)

        case Equ(ConstantExpr(c: Time), TimeExpr) =>
          builder.includeTime(c)

        case InExpr(DimensionExpr(dim), consts) =>
          builder.includeValues(dim, consts)

        case InExpr(Lower(DimensionExpr(dim)), consts) =>
          builder.includeValues(
            dim,
            consts.asInstanceOf[Set[dim.T]]
          )

        case InExpr(_: TimeExpr.type, consts) =>
          builder.includeTime(consts.asInstanceOf[Set[Time]])

        case DimIdInExpr(dim, dimIds) =>
          builder.includeIds(dim, dimIds)

        case Neq(DimensionExpr(dim), ConstantExpr(c)) =>
          builder.excludeValue(dim.aux, c.asInstanceOf[dim.T])

        case Neq(ConstantExpr(c), DimensionExpr(dim)) =>
          builder.excludeValue(dim.aux, c.asInstanceOf[dim.T])

<<<<<<< HEAD
        case Neq(Lower(DimensionExpr(dim)), ConstantExpr(c)) =>
          builder.excludeValue(dim.aux, c.asInstanceOf[dim.T])
=======
        case InExpr(DimensionIdExpr(dim), dimIds) =>
          val idFilter =
            if (dimIds.nonEmpty) DimensionFilter(dim, dimIds.asInstanceOf[Set[Long]]) else NoResult[IdType]()
          filters.copy(incIds = idFilter and filters.incIds)

        case Neq(DimensionExpr(dim), ConstantExpr(c: String)) =>
          filters.copy(excValues = DimensionFilter[String](dim, c).or(filters.excValues))
>>>>>>> 144a8e6e

        case Neq(ConstantExpr(c), Lower(DimensionExpr(dim))) =>
          builder.excludeValue(dim.aux, c.asInstanceOf[dim.T])

        case Neq(TimeExpr, ConstantExpr(c: Time)) =>
          builder.excludeTime(c)

        case Neq(ConstantExpr(c: Time), TimeExpr) =>
          builder.excludeTime(c)

        case NotInExpr(DimensionExpr(dim), consts) =>
          builder.excludeValues(dim, consts.asInstanceOf[Set[dim.T]])

        case NotInExpr(Lower(DimensionExpr(dim)), consts) =>
          builder.excludeValues(dim, consts.asInstanceOf[Set[dim.T]])

        case NotInExpr(DimensionIdExpr(dim), dimIds) =>
          val idFilter =
            if (dimIds.nonEmpty) DimensionFilter(dim, dimIds.asInstanceOf[Set[Long]]) else NoResult[IdType]()
          filters.copy(excIds = idFilter or filters.excIds)

        case NotInExpr(_: TimeExpr.type, consts) =>
          builder.excludeTime(consts.asInstanceOf[Set[Time]])

        case DimIdNotInExpr(dim, dimIds) =>
          builder.excludeIds(dim, dimIds)

        case AndExpr(conditions) =>
          conditions.foldLeft(builder)((f, c) => createFilters(c, f))

        case InExpr(t: TupleExpr[_, _], vs) =>
          val filters1 = createFilters(InExpr(t.e1, vs.asInstanceOf[Set[(t.e1.Out, t.e2.Out)]].map(_._1)), builder)
          createFilters(InExpr(t.e2, vs.asInstanceOf[Set[(t.e1.Out, t.e2.Out)]].map(_._2)), filters1)

        case Equ(TupleExpr(e1, e2), ConstantExpr(v: (_, _))) =>
          val filters1 = createFilters(InExpr(e1.aux, Set(v._1.asInstanceOf[e1.Out])), builder)
          createFilters(InExpr(e2.aux, Set(v._2.asInstanceOf[e2.Out])), filters1)

        case Equ(ConstantExpr(v: (_, _)), TupleExpr(e1, e2)) =>
          val filters1 = createFilters(InExpr(e1.aux, Set(v._1.asInstanceOf[e1.Out])), builder)
          createFilters(InExpr(e2.aux, Set(v._2.asInstanceOf[e2.Out])), filters1)

        case _ => builder
      }
    }

    condition match {
      case Some(c) =>
        createFilters(c, Filters.newBuilder).build(valuesToIds)

      case None =>
<<<<<<< HEAD
        Filters.empty
=======
        Filters(EmptyFilter(), EmptyFilter(), EmptyFilter(), EmptyFilter(), None)
    }
  }

  private def readRow(
      context: InternalQueryContext,
      bytes: Array[Byte],
      data: Array[Option[Any]],
      time: Long
  ): Boolean = {
    val bb = ByteBuffer.wrap(bytes)
    util.Arrays.fill(data.asInstanceOf[Array[AnyRef]], None)
    var correct = true
    while (bb.hasRemaining && correct) {
      val tag = bb.get()
      context.fieldIndexMap.get(tag) match {
        case Some(field) =>
          data(tag) = Some(field.dataType.readable.read(bb))

        case None =>
          correct = false
          logger.warn(s"Unknown tag: $tag, in table: ${context.table.name}, row time: $time")
      }
    }
    correct
  }

  private def extractData(
      context: InternalQueryContext,
      valueDataBuilder: InternalRowBuilder,
      rows: Seq[TSDOutputRow[IdType]],
      timeFilter: TimeFilter
  ): Seq[InternalRow] = {

    val rowsWithDimIds = context.metricsCollector.extractDataComputation.measure(rows.size) {
      val maxTag = context.table.metrics.map(_.tag).max
      val rowValues = Array.ofDim[Option[Any]](maxTag + 1)
      for {
        row <- rows
        (offset, bytes) <- row.values.toSeq
        time = row.key.baseTime + offset
        if timeFilter(time) && readRow(context, bytes, rowValues, time)
      } yield {
        context.exprs.foreach {
          case e @ DimensionExpr(dim) =>
            valueDataBuilder.set(e, row.key.dimIds(context.dimIndexMap(dim)))
          case e @ DimensionIdExpr(dim) =>
            valueDataBuilder.set(e, row.key.dimIds(context.dimIndexMap(dim)))
          case e @ MetricExpr(field) =>
            valueDataBuilder.set(e, rowValues(field.tag))
          case TimeExpr => valueDataBuilder.set(TimeExpr, Some(Time(time)))
          case e =>
            throw new IllegalArgumentException(
              s"Unsupported expression $e passed to DAO"
            )
        }

        valueDataBuilder.buildAndReset()
      }
    }

    context.metricsCollector.dimensionValuesForIds.measure(rows.size) {
      context.exprs.foldLeft(rowsWithDimIds) { (accRows, expr) =>
        expr match {
          case e: DimensionExpr =>
            val dimIdx = context.dimIndexMap(e.dimension)
            val dimIds = rows.flatMap(_.key.dimIds(dimIdx)).toSet
            val dimValues = idsToValues(e.dimension, dimIds, context.metricsCollector)
            accRows.map { row =>
              val dimVal = row.get[Long](valueDataBuilder.exprIndex, e).flatMap(id => dimValues.get(id))
              row.set(valueDataBuilder.exprIndex, e, dimVal)
            }

          case _ => accRows
        }
      }
>>>>>>> 144a8e6e
    }
  }

  override def isSupportedCondition(condition: Condition): Boolean = {
    condition match {
      case BinaryOperationExpr(_, _: TimeExpr.type, ConstantExpr(_)) => true
      case BinaryOperationExpr(_, ConstantExpr(_), _: TimeExpr.type) => true
<<<<<<< HEAD
      case _: DimIdInExpr[_, _]                                      => true
      case _: DimIdNotInExpr[_, _]                                   => true
      case Equ(_: DimensionExpr[_], ConstantExpr(_))                 => true
      case Equ(ConstantExpr(_), _: DimensionExpr[_])                 => true
      case Equ(Lower(_: DimensionExpr[_]), ConstantExpr(_))          => true
      case Equ(ConstantExpr(_), Lower(_: DimensionExpr[_]))          => true
      case Neq(_: DimensionExpr[_], ConstantExpr(_))                 => true
      case Neq(ConstantExpr(_), _: DimensionExpr[_])                 => true
      case Neq(Lower(_: DimensionExpr[_]), ConstantExpr(_))          => true
      case Neq(Lower(ConstantExpr(_)), _: DimensionExpr[_])          => true
      case InExpr(_: DimensionExpr[_], _)                            => true
      case NotInExpr(_: DimensionExpr[_], _)                         => true
      case InExpr(Lower(_: DimensionExpr[_]), _)                     => true
      case NotInExpr(Lower(_: DimensionExpr[_]), _)                  => true
=======
      case _: DimIdInExpr                                            => true
      case _: DimIdNotInExpr                                         => true
      case Equ(_: DimensionExpr, ConstantExpr(_))                    => true
      case Equ(ConstantExpr(_), _: DimensionExpr)                    => true
      case Neq(_: DimensionExpr, ConstantExpr(_))                    => true
      case Neq(ConstantExpr(_), _: DimensionExpr)                    => true
      case Equ(_: DimensionIdExpr, ConstantExpr(_))                  => true
      case Equ(ConstantExpr(_), _: DimensionIdExpr)                  => true
      case Neq(_: DimensionIdExpr, ConstantExpr(_))                  => true
      case Neq(ConstantExpr(_), _: DimensionIdExpr)                  => true
      case InExpr(_: DimensionExpr, _)                               => true
      case NotInExpr(_: DimensionExpr, _)                            => true
      case InExpr(_: DimensionIdExpr, _)                             => true
      case NotInExpr(_: DimensionIdExpr, _)                          => true
>>>>>>> 144a8e6e
      case _                                                         => false
    }
  }
}<|MERGE_RESOLUTION|>--- conflicted
+++ resolved
@@ -275,24 +275,19 @@
         case DimIdInExpr(dim, dimIds) =>
           builder.includeIds(dim, dimIds)
 
-        case Neq(DimensionExpr(dim), ConstantExpr(c)) =>
-          builder.excludeValue(dim.aux, c.asInstanceOf[dim.T])
-
-        case Neq(ConstantExpr(c), DimensionExpr(dim)) =>
-          builder.excludeValue(dim.aux, c.asInstanceOf[dim.T])
-
-<<<<<<< HEAD
-        case Neq(Lower(DimensionExpr(dim)), ConstantExpr(c)) =>
-          builder.excludeValue(dim.aux, c.asInstanceOf[dim.T])
-=======
         case InExpr(DimensionIdExpr(dim), dimIds) =>
           val idFilter =
             if (dimIds.nonEmpty) DimensionFilter(dim, dimIds.asInstanceOf[Set[Long]]) else NoResult[IdType]()
           filters.copy(incIds = idFilter and filters.incIds)
 
-        case Neq(DimensionExpr(dim), ConstantExpr(c: String)) =>
-          filters.copy(excValues = DimensionFilter[String](dim, c).or(filters.excValues))
->>>>>>> 144a8e6e
+        case Neq(DimensionExpr(dim), ConstantExpr(c)) =>
+          builder.excludeValue(dim.aux, c.asInstanceOf[dim.T])
+
+        case Neq(ConstantExpr(c), DimensionExpr(dim)) =>
+          builder.excludeValue(dim.aux, c.asInstanceOf[dim.T])
+
+        case Neq(Lower(DimensionExpr(dim)), ConstantExpr(c)) =>
+          builder.excludeValue(dim.aux, c.asInstanceOf[dim.T])
 
         case Neq(ConstantExpr(c), Lower(DimensionExpr(dim))) =>
           builder.excludeValue(dim.aux, c.asInstanceOf[dim.T])
@@ -344,86 +339,7 @@
         createFilters(c, Filters.newBuilder).build(valuesToIds)
 
       case None =>
-<<<<<<< HEAD
         Filters.empty
-=======
-        Filters(EmptyFilter(), EmptyFilter(), EmptyFilter(), EmptyFilter(), None)
-    }
-  }
-
-  private def readRow(
-      context: InternalQueryContext,
-      bytes: Array[Byte],
-      data: Array[Option[Any]],
-      time: Long
-  ): Boolean = {
-    val bb = ByteBuffer.wrap(bytes)
-    util.Arrays.fill(data.asInstanceOf[Array[AnyRef]], None)
-    var correct = true
-    while (bb.hasRemaining && correct) {
-      val tag = bb.get()
-      context.fieldIndexMap.get(tag) match {
-        case Some(field) =>
-          data(tag) = Some(field.dataType.readable.read(bb))
-
-        case None =>
-          correct = false
-          logger.warn(s"Unknown tag: $tag, in table: ${context.table.name}, row time: $time")
-      }
-    }
-    correct
-  }
-
-  private def extractData(
-      context: InternalQueryContext,
-      valueDataBuilder: InternalRowBuilder,
-      rows: Seq[TSDOutputRow[IdType]],
-      timeFilter: TimeFilter
-  ): Seq[InternalRow] = {
-
-    val rowsWithDimIds = context.metricsCollector.extractDataComputation.measure(rows.size) {
-      val maxTag = context.table.metrics.map(_.tag).max
-      val rowValues = Array.ofDim[Option[Any]](maxTag + 1)
-      for {
-        row <- rows
-        (offset, bytes) <- row.values.toSeq
-        time = row.key.baseTime + offset
-        if timeFilter(time) && readRow(context, bytes, rowValues, time)
-      } yield {
-        context.exprs.foreach {
-          case e @ DimensionExpr(dim) =>
-            valueDataBuilder.set(e, row.key.dimIds(context.dimIndexMap(dim)))
-          case e @ DimensionIdExpr(dim) =>
-            valueDataBuilder.set(e, row.key.dimIds(context.dimIndexMap(dim)))
-          case e @ MetricExpr(field) =>
-            valueDataBuilder.set(e, rowValues(field.tag))
-          case TimeExpr => valueDataBuilder.set(TimeExpr, Some(Time(time)))
-          case e =>
-            throw new IllegalArgumentException(
-              s"Unsupported expression $e passed to DAO"
-            )
-        }
-
-        valueDataBuilder.buildAndReset()
-      }
-    }
-
-    context.metricsCollector.dimensionValuesForIds.measure(rows.size) {
-      context.exprs.foldLeft(rowsWithDimIds) { (accRows, expr) =>
-        expr match {
-          case e: DimensionExpr =>
-            val dimIdx = context.dimIndexMap(e.dimension)
-            val dimIds = rows.flatMap(_.key.dimIds(dimIdx)).toSet
-            val dimValues = idsToValues(e.dimension, dimIds, context.metricsCollector)
-            accRows.map { row =>
-              val dimVal = row.get[Long](valueDataBuilder.exprIndex, e).flatMap(id => dimValues.get(id))
-              row.set(valueDataBuilder.exprIndex, e, dimVal)
-            }
-
-          case _ => accRows
-        }
-      }
->>>>>>> 144a8e6e
     }
   }
 
@@ -431,7 +347,6 @@
     condition match {
       case BinaryOperationExpr(_, _: TimeExpr.type, ConstantExpr(_)) => true
       case BinaryOperationExpr(_, ConstantExpr(_), _: TimeExpr.type) => true
-<<<<<<< HEAD
       case _: DimIdInExpr[_, _]                                      => true
       case _: DimIdNotInExpr[_, _]                                   => true
       case Equ(_: DimensionExpr[_], ConstantExpr(_))                 => true
@@ -442,26 +357,16 @@
       case Neq(ConstantExpr(_), _: DimensionExpr[_])                 => true
       case Neq(Lower(_: DimensionExpr[_]), ConstantExpr(_))          => true
       case Neq(Lower(ConstantExpr(_)), _: DimensionExpr[_])          => true
+      case Equ(_: DimensionIdExpr, ConstantExpr(_))                  => true
+      case Equ(ConstantExpr(_), _: DimensionIdExpr)                  => true
+      case Neq(_: DimensionIdExpr, ConstantExpr(_))                  => true
+      case Neq(ConstantExpr(_), _: DimensionIdExpr)                  => true
       case InExpr(_: DimensionExpr[_], _)                            => true
       case NotInExpr(_: DimensionExpr[_], _)                         => true
       case InExpr(Lower(_: DimensionExpr[_]), _)                     => true
       case NotInExpr(Lower(_: DimensionExpr[_]), _)                  => true
-=======
-      case _: DimIdInExpr                                            => true
-      case _: DimIdNotInExpr                                         => true
-      case Equ(_: DimensionExpr, ConstantExpr(_))                    => true
-      case Equ(ConstantExpr(_), _: DimensionExpr)                    => true
-      case Neq(_: DimensionExpr, ConstantExpr(_))                    => true
-      case Neq(ConstantExpr(_), _: DimensionExpr)                    => true
-      case Equ(_: DimensionIdExpr, ConstantExpr(_))                  => true
-      case Equ(ConstantExpr(_), _: DimensionIdExpr)                  => true
-      case Neq(_: DimensionIdExpr, ConstantExpr(_))                  => true
-      case Neq(ConstantExpr(_), _: DimensionIdExpr)                  => true
-      case InExpr(_: DimensionExpr, _)                               => true
-      case NotInExpr(_: DimensionExpr, _)                            => true
       case InExpr(_: DimensionIdExpr, _)                             => true
       case NotInExpr(_: DimensionIdExpr, _)                          => true
->>>>>>> 144a8e6e
       case _                                                         => false
     }
   }
