--- conflicted
+++ resolved
@@ -24,19 +24,11 @@
 
 case class QueryContext(
     query: Query,
-<<<<<<< HEAD
     exprsIndex: mutable.HashMap[Expression[_], Int],
-    aggregateExprs: Array[AggregateExpr],
+    aggregateExprs: Array[AggregateExpr[_, _]],
     topRowExprs: Array[Expression[_]],
     exprsOnAggregatesAndWindows: Array[Expression[_]],
     bottomExprs: Array[Expression[_]],
-=======
-    exprsIndex: mutable.HashMap[Expression, Int],
-    aggregateExprs: Array[AggregateExpr[_, _]],
-    topRowExprs: Array[Expression],
-    exprsOnAggregatesAndWindows: Array[Expression],
-    bottomExprs: Array[Expression],
->>>>>>> eba61d84
     linkExprs: Seq[LinkExpr[_]],
     groupByExprs: Array[Expression[_]]
 )
