/*
 * Copyright 2019 Rusexpertiza LLC
 *
 * Licensed under the Apache License, Version 2.0 (the "License");
 * you may not use this file except in compliance with the License.
 * You may obtain a copy of the License at
 *
 *     http://www.apache.org/licenses/LICENSE-2.0
 *
 * Unless required by applicable law or agreed to in writing, software
 * distributed under the License is distributed on an "AS IS" BASIS,
 * WITHOUT WARRANTIES OR CONDITIONS OF ANY KIND, either express or implied.
 * See the License for the specific language governing permissions and
 * limitations under the License.
 */

package org.yupana.api.types

import org.joda.time.Period
import org.yupana.api.Time

import scala.reflect.ClassTag

/**
  * Data type definition. Contains information about processing data type: type metadata, serialization, available operations
  * on this type.
  */
trait DataType extends Serializable {
  type T
  val meta: DataTypeMeta[T]
  val storable: Storable[T]
  val classTag: ClassTag[T]
<<<<<<< HEAD
  val isArray: Boolean = false
=======
  val boxingTag: BoxingTag[T]
>>>>>>> 0c8c9cd2
  def operations: TypeOperations[T]

  def aux: DataType.Aux[T] = this.asInstanceOf[DataType.Aux[T]]

  override def equals(obj: scala.Any): Boolean = {
    if (obj == null) false
    else
      obj match {
        case that: DataType =>
          this.meta == that.meta
        case _ => false
      }
  }

  override def toString: String = s"${meta.sqlTypeName}"
}

class ArrayDataType[TT](val valueType: DataType.Aux[TT]) extends DataType {
  override type T = Array[TT]

  override val isArray: Boolean = true
  override val meta: DataTypeMeta[T] = DataTypeMeta.arrayMeta(valueType.meta)
  override val readable: Readable[T] = Readable.arrayReadable(valueType.readable, valueType.classTag)
  override val writable: Writable[T] = Writable.arrayWritable(valueType.writable)
  override val classTag: ClassTag[T] = valueType.classTag.wrap

  override def operations: TypeOperations[T] = TypeOperations.arrayOperations(valueType)
}

object DataType {
  private lazy val types = Seq(
    DataType[String],
    DataType[Double],
    DataType[Long],
    DataType[Int],
    DataType[Short],
    DataType[Byte],
    DataType[BigDecimal],
    DataType[Time],
    DataType[Boolean]
  ).map(t => t.meta.sqlTypeName -> t).toMap

  private val ARRAY_PREFIX = "ARRAY["
  private val ARRAY_SUFFIX = "]"

  def bySqlName(sqlName: String): Option[DataType] = {
    if (!sqlName.startsWith(ARRAY_PREFIX) || !sqlName.endsWith(ARRAY_SUFFIX)) {
      types.get(sqlName)
    } else {
      val innerType = sqlName.substring(ARRAY_PREFIX.length, sqlName.length - ARRAY_SUFFIX.length)
      types.get(innerType).map(t => arrayDt(t))
    }
  }

  type Aux[TT] = DataType { type T = TT }

  def apply[T](implicit dt: DataType.Aux[T]): DataType.Aux[T] = dt

  implicit val stringDt: DataType.Aux[String] = DataType[String](r => TypeOperations.stringOperations(r))

  implicit val boolDt: DataType.Aux[Boolean] = DataType[Boolean](r => TypeOperations.boolOperations(r))

  implicit val timeDt: DataType.Aux[Time] = DataType[Time](r => TypeOperations.timeOperations(r))

  implicit val periodDt: DataType.Aux[Period] = DataType[Period](r => TypeOperations.periodOperations(r))

  implicit def intDt[T: Storable: BoxingTag: DataTypeMeta: Integral: ClassTag]: DataType.Aux[T] =
    DataType[T]((r: DataType.Aux[T]) => TypeOperations.intOperations(r))

  implicit def fracDt[T: Storable: BoxingTag: DataTypeMeta: Fractional: ClassTag]: DataType.Aux[T] =
    DataType[T]((r: DataType.Aux[T]) => TypeOperations.fracOperations(r))

  implicit def tupleDt[TT, UU](implicit dtt: DataType.Aux[TT], dtu: DataType.Aux[UU]): DataType.Aux[(TT, UU)] = {
    new DataType {
      override type T = (TT, UU)
      override val meta: DataTypeMeta[T] = DataTypeMeta.tuple(dtt.meta, dtu.meta)
      override val storable: Storable[T] = Storable.noop
      override val classTag: ClassTag[T] = implicitly[ClassTag[(TT, UU)]]
      override val boxingTag: BoxingTag[T] = implicitly[BoxingTag[(TT, UU)]]

      override def operations: TypeOperations[T] = TypeOperations.tupleOperations(dtt, dtu)
    }
  }

  implicit def arrayDt[TT](implicit dtt: DataType.Aux[TT]): DataType.Aux[Array[TT]] = {
<<<<<<< HEAD
    new ArrayDataType(dtt).aux
=======
    new DataType {
      override type T = Array[TT]
      override val meta: DataTypeMeta[T] = DataTypeMeta.arrayMeta(dtt.meta)
      override val storable: Storable[T] = Storable.arrayStorable(dtt.storable, dtt.classTag)
      override val classTag: ClassTag[T] = dtt.classTag.wrap
      override val boxingTag: BoxingTag[Array[TT]] = BoxingTag.arrayBoxing(dtt.classTag)

      override def operations: TypeOperations[T] = TypeOperations.arrayOperations(dtt)
    }
>>>>>>> 0c8c9cd2
  }

  private def apply[TT](getOps: DataType.Aux[TT] => TypeOperations[TT])(
      implicit
      s: Storable[TT],
      m: DataTypeMeta[TT],
      ct: ClassTag[TT],
      bt: BoxingTag[TT]
  ): DataType.Aux[TT] = new DataType {
    override type T = TT
    override val meta: DataTypeMeta[T] = m
    override val storable: Storable[T] = s
    override val classTag: ClassTag[T] = ct
    override val boxingTag: BoxingTag[T] = bt
    override lazy val operations: TypeOperations[TT] = getOps(this)
  }
}<|MERGE_RESOLUTION|>--- conflicted
+++ resolved
@@ -30,11 +30,8 @@
   val meta: DataTypeMeta[T]
   val storable: Storable[T]
   val classTag: ClassTag[T]
-<<<<<<< HEAD
+  val boxingTag: BoxingTag[T]
   val isArray: Boolean = false
-=======
-  val boxingTag: BoxingTag[T]
->>>>>>> 0c8c9cd2
   def operations: TypeOperations[T]
 
   def aux: DataType.Aux[T] = this.asInstanceOf[DataType.Aux[T]]
@@ -57,9 +54,9 @@
 
   override val isArray: Boolean = true
   override val meta: DataTypeMeta[T] = DataTypeMeta.arrayMeta(valueType.meta)
-  override val readable: Readable[T] = Readable.arrayReadable(valueType.readable, valueType.classTag)
-  override val writable: Writable[T] = Writable.arrayWritable(valueType.writable)
+  override val storable: Storable[T] = Storable.arrayStorable(valueType.storable, valueType.classTag)
   override val classTag: ClassTag[T] = valueType.classTag.wrap
+  override val boxingTag: BoxingTag[Array[TT]] = BoxingTag.arrayBoxing(valueType.classTag)
 
   override def operations: TypeOperations[T] = TypeOperations.arrayOperations(valueType)
 }
@@ -120,19 +117,7 @@
   }
 
   implicit def arrayDt[TT](implicit dtt: DataType.Aux[TT]): DataType.Aux[Array[TT]] = {
-<<<<<<< HEAD
     new ArrayDataType(dtt).aux
-=======
-    new DataType {
-      override type T = Array[TT]
-      override val meta: DataTypeMeta[T] = DataTypeMeta.arrayMeta(dtt.meta)
-      override val storable: Storable[T] = Storable.arrayStorable(dtt.storable, dtt.classTag)
-      override val classTag: ClassTag[T] = dtt.classTag.wrap
-      override val boxingTag: BoxingTag[Array[TT]] = BoxingTag.arrayBoxing(dtt.classTag)
-
-      override def operations: TypeOperations[T] = TypeOperations.arrayOperations(dtt)
-    }
->>>>>>> 0c8c9cd2
   }
 
   private def apply[TT](getOps: DataType.Aux[TT] => TypeOperations[TT])(
