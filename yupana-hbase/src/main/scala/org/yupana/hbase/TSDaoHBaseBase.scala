--- conflicted
+++ resolved
@@ -80,13 +80,8 @@
     val from = condition.from.getOrElse(throw new IllegalArgumentException("FROM time is not defined"))
     val to = condition.to.getOrElse(throw new IllegalArgumentException("TO time is not defined"))
 
-<<<<<<< HEAD
     val filters = metricCollector.createDimensionFilters.measure(1) {
-      val c = if (condition.conditions.nonEmpty) Some(And(condition.conditions)) else None
-=======
-    val filters = metricCollector.createDimensionFilters.measure {
       val c = if (condition.conditions.nonEmpty) Some(AndExpr(condition.conditions)) else None
->>>>>>> f2e36f9b
       createFilters(c)
     }
 
