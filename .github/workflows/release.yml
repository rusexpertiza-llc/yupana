--- conflicted
+++ resolved
@@ -14,22 +14,14 @@
 
     steps:
     - uses: actions/checkout@v4.2.2
-<<<<<<< HEAD
     - name: Set up JDK 17
-=======
-    - name: Set up JDK 8
->>>>>>> 21f8436f
       uses: actions/setup-java@v4.5.0
       with:
         java-version: '17'
         distribution: 'temurin'
 
     - name: Cache sbt
-<<<<<<< HEAD
-      uses: actions/cache@v4.1.2
-=======
       uses: actions/cache@v4.2.0
->>>>>>> 21f8436f
       with:
         path: |
           ~/.sbt
