package org.yupana.core.model

import java.io.{ ByteArrayInputStream, ByteArrayOutputStream, ObjectInputStream, ObjectOutputStream }
<<<<<<< HEAD
import org.joda.time.{ DateTimeZone, LocalDateTime }
=======

>>>>>>> 5cd99db8
import org.yupana.api.Time
import org.yupana.api.query.{ Query, TimeExpr }
import org.yupana.core.{ ExpressionCalculatorFactory, QueryContext, TestDims, TestSchema, TestTableFields }
import org.scalatest.flatspec.AnyFlatSpec
import org.scalatest.matchers.should.Matchers
<<<<<<< HEAD
import org.yupana.core.utils.metric.NoMetricCollector
=======
import java.time.{ LocalDateTime, ZoneOffset }
>>>>>>> 5cd99db8

class KeyDataTest extends AnyFlatSpec with Matchers {

  import org.yupana.api.query.syntax.All._

  "KeyData" should "preserve hash after serialization" in {
    val qtime = LocalDateTime.of(2019, 10, 12, 13, 47).atOffset(ZoneOffset.UTC)

    val query = Query(
      TestSchema.testTable,
      const(Time(qtime)),
      const(Time(qtime.plusDays(1))),
      Seq(
        sum(metric(TestTableFields.TEST_FIELD)) as "testField",
        truncDay(time) as "time",
        dimension(TestDims.DIM_A) as "TAG_A"
      ),
      None,
      Seq(dimension(TestDims.DIM_A))
    )
<<<<<<< HEAD
    val context = QueryContext(query, None, NoMetricCollector)
=======
    val context = new QueryContext(query, None, ExpressionCalculatorFactory)
>>>>>>> 5cd99db8

    val builder = new InternalRowBuilder(context)

    val original = new KeyData(
      context,
      builder
        .set(metric(TestTableFields.TEST_FIELD), Some(5d))
        .set(TimeExpr, Some(Time(qtime.plusHours(1))))
        .set(dimension(TestDims.DIM_A), Some("Foo"))
        .buildAndReset()
    )

    val copy = serialized(original)
    copy.hashCode() shouldEqual original.hashCode()
  }

  it should "support equals for serialized and not serialized instances" in {
    val qtime = LocalDateTime.of(2019, 10, 12, 13, 47).atOffset(ZoneOffset.UTC)

    val query = Query(
      TestSchema.testTable,
      const(Time(qtime)),
      const(Time(qtime.plusDays(1))),
      Seq(
        min(metric(TestTableFields.TEST_LONG_FIELD)) as "testField",
        truncDay(time) as "time",
        dimension(TestDims.DIM_A).toField,
        dimension(TestDims.DIM_B).toField
      ),
      None,
      Seq(dimension(TestDims.DIM_A), dimension(TestDims.DIM_B))
    )
<<<<<<< HEAD
    val context = QueryContext(query, None, NoMetricCollector)
=======
    val context = new QueryContext(query, None, ExpressionCalculatorFactory)
>>>>>>> 5cd99db8

    val builder = new InternalRowBuilder(context)

    val original = new KeyData(
      context,
      builder
        .set(metric(TestTableFields.TEST_LONG_FIELD), Some(42L))
        .set(TimeExpr, Some(Time(qtime.plusHours(1))))
        .set(dimension(TestDims.DIM_A), Some("foo"))
        .set(dimension(TestDims.DIM_B), Some("bar"))
        .buildAndReset()
    )

    val copy = serialized(original)
    copy shouldEqual original
    original shouldEqual copy

    val copy2 = serialized(original)
    copy2 shouldEqual copy
  }

  private def serialized[T <: Serializable](t: T): T = {
    val bos = new ByteArrayOutputStream()
    val os = new ObjectOutputStream(bos)
    os.writeObject(t)
    os.flush()
    val bytes = bos.toByteArray

    val is = new ObjectInputStream(new ByteArrayInputStream(bytes))
    is.readObject().asInstanceOf[T]
  }
}<|MERGE_RESOLUTION|>--- conflicted
+++ resolved
@@ -1,21 +1,14 @@
 package org.yupana.core.model
 
 import java.io.{ ByteArrayInputStream, ByteArrayOutputStream, ObjectInputStream, ObjectOutputStream }
-<<<<<<< HEAD
-import org.joda.time.{ DateTimeZone, LocalDateTime }
-=======
 
->>>>>>> 5cd99db8
 import org.yupana.api.Time
 import org.yupana.api.query.{ Query, TimeExpr }
 import org.yupana.core.{ ExpressionCalculatorFactory, QueryContext, TestDims, TestSchema, TestTableFields }
 import org.scalatest.flatspec.AnyFlatSpec
 import org.scalatest.matchers.should.Matchers
-<<<<<<< HEAD
+import java.time.{ LocalDateTime, ZoneOffset }
 import org.yupana.core.utils.metric.NoMetricCollector
-=======
-import java.time.{ LocalDateTime, ZoneOffset }
->>>>>>> 5cd99db8
 
 class KeyDataTest extends AnyFlatSpec with Matchers {
 
@@ -36,11 +29,7 @@
       None,
       Seq(dimension(TestDims.DIM_A))
     )
-<<<<<<< HEAD
-    val context = QueryContext(query, None, NoMetricCollector)
-=======
-    val context = new QueryContext(query, None, ExpressionCalculatorFactory)
->>>>>>> 5cd99db8
+    val context = new QueryContext(query, None, ExpressionCalculatorFactory, NoMetricCollector)
 
     val builder = new InternalRowBuilder(context)
 
@@ -73,11 +62,7 @@
       None,
       Seq(dimension(TestDims.DIM_A), dimension(TestDims.DIM_B))
     )
-<<<<<<< HEAD
-    val context = QueryContext(query, None, NoMetricCollector)
-=======
-    val context = new QueryContext(query, None, ExpressionCalculatorFactory)
->>>>>>> 5cd99db8
+    val context = new QueryContext(query, None, ExpressionCalculatorFactory, NoMetricCollector)
 
     val builder = new InternalRowBuilder(context)
 
