/*
 * Copyright 2019 Rusexpertiza LLC
 *
 * Licensed under the Apache License, Version 2.0 (the "License");
 * you may not use this file except in compliance with the License.
 * You may obtain a copy of the License at
 *
 *     http://www.apache.org/licenses/LICENSE-2.0
 *
 * Unless required by applicable law or agreed to in writing, software
 * distributed under the License is distributed on an "AS IS" BASIS,
 * WITHOUT WARRANTIES OR CONDITIONS OF ANY KIND, either express or implied.
 * See the License for the specific language governing permissions and
 * limitations under the License.
 */

package org.yupana.hbase

import org.apache.hadoop.conf.Configuration
import org.apache.hadoop.hbase.client.{ Connection, ConnectionFactory }
import org.yupana.api.query.Query
import org.yupana.api.schema.Schema
import org.yupana.core.cache.CacheFactory
import org.yupana.core.dao.{ DictionaryProviderImpl, TsdbQueryMetricsDao }
import org.yupana.core.{ TSDB, TsdbConfig }

import java.util.Properties

object TSDBHBase {
  def apply(
      connection: Connection,
      namespace: String,
      schema: Schema,
      prepareQuery: Query => Query,
      properties: Properties,
      tsdbConfig: TsdbConfig,
      metricsDao: TsdbQueryMetricsDao
  ): TSDB = {
<<<<<<< HEAD
    val connection = ConnectionFactory.createConnection(config)
    HBaseUtils.initStorage(connection, namespace, schema, tsdbConfig)
=======
>>>>>>> 2c8af150

    CacheFactory.init(properties, namespace)

    val dictDao = new DictionaryDaoHBase(connection, namespace)
    val dictProvider = new DictionaryProviderImpl(dictDao)
    val dao = new TSDaoHBase(schema, connection, namespace, dictProvider, tsdbConfig.putBatchSize)
    new TSDB(schema, dao, metricsDao, dictProvider, prepareQuery, tsdbConfig)
  }

  def apply(
      config: Configuration,
      namespace: String,
      schema: Schema,
      prepareQuery: Query => Query,
      properties: Properties,
      tsdbConfig: TsdbConfig
  ): TSDB = {
    val connection = ConnectionFactory.createConnection(config)
    HBaseUtils.initStorage(connection, namespace, schema)
    val metricsDao = new TsdbQueryMetricsDaoHBase(connection, namespace)
    TSDBHBase(connection, namespace, schema, prepareQuery, properties, tsdbConfig, metricsDao)
  }
}<|MERGE_RESOLUTION|>--- conflicted
+++ resolved
@@ -36,11 +36,8 @@
       tsdbConfig: TsdbConfig,
       metricsDao: TsdbQueryMetricsDao
   ): TSDB = {
-<<<<<<< HEAD
     val connection = ConnectionFactory.createConnection(config)
     HBaseUtils.initStorage(connection, namespace, schema, tsdbConfig)
-=======
->>>>>>> 2c8af150
 
     CacheFactory.init(properties, namespace)
 
