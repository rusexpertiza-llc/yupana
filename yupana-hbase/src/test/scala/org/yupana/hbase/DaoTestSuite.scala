package org.yupana.hbase

import com.dimafeng.testcontainers.{ ForAllTestContainer, GenericContainer }
import com.typesafe.scalalogging.StrictLogging
import org.apache.hadoop.conf.Configuration
import org.apache.hadoop.hbase.HBaseConfiguration
import org.scalatest.flatspec.AnyFlatSpec

trait HBaseTestBase {
  def getConfiguration: Configuration
  def connection: ExternalLinkHBaseConnection
}

class DaoTestSuite
    extends AnyFlatSpec
    with BTreeIndexDaoHBaseTest
    with InvertedIndexDaoHBaseTest
    with DictionaryDaoHBaseTest
    with TsdbQueryMetricsDaoHBaseTest
    with ChangelogDaoHBaseTest
<<<<<<< HEAD
    with TsdbHBaseTest
    with BeforeAndAfterAll {
  private val utility = new HBaseTestingUtility
=======
    with ForAllTestContainer
    with StrictLogging {
>>>>>>> 9522c360

  val ImageName = "pikkvile/hbase-2.4.15-standalone:1.0.0"

  val container: GenericContainer = {
    logger.info("instantiating Hbase Container " + ImageName)
    val gc = new GenericContainer(ImageName)
    gc.container.withNetworkMode("host")
    gc
  }

  override def getConfiguration: Configuration = {
    val hBaseConfiguration = HBaseConfiguration.create()
    hBaseConfiguration.set("hbase.zookeeper.quorum", "localhost")
    hBaseConfiguration.get("hbase.zookeeper.property.clientPort", "2181")
    hBaseConfiguration
  }

  override val connection = new ExternalLinkHBaseConnection(getConfiguration, "test")
}<|MERGE_RESOLUTION|>--- conflicted
+++ resolved
@@ -18,14 +18,9 @@
     with DictionaryDaoHBaseTest
     with TsdbQueryMetricsDaoHBaseTest
     with ChangelogDaoHBaseTest
-<<<<<<< HEAD
     with TsdbHBaseTest
-    with BeforeAndAfterAll {
-  private val utility = new HBaseTestingUtility
-=======
     with ForAllTestContainer
     with StrictLogging {
->>>>>>> 9522c360
 
   val ImageName = "pikkvile/hbase-2.4.15-standalone:1.0.0"
 
