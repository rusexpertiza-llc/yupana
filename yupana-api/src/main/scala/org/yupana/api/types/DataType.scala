/*
 * Copyright 2019 Rusexpertiza LLC
 *
 * Licensed under the Apache License, Version 2.0 (the "License");
 * you may not use this file except in compliance with the License.
 * You may obtain a copy of the License at
 *
 *     http://www.apache.org/licenses/LICENSE-2.0
 *
 * Unless required by applicable law or agreed to in writing, software
 * distributed under the License is distributed on an "AS IS" BASIS,
 * WITHOUT WARRANTIES OR CONDITIONS OF ANY KIND, either express or implied.
 * See the License for the specific language governing permissions and
 * limitations under the License.
 */

package org.yupana.api.types

import org.threeten.extra.PeriodDuration
import org.yupana.api.types.DataType.TypeKind
import org.yupana.api.{ Blob, Currency, Time }

import scala.reflect.ClassTag

/**
  * Data type definition. Contains information about processing data type: type metadata, serialization, available operations
  * on this type.
  */
trait DataType extends Serializable {
  type T
  val meta: DataTypeMeta[T]
  val storable: Storable[T]
  val internalStorable: InternalStorable[T]
  val classTag: ClassTag[T]
  val boxingTag: BoxingTag[T]
  val kind: TypeKind = TypeKind.Regular
  val ordering: Option[Ordering[T]]
  def num: Option[Num[T]]

  def aux: DataType.Aux[T] = this.asInstanceOf[DataType.Aux[T]]

  override def equals(obj: scala.Any): Boolean = {
    obj match {
      case that: DataType => this.classTag == that.classTag
      case _              => false
    }
  }

  override def hashCode(): Int = this.classTag.hashCode()

  override def toString: String = s"${meta.sqlTypeName}"
}

class ArrayDataType[TT](val valueType: DataType.Aux[TT]) extends DataType {
  override type T = Seq[TT]

  override val kind: TypeKind = TypeKind.Array
  override val meta: DataTypeMeta[T] = DataTypeMeta.seqMeta(valueType.meta)
  override val storable: Storable[T] = Storable.seqStorable(valueType.storable, valueType.classTag)
  override val internalStorable: InternalStorable[Seq[TT]] =
    InternalStorable.seqStorable(valueType.internalStorable, valueType.classTag)
  override val classTag: ClassTag[T] = implicitly[ClassTag[Seq[TT]]]
  override val boxingTag: BoxingTag[Seq[TT]] = BoxingTag[Seq[TT]]

  override val ordering: Option[Ordering[Seq[TT]]] = None
  override val num: Option[Num[Seq[TT]]] = None

  override def equals(obj: Any): Boolean = {
    obj match {
      case that: ArrayDataType[_] => this.valueType == that.valueType
      case _                      => false
    }
  }

  override def hashCode(): Int = (37 * 17 + classTag.hashCode()) * 17 + valueType.classTag.hashCode()
}

class TupleDataType[A, B](val aType: DataType.Aux[A], val bType: DataType.Aux[B]) extends DataType {
  override type T = (A, B)
  override val kind: TypeKind = TypeKind.Tuple
  override val meta: DataTypeMeta[T] = DataTypeMeta.tuple(aType.meta, bType.meta)
  override val storable: Storable[T] = Storable.noop
  override val internalStorable: InternalStorable[(A, B)] =
    InternalStorable.tupleStorable(aType.internalStorable, bType.internalStorable)
  override val classTag: ClassTag[T] = implicitly[ClassTag[(A, B)]]
  override val boxingTag: BoxingTag[T] = implicitly[BoxingTag[(A, B)]]
  override val ordering: Option[Ordering[(A, B)]] = None
<<<<<<< HEAD
  override val num: Option[Num[(A, B)]] = None
=======
  override val integral: Option[Integral[(A, B)]] = None
  override val fractional: Option[Fractional[(A, B)]] = None

  override def equals(obj: Any): Boolean = {
    obj match {
      case that: TupleDataType[_, _] => this.aType == that.aType && this.bType == that.bType
      case _                         => false
    }
  }

  override def hashCode(): Int = aType.hashCode() * 41 + bType.hashCode()
>>>>>>> 27a40d97
}

object DataType {

  sealed trait TypeKind
  object TypeKind {
    case object Regular extends TypeKind
    case object Array extends TypeKind
    case object Tuple extends TypeKind
  }

  private lazy val types = Seq(
    DataType[String],
    DataType[Double],
    DataType[Long],
    DataType[Int],
    DataType[Short],
    DataType[Byte],
    DataType[BigDecimal],
    DataType[Time],
    DataType[Currency],
    DataType[Blob],
    DataType[Boolean],
    DataType[Null]
  ).map(t => t.meta.sqlTypeName.toUpperCase -> t).toMap

  private val ARRAY_PREFIX = "ARRAY["
  private val ARRAY_SUFFIX = "]"

  def bySqlName(sqlName: String): Option[DataType] = {
    val upperCased = sqlName.toUpperCase
    if (!upperCased.startsWith(ARRAY_PREFIX) || !upperCased.endsWith(ARRAY_SUFFIX)) {
      types.get(upperCased)
    } else {
      val innerType = upperCased.substring(ARRAY_PREFIX.length, upperCased.length - ARRAY_SUFFIX.length)
      types.get(innerType).map(t => arrayDt(t))
    }
  }

  type Aux[TT] = DataType { type T = TT }

  def apply[T](implicit dt: DataType.Aux[T]): DataType.Aux[T] = dt

  implicit val stringDt: DataType.Aux[String] = create[String](Some(Ordering[String]), None)

  implicit val boolDt: DataType.Aux[Boolean] = create[Boolean](Some(Ordering[Boolean]), None)

  implicit val timeDt: DataType.Aux[Time] = create[Time](Some(Ordering[Time]), None)

  implicit val blobDt: DataType.Aux[Blob] = create[Blob](None, None)

  implicit val periodDt: DataType.Aux[PeriodDuration] = create[PeriodDuration](None, None)

  implicit def numDt[T: Storable: InternalStorable: BoxingTag: DataTypeMeta: Num: Ordering: ClassTag]: DataType.Aux[T] =
    create[T](Some(Ordering[T]), Some(implicitly[Num[T]]))

  implicit val currencyDt: DataType.Aux[Currency] =
    create[Currency](Some(Ordering[Currency]), Some(implicitly[Num[Currency]]))

  implicit def tupleDt[TT, UU](implicit dtt: DataType.Aux[TT], dtu: DataType.Aux[UU]): DataType.Aux[(TT, UU)] = {
    new TupleDataType(dtt, dtu).aux
  }

  implicit def arrayDt[TT](implicit dtt: DataType.Aux[TT]): DataType.Aux[Seq[TT]] = {
    new ArrayDataType(dtt).aux
  }

  implicit val nullDt: DataType.Aux[Null] = new DataType {
    override type T = Null
    override val meta: DataTypeMeta[Null] = implicitly[DataTypeMeta[Null]]
    override val storable: Storable[Null] = Storable.noop
    override val internalStorable: InternalStorable[Null] = InternalStorable.noop
    override val classTag: ClassTag[Null] = implicitly[ClassTag[Null]]
    override val boxingTag: BoxingTag[Null] = BoxingTag[Null]
    override val ordering: Option[Ordering[Null]] = None
    override val num: Option[Num[Null]] = None
  }

  private def create[TT](o: Option[Ordering[TT]], n: Option[Num[TT]])(
      implicit s: Storable[TT],
      is: InternalStorable[TT],
      m: DataTypeMeta[TT],
      ct: ClassTag[TT],
      bt: BoxingTag[TT]
  ): DataType.Aux[TT] = new DataType {
    override type T = TT
    override val meta: DataTypeMeta[T] = m
    override val storable: Storable[T] = s
    override val internalStorable: InternalStorable[TT] = is
    override val classTag: ClassTag[T] = ct
    override val boxingTag: BoxingTag[T] = bt
    override val ordering: Option[Ordering[TT]] = o
    override val num: Option[Num[TT]] = n
  }

  def scaledDecimalDt(scale: Int)(
      implicit s: Storable[BigDecimal],
      is: InternalStorable[BigDecimal],
      ct: ClassTag[BigDecimal],
      bt: BoxingTag[BigDecimal]
  ): DataType.Aux[BigDecimal] = new DataType {
    override type T = BigDecimal
    override val meta: DataTypeMeta[T] = DataTypeMeta.scaledDecimalMeta(scale)
    override val storable: Storable[T] = s
    override val internalStorable: InternalStorable[BigDecimal] = is
    override val classTag: ClassTag[T] = ct
    override val boxingTag: BoxingTag[T] = bt
    override val ordering: Option[Ordering[T]] = Some(implicitly[Ordering[BigDecimal]])
    override val num: Option[Num[T]] = None
  }
}<|MERGE_RESOLUTION|>--- conflicted
+++ resolved
@@ -85,11 +85,7 @@
   override val classTag: ClassTag[T] = implicitly[ClassTag[(A, B)]]
   override val boxingTag: BoxingTag[T] = implicitly[BoxingTag[(A, B)]]
   override val ordering: Option[Ordering[(A, B)]] = None
-<<<<<<< HEAD
   override val num: Option[Num[(A, B)]] = None
-=======
-  override val integral: Option[Integral[(A, B)]] = None
-  override val fractional: Option[Fractional[(A, B)]] = None
 
   override def equals(obj: Any): Boolean = {
     obj match {
@@ -99,7 +95,6 @@
   }
 
   override def hashCode(): Int = aType.hashCode() * 41 + bType.hashCode()
->>>>>>> 27a40d97
 }
 
 object DataType {
