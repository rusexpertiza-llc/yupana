--- conflicted
+++ resolved
@@ -96,19 +96,10 @@
           and(
             ge(time, const(Time(from))),
             lt(time, const(Time(to))),
-<<<<<<< HEAD
             equ(lower(dimension(TestDims.DIM_A)), param[String](1)),
             le(metric(TestTableFields.TEST_BIGDECIMAL_FIELD), param[BigDecimal](4)),
             gt(metric(TestTableFields.TEST_CURRENCY_FIELD), param[Currency](5))
-          ),
-          YupanaUser.ANONYMOUS,
-          Time(System.currentTimeMillis()),
-          IndexedSeq("test me", Time(from), Time(to), BigDecimal(66))
-=======
-            equ(lower(dimension(TestDims.DIM_A)), const("test me")),
-            le(metric(TestTableFields.TEST_BIGDECIMAL_FIELD), const(BigDecimal(66)))
           )
->>>>>>> 5ca4a23a
         ),
         *,
         *,
