name: CI

on:
  push:
    branches: [ '**' ]
  pull_request:
    branches: [ '**' ]

jobs:
  check:
    name: Verify the code
    runs-on: ubuntu-latest

    steps:
    - uses: actions/checkout@v3
    - name: Set up JDK 8
      uses: actions/setup-java@v2
      with:
        java-version: '8'
        distribution: 'temurin'

    - name: Cache sbt
<<<<<<< HEAD
      uses: actions/cache@v3.0.1
=======
      uses: actions/cache@v3
>>>>>>> 1da34837
      with:
        path: |
          ~/.sbt
          ~/.ivy2/cache
          ~/.coursier/cache/v1
          ~/.cache/coursier/v1
          ~/AppData/Local/Coursier/Cache/v1
          ~/Library/Caches/Coursier/v1
        key: ${{ runner.os }}-sbt-cache-v2-${{ hashFiles('**/*.sbt') }}-${{ hashFiles('project/build.properties') }}

    - run: |
        mkdir -p "$HOME/.ivy2"
        echo -e "realm=Dummy\nhost=example.com\nuser=user\npassword=password" > "$HOME/.ivy2/.credentials_nexus"

    - name: Verify the code
      run: sbt headerCheck scalafmtCheckAll

  build:
    name: Compile and test
    strategy:
      matrix:
        scala: [2.12.15, 2.13.8]

    runs-on: ubuntu-latest

    steps:
    - uses: actions/checkout@v3
    - name: Set up JDK 8
      uses: actions/setup-java@v2
      with:
        java-version: '8'
        distribution: 'temurin'

    - name: Cache sbt
<<<<<<< HEAD
      uses: actions/cache@v3.0.1
=======
      uses: actions/cache@v3
>>>>>>> 1da34837
      with:
        path: |
          ~/.sbt
          ~/.ivy2/cache
          ~/.coursier/cache/v1
          ~/.cache/coursier/v1
          ~/AppData/Local/Coursier/Cache/v1
          ~/Library/Caches/Coursier/v1
        key: ${{ runner.os }}-sbt-cache-v2-${{ hashFiles('**/*.sbt') }}-${{ hashFiles('project/build.properties') }}

    - run: |
        mkdir -p "$HOME/.ivy2"
        echo -e "realm=Dummy\nhost=example.com\nuser=user\npassword=password" > "$HOME/.ivy2/.credentials_nexus"

    - name: Run tests
      run: sbt ++${{ matrix.scala }} clean coverage test coverageReport

    - uses: codecov/codecov-action@v2.1.0
      with:
        token: ${{ secrets.CODECOV_TOKEN }}<|MERGE_RESOLUTION|>--- conflicted
+++ resolved
@@ -20,11 +20,7 @@
         distribution: 'temurin'
 
     - name: Cache sbt
-<<<<<<< HEAD
       uses: actions/cache@v3.0.1
-=======
-      uses: actions/cache@v3
->>>>>>> 1da34837
       with:
         path: |
           ~/.sbt
@@ -59,11 +55,7 @@
         distribution: 'temurin'
 
     - name: Cache sbt
-<<<<<<< HEAD
       uses: actions/cache@v3.0.1
-=======
-      uses: actions/cache@v3
->>>>>>> 1da34837
       with:
         path: |
           ~/.sbt
