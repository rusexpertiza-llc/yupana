--- conflicted
+++ resolved
@@ -30,11 +30,8 @@
   val meta: DataTypeMeta[T]
   val storable: Storable[T]
   val classTag: ClassTag[T]
-<<<<<<< HEAD
+  val boxingTag: BoxingTag[T]
   val isArray: Boolean = false
-=======
-  val boxingTag: BoxingTag[T]
->>>>>>> 023d07af
   def operations: TypeOperations[T]
 
   def aux: DataType.Aux[T] = this.asInstanceOf[DataType.Aux[T]]
@@ -120,9 +117,6 @@
   }
 
   implicit def arrayDt[TT](implicit dtt: DataType.Aux[TT]): DataType.Aux[Array[TT]] = {
-<<<<<<< HEAD
-    new ArrayDataType(dtt).aux
-=======
     new DataType {
       override type T = Array[TT]
       override val meta: DataTypeMeta[T] = DataTypeMeta.arrayMeta(dtt.meta)
@@ -132,7 +126,6 @@
 
       override def operations: TypeOperations[T] = TypeOperations.arrayOperations(dtt)
     }
->>>>>>> 023d07af
   }
 
   private def apply[TT](getOps: DataType.Aux[TT] => TypeOperations[TT])(
