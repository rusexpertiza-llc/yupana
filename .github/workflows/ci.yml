name: CI

on:
  push:
    branches: [ '**' ]
  pull_request:
    branches: [ '**' ]

jobs:
  check:
    name: Verify the code
    runs-on: ubuntu-latest

    steps:
    - uses: actions/checkout@v4.2.2
<<<<<<< HEAD
    - name: Set up JDK 17
=======
    - name: Set up JDK 8
>>>>>>> 21f8436f
      uses: actions/setup-java@v4.5.0
      with:
        java-version: '17'
        distribution: 'temurin'

    - name: Cache sbt
<<<<<<< HEAD
      uses: actions/cache@v4.1.2
=======
      uses: actions/cache@v4.2.0
>>>>>>> 21f8436f
      with:
        path: |
          ~/.sbt
          ~/.ivy2/cache
          ~/.coursier/cache/v1
          ~/.cache/coursier/v1
          ~/AppData/Local/Coursier/Cache/v1
          ~/Library/Caches/Coursier/v1
        key: ${{ runner.os }}-sbt-cache-v2-${{ hashFiles('**/*.sbt') }}-${{ hashFiles('project/build.properties') }}

    - run: |
        mkdir -p "$HOME/.ivy2"
        echo -e "realm=Dummy\nhost=example.com\nuser=user\npassword=password" > "$HOME/.ivy2/.credentials_nexus"

    - name: Verify the code
      run: sbt headerCheck scalafmtCheckAll

  build:
    name: Compile and test
    strategy:
      matrix:
        scala: [2.13.14]

    runs-on: ubuntu-latest

    steps:
    - uses: actions/checkout@v4.2.2
<<<<<<< HEAD
    - name: Set up JDK 17
=======
    - name: Set up JDK 8
>>>>>>> 21f8436f
      uses: actions/setup-java@v4.5.0
      with:
        java-version: '17'
        distribution: 'temurin'

    - name: Cache sbt
<<<<<<< HEAD
      uses: actions/cache@v4.1.2
=======
      uses: actions/cache@v4.2.0
>>>>>>> 21f8436f
      with:
        path: |
          ~/.sbt
          ~/.ivy2/cache
          ~/.coursier/cache/v1
          ~/.cache/coursier/v1
          ~/AppData/Local/Coursier/Cache/v1
          ~/Library/Caches/Coursier/v1
        key: ${{ runner.os }}-sbt-cache-v2-${{ hashFiles('**/*.sbt') }}-${{ hashFiles('project/build.properties') }}

    - run: |
        mkdir -p "$HOME/.ivy2"
        echo -e "realm=Dummy\nhost=example.com\nuser=user\npassword=password" > "$HOME/.ivy2/.credentials_nexus"

    - name: Run tests
      run: sbt ++${{ matrix.scala }} clean coverage test coverageReport

<<<<<<< HEAD
    - uses: codecov/codecov-action@v5.0.2
=======
    - uses: codecov/codecov-action@v5.1.1
>>>>>>> 21f8436f
      with:
        token: ${{ secrets.CODECOV_TOKEN }}<|MERGE_RESOLUTION|>--- conflicted
+++ resolved
@@ -13,22 +13,14 @@
 
     steps:
     - uses: actions/checkout@v4.2.2
-<<<<<<< HEAD
     - name: Set up JDK 17
-=======
-    - name: Set up JDK 8
->>>>>>> 21f8436f
       uses: actions/setup-java@v4.5.0
       with:
         java-version: '17'
         distribution: 'temurin'
 
     - name: Cache sbt
-<<<<<<< HEAD
-      uses: actions/cache@v4.1.2
-=======
       uses: actions/cache@v4.2.0
->>>>>>> 21f8436f
       with:
         path: |
           ~/.sbt
@@ -56,22 +48,14 @@
 
     steps:
     - uses: actions/checkout@v4.2.2
-<<<<<<< HEAD
     - name: Set up JDK 17
-=======
-    - name: Set up JDK 8
->>>>>>> 21f8436f
       uses: actions/setup-java@v4.5.0
       with:
         java-version: '17'
         distribution: 'temurin'
 
     - name: Cache sbt
-<<<<<<< HEAD
-      uses: actions/cache@v4.1.2
-=======
       uses: actions/cache@v4.2.0
->>>>>>> 21f8436f
       with:
         path: |
           ~/.sbt
@@ -89,10 +73,6 @@
     - name: Run tests
       run: sbt ++${{ matrix.scala }} clean coverage test coverageReport
 
-<<<<<<< HEAD
-    - uses: codecov/codecov-action@v5.0.2
-=======
     - uses: codecov/codecov-action@v5.1.1
->>>>>>> 21f8436f
       with:
         token: ${{ secrets.CODECOV_TOKEN }}