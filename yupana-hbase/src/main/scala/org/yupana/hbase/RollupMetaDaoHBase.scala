--- conflicted
+++ resolved
@@ -19,11 +19,7 @@
 import com.typesafe.scalalogging.StrictLogging
 import org.apache.hadoop.hbase._
 import org.apache.hadoop.hbase.client.{ Table => HTable, _ }
-<<<<<<< HEAD
-import org.apache.hadoop.hbase.filter.{ Filter, FilterList, SingleColumnValueFilter }
-=======
-import org.apache.hadoop.hbase.filter._
->>>>>>> 78e41eb2
+import org.apache.hadoop.hbase.filter.{ FilterList, SingleColumnValueFilter }
 import org.apache.hadoop.hbase.util.Bytes
 import org.joda.time.{ DateTime, Interval }
 import org.yupana.api.schema.Table
@@ -72,51 +68,13 @@
     withTables {
       val updatesIntervals = using(getTable) { table =>
         val scan = new Scan().addFamily(FAMILY)
-<<<<<<< HEAD
-        val tableFilter = new SingleColumnValueFilter(
-          FAMILY,
-          TABLE_QUALIFIER,
-          CompareOperator.EQUAL,
-          Bytes.toBytes(tableName)
-        )
-        val filterList = rollupIntervalOpt match {
-          case Some(rollupInterval) =>
-            val filterFrom = new SingleColumnValueFilter(
-              FAMILY,
-              ROLLUP_TIME_QUALIFIER,
-              CompareOperator.GREATER_OR_EQUAL,
-              Bytes.toBytes(rollupInterval.getStartMillis)
-            )
-
-            val filterTo = new SingleColumnValueFilter(
-              FAMILY,
-              ROLLUP_TIME_QUALIFIER,
-              CompareOperator.LESS_OR_EQUAL,
-              Bytes.toBytes(rollupInterval.getEndMillis)
-            )
-
-            new FilterList(
-              List[Filter](tableFilter, filterFrom, filterTo).asJava
-            )
-          case None =>
-            val invalidatedFilter = new SingleColumnValueFilter(
-              FAMILY,
-              INVALIDATED_FLAG_QUALIFIER,
-              CompareOperator.EQUAL,
-              Bytes.toBytes(true)
-            )
-            new FilterList(
-              List[Filter](tableFilter, invalidatedFilter).asJava
-            )
-        }
-=======
         val filterList = new FilterList()
 
         filterList.addFilter(
           new SingleColumnValueFilter(
             FAMILY,
             TABLE_QUALIFIER,
-            CompareFilter.CompareOp.EQUAL,
+            CompareOperator.EQUAL,
             Bytes.toBytes(tableName)
           )
         )
@@ -125,7 +83,7 @@
           new SingleColumnValueFilter(
             FAMILY,
             UPDATED_AT_QUALIFIER,
-            CompareFilter.CompareOp.GREATER_OR_EQUAL,
+            CompareOperator.GREATER_OR_EQUAL,
             Bytes.toBytes(updatedAtInterval.getStartMillis)
           )
         )
@@ -134,12 +92,11 @@
           new SingleColumnValueFilter(
             FAMILY,
             UPDATED_AT_QUALIFIER,
-            CompareFilter.CompareOp.LESS_OR_EQUAL,
+            CompareOperator.LESS_OR_EQUAL,
             Bytes.toBytes(updatedAtInterval.getEndMillis)
           )
         )
 
->>>>>>> 78e41eb2
         scan.setFilter(filterList)
         table.getScanner(scan).asScala.map(toUpdateInterval)
       }
