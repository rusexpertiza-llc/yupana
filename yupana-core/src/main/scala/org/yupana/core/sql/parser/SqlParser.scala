/*
 * Copyright 2019 Rusexpertiza LLC
 *
 * Licensed under the Apache License, Version 2.0 (the "License");
 * you may not use this file except in compliance with the License.
 * You may obtain a copy of the License at
 *
 *     http://www.apache.org/licenses/LICENSE-2.0
 *
 * Unless required by applicable law or agreed to in writing, software
 * distributed under the License is distributed on an "AS IS" BASIS,
 * WITHOUT WARRANTIES OR CONDITIONS OF ANY KIND, either express or implied.
 * See the License for the specific language governing permissions and
 * limitations under the License.
 */

package org.yupana.core.sql.parser

import fastparse._
import fastparse.internal.Util
import MultiLineWhitespace._

object SqlParser {

  private def selectWord[_: P] = P(IgnoreCase("SELECT"))
  private def showWord[_: P] = P(IgnoreCase("SHOW"))
  private def tablesWord[_: P] = P(IgnoreCase("TABLES"))
  private def columnsWord[_: P] = P(IgnoreCase("COLUMNS"))
  private def queriesWord[_: P] = P(IgnoreCase("QUERIES"))
  private def updatesIntervalsWord[_: P] = P(IgnoreCase("UPDATES_INTERVALS"))
  private def queryWord[_: P] = P(IgnoreCase("QUERY"))
  private def fromWord[_: P] = P(IgnoreCase("FROM"))
  private def whereWord[_: P] = P(IgnoreCase("WHERE"))
  private def andWord[_: P] = P(IgnoreCase("AND"))
  private def orWord[_: P] = P(IgnoreCase("OR"))
  private def asWord[_: P] = P(IgnoreCase("AS"))
  private def betweenWord[_: P] = P(IgnoreCase("BETWEEN"))
  private def groupWord[_: P] = P(IgnoreCase("GROUP"))
  private def byWord[_: P] = P(IgnoreCase("BY"))
  private def limitWord[_: P] = P(IgnoreCase("LIMIT"))
  private def caseWord[_: P] = P(IgnoreCase("CASE"))
  private def whenWord[_: P] = P(IgnoreCase("WHEN"))
  private def thenWord[_: P] = P(IgnoreCase("THEN"))
  private def elseWord[_: P] = P(IgnoreCase("ELSE"))
  private def havingWord[_: P] = P(IgnoreCase("HAVING"))
  private def inWord[_: P] = P(IgnoreCase("IN"))
  private def isWord[_: P] = P(IgnoreCase("IS"))
  private def nullWord[_: P] = P(IgnoreCase("NULL"))
  private def notWord[_: P] = P(IgnoreCase("NOT"))
  private def castWord[_: P] = P(IgnoreCase("CAST"))
  private def queryIdWord[_: P] = P(IgnoreCase("QUERY_ID"))
  private def stateWord[_: P] = P(IgnoreCase("STATE"))
  private def killWord[_: P] = P(IgnoreCase("KILL"))
  private def deleteWord[_: P] = P(IgnoreCase("DELETE"))
  private def upsertWord[_: P] = P(IgnoreCase("UPSERT"))
  private def intoWord[_: P] = P(IgnoreCase("INTO"))
  private def valuesWord[_: P] = P(IgnoreCase("VALUES"))
  private def functionsWord[_: P] = P(IgnoreCase("FUNCTIONS"))
  private def forWord[_: P] = P(IgnoreCase("FOR"))
  private val keywords = Set(
    "select",
    "from",
    "where",
    "and",
    "or",
    "as",
    "group",
    "order",
    "by",
    "limit",
    "case",
    "when",
    "then",
    "else",
    "having",
    "in",
    "is",
    "null",
    "not"
  )
  private def asterisk[_: P] = P("*")

  private def plus[_: P] = P("+").map(_ => Plus)
  private def minus[_: P] = P("-").map(_ => Minus)
  private def multiply[_: P] = P("*").map(_ => Multiply)
  private def divide[_: P] = P("/").map(_ => Divide)

  def name[_: P]: P[String] = P(CharsWhileIn("a-zA-Z0-9_").!.filter(s => s.nonEmpty && s.exists(_.isLetter)))

  def schemaName[_: P]: P[String] = P(name | "\"" ~ name ~ "\"")
  def fieldWithSchema[_: P]: P[String] = P((schemaName ~ ".").? ~ schemaName).map(_._2)

  def notKeyword[_: P]: P[String] = P(schemaName.filter(s => !keywords.contains(s.toLowerCase)))

  def alias[_: P]: P[String] = P(CharsWhileIn(" \t\n", 1) ~~ asWord.? ~ notKeyword)

  def functionCallExpr[_: P]: P[FunctionCall] = P(name ~ "(" ~ expr.rep(sep = ",") ~ ")").map {
    case (f, vs) => FunctionCall(f.toLowerCase, vs.toList)
  }

  def fieldNameExpr[_: P]: P[FieldName] = P(fieldWithSchema).map(FieldName)

  def constExpr[_: P]: P[Constant] = P(ValueParser.value).map(Constant)

  def arrayExpr[_: P]: P[SqlArray] = P("{" ~ ValueParser.value.rep(min = 1, sep = ",") ~ "}").map(SqlArray)

  def caseExpr[_: P]: P[Case] =
    P(
      caseWord ~/
        (whenWord ~/ condition ~ thenWord ~/ expr).rep(1) ~
        elseWord ~/ expr
    ).map { case (cs, d) => Case(cs, d) }

  private def chained[E, _: P](elem: => P[E], op: => P[(E, E) => E]): P[E] = chained1(elem, elem, op)

  private def chained1[E, _: P](firstElem: => P[E], elem: => P[E], op: => P[(E, E) => E]): P[E] = {
    P(firstElem ~ (op ~ elem).rep).map {
      case (first, rest) =>
        rest.foldLeft(first) { case (l, (fun, r)) => fun(l, r) }
    }
  }

  def expr[_: P]: P[SqlExpr] = chained1(minusMathTerm | mathTerm, mathTerm, plus | minus)

  def minusMathTerm[_: P]: P[SqlExpr] = P("-" ~ mathTerm).map(UMinus)

  def mathTerm[_: P]: P[SqlExpr] = chained(mathFactor, multiply | divide)

  def exprOrTuple[_: P]: P[SqlExpr] = P("(" ~ expr ~ ("," ~ expr).? ~ ")").map {
    case (a, Some(b)) => Tuple(a, b)
    case (e, None)    => e
  }

  def mathFactor[_: P]: P[SqlExpr] =
<<<<<<< HEAD
    P(functionCallExpr | caseExpr | constExpr | arrayExpr | fieldNameExpr | exprOrTuple)
=======
    P(castExpr | functionCallExpr | caseExpr | constExpr | arrayExpr | fieldNameExpr | "(" ~ expr ~ ")")

  def dataType[_: P]: P[String] = P(CharsWhileIn("a-zA-Z").!)

  def castExpr[_: P]: P[SqlExpr] = P(castWord ~ "(" ~/ expr ~ asWord ~ dataType ~ ")").map(CastExpr.tupled)
>>>>>>> 9522c360

  def field[_: P]: P[SqlField] = P(expr ~~ alias.?).map(SqlField.tupled)

  def fieldList[_: P]: P[SqlFieldList] = P(field.rep(min = 1, sep = ",")).map(SqlFieldList)
  def allFields[_: P]: P[SqlFieldsAll.type] = P(asterisk).map(_ => SqlFieldsAll)

  def op[_: P]: P[(SqlExpr, SqlExpr) => Comparison] = P(
    P("=").map(_ => Eq) |
      P("<>").map(_ => Ne) |
      P("!=").map(_ => Ne) |
      P(">=").map(_ => Ge) |
      P(">").map(_ => Gt) |
      P("<=").map(_ => Le) |
      P("<").map(_ => Lt)
  )

  def callOrField[_: P]: P[SqlExpr] = functionCallExpr | fieldNameExpr

  def comparison[_: P]: P[SqlExpr => Condition] = P(op ~/ expr).map { case (o, b) => a => o(a, b) }

  def in[_: P]: P[SqlExpr => Condition] =
    P(inWord ~/ "(" ~ ValueParser.value.rep(min = 1, sep = ",") ~ ")").map(vs => e => In(e, vs))

  def notIn[_: P]: P[SqlExpr => Condition] =
    P(notWord ~ inWord ~/ "(" ~ ValueParser.value.rep(min = 1, sep = ",") ~ ")").map(vs => e => NotIn(e, vs))

  def isNull[_: P]: P[SqlExpr => Condition] = P(isWord ~ nullWord).map(_ => IsNull)

  def isNotNull[_: P]: P[SqlExpr => Condition] = P(isWord ~ notWord ~ nullWord).map(_ => IsNotNull)

  def between[_: P]: P[SqlExpr => Condition] = P(betweenWord ~/ ValueParser.value ~ andWord ~/ ValueParser.value).map {
    case (f, t) => e => BetweenCondition(e, f, t)
  }

  def condition[_: P]: P[Condition] = P(logicalTerm ~ (orWord ~/ logicalTerm).rep).map {
    case (x, y) if y.nonEmpty => Or(x +: y)
    case (x, _)               => x
  }

  def logicalTerm[_: P]: P[Condition] = P(logicalFactor ~ (andWord ~/ logicalFactor).rep).map {
    case (x, y) if y.nonEmpty => And(x +: y)
    case (x, _)               => x
  }

  def boolExpr[_: P]: P[Condition] = P(expr ~ (comparison | in | notIn | isNull | isNotNull | between).?).map {
    case (e, Some(f)) => f(e)
    case (e, None)    => ExprCondition(e)
  }

  def logicalFactor[_: P]: P[Condition] = P(boolExpr | ("(" ~ condition ~ ")"))

  def where[_: P]: P[Condition] = P(whereWord ~/ condition)

  def grouping[_: P]: P[SqlExpr] = callOrField

  def groupings[_: P]: P[Seq[SqlExpr]] = P(groupWord ~/ byWord ~ grouping.rep(1, ","))

  def having[_: P]: P[Condition] = P(havingWord ~/ condition)

  def limit[_: P]: P[Int] = P(limitWord ~/ ValueParser.intNumber)

  def selectFields[_: P]: P[SqlFields] = P(selectWord ~/ (fieldList | allFields))

  def nestedSelectFrom[_: P](fields: SqlFields): P[Select] = {
    P(fromWord ~ "(" ~/ select ~ ")" ~/ (asWord.? ~ notKeyword).?).map {
      case (sel, _) =>
        fields match {
          case SqlFieldsAll => sel

          case SqlFieldList(fs) =>
            val newFields = sel.fields match {
              case SqlFieldList(inner) =>
                fs.map(f => f.copy(expr = substituteNested(f.expr, inner)))

              case SqlFieldsAll => fs
            }
            sel.copy(fields = SqlFieldList(newFields))
        }
    }
  }

  def normalSelectFrom[_: P](fields: SqlFields): P[Select] = {
    P((fromWord ~ schemaName).? ~/ where.? ~ groupings.? ~ having.? ~ limit.?).map {
      case (s, c, gs, h, l) => Select(s, fields, c, gs.getOrElse(Seq.empty), h, l)
    }
  }

  def selectFrom[_: P](fields: SqlFields): P[Select] = {
    P(nestedSelectFrom(fields) | normalSelectFrom(fields))
  }

  def select[_: P]: P[Select] = P(selectFields.flatMap(selectFrom(_)))

  def substituteNested(expr: SqlExpr, nestedFields: Seq[SqlField]): SqlExpr = {
    expr match {
      case e @ FieldName(n) =>
        nestedFields.find(f => f.alias.orElse(f.expr.proposedName).contains(n)).map(_.expr).getOrElse(e)

      case FunctionCall(n, es) => FunctionCall(n, es.map(e => substituteNested(e, nestedFields)))

      case Plus(a, b)     => Plus(substituteNested(a, nestedFields), substituteNested(b, nestedFields))
      case Minus(a, b)    => Minus(substituteNested(a, nestedFields), substituteNested(b, nestedFields))
      case Multiply(a, b) => Multiply(substituteNested(a, nestedFields), substituteNested(b, nestedFields))
      case Divide(a, b)   => Divide(substituteNested(a, nestedFields), substituteNested(b, nestedFields))

      case e => e
    }
  }

  def tables[_: P]: P[ShowTables.type] = P(tablesWord).map(_ => ShowTables)

  def columns[_: P]: P[ShowColumns] = P(columnsWord ~/ fromWord ~ schemaName).map(ShowColumns)

  def metricQueryIdFilter[_: P]: P[MetricsFilter] =
    P(queryIdWord ~ "=" ~/ ValueParser.string).map(queryId => MetricsFilter(queryId = Some(queryId)))
  def metricStateFilter[_: P]: P[MetricsFilter] =
    P(stateWord ~ "=" ~/ ValueParser.string).map(state => MetricsFilter(state = Some(state)))
  def queryMetricsFilter[_: P]: P[MetricsFilter] = P(
    whereWord ~ (metricQueryIdFilter | metricStateFilter)
  )

  def queries[_: P]: P[ShowQueryMetrics] =
    P(queriesWord ~/ queryMetricsFilter.? ~/ limit.?).map(ShowQueryMetrics.tupled)

  def updatesIntervals[_: P]: P[ShowUpdatesIntervals] =
    P(updatesIntervalsWord ~ (whereWord ~ condition).?).map(ShowUpdatesIntervals)

  def query[_: P]: P[KillQuery] = P(queryWord ~/ whereWord ~ metricQueryIdFilter).map(KillQuery)

  def functions[_: P]: P[ShowFunctions] = P(functionsWord ~/ forWord ~ name).map(ShowFunctions)

  def show[_: P]: P[Statement] =
    P(showWord ~/ (columns | tables | queries | functions | updatesIntervals))

  def kill[_: P]: P[Statement] = P(killWord ~/ query)

  def delete[_: P]: P[DeleteQueryMetrics] =
    P(deleteWord ~/ queriesWord ~/ queryMetricsFilter).map(DeleteQueryMetrics)

  def upsertFields[_: P]: P[Seq[String]] = "(" ~/ fieldWithSchema.rep(min = 1, sep = ",") ~ ")"

  def values[_: P](count: Int): P[Seq[Seq[SqlExpr]]] =
    ("(" ~/ expr.rep(exactly = count, sep = ",") ~ ")").opaque(s"<$count expressions>").rep(1, ",")

  def upsert[_: P]: P[Upsert] =
    P(upsertWord ~ intoWord ~/ schemaName ~/ upsertFields ~ valuesWord).flatMap {
      case (table, fields) => values(fields.size).map(vs => Upsert(table, fields, vs))
    }

  def statement[_: P]: P[Statement] = P((select | upsert | show | kill | delete) ~ ";".? ~ End)

  def parse(sql: String): Either[String, Statement] = {
    fastparse.parse(sql.trim, statement(_)) match {
      case Parsed.Success(s, _) => Right(s)
      case f @ Parsed.Failure(_, index, extra) =>
        val trace = f.trace()
        val expected = trace.terminals.render
        val actual = Util.literalize(extra.input.slice(index, index + 10))
        val position = extra.input.prettyIndex(index)

        Left(
          s"""Invalid SQL statement: '$sql'
             |Expect $expected, but got $actual at $position""".stripMargin
        )
    }
  }
}<|MERGE_RESOLUTION|>--- conflicted
+++ resolved
@@ -132,15 +132,11 @@
   }
 
   def mathFactor[_: P]: P[SqlExpr] =
-<<<<<<< HEAD
-    P(functionCallExpr | caseExpr | constExpr | arrayExpr | fieldNameExpr | exprOrTuple)
-=======
-    P(castExpr | functionCallExpr | caseExpr | constExpr | arrayExpr | fieldNameExpr | "(" ~ expr ~ ")")
+    P(castExpr | functionCallExpr | caseExpr | constExpr | arrayExpr | fieldNameExpr | exprOrTuple)
 
   def dataType[_: P]: P[String] = P(CharsWhileIn("a-zA-Z").!)
 
   def castExpr[_: P]: P[SqlExpr] = P(castWord ~ "(" ~/ expr ~ asWord ~ dataType ~ ")").map(CastExpr.tupled)
->>>>>>> 9522c360
 
   def field[_: P]: P[SqlField] = P(expr ~~ alias.?).map(SqlField.tupled)
 
