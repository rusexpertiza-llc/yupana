--- conflicted
+++ resolved
@@ -164,12 +164,7 @@
       "org.apache.spark"            %% "spark-core"                     % versions.spark                % Provided,
       "org.apache.spark"            %% "spark-sql"                      % versions.spark                % Provided,
       "org.apache.spark"            %% "spark-streaming"                % versions.spark                % Provided,
-<<<<<<< HEAD
       "org.apache.hbase"            %  "hbase-mapreduce"                % versions.hbase,
-=======
-      "org.apache.hbase"            %  "hbase-server"                   % versions.hbase,
-      "org.apache.hbase"            %  "hbase-hadoop-compat"            % versions.hbase,
->>>>>>> d4a81e2d
       "org.scalatest"               %% "scalatest"                      % versions.scalaTest            % Test,
       "com.holdenkarau"             %% "spark-testing-base"             % versions.sparkTesting         % Test
     )
@@ -290,12 +285,9 @@
 
   val scalaLogging = "3.9.2"
   val fastparse = "2.1.3"
-<<<<<<< HEAD
 
   val hbase = "2.4.1"
   val hadoop = "3.0.3"
-=======
->>>>>>> d4a81e2d
 
   val akka = "2.5.32"
 
@@ -312,15 +304,9 @@
   val h2Jdbc = "1.4.199"
   val postgresqlJdbc = "42.2.18"
 
-<<<<<<< HEAD
-  val scalaTest = "3.2.5"
-  val scalaCheck = "1.15.1"
-  val scalaTestCheck = "3.2.4.0"
-=======
   val scalaTest = "3.2.6"
   val scalaCheck = "1.15.3"
   val scalaTestCheck = "3.2.6.0"
->>>>>>> d4a81e2d
   val scalaMock = "5.1.0"
 }
 
