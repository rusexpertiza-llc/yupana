--- conflicted
+++ resolved
@@ -1,8 +1,4 @@
-<<<<<<< HEAD
-version = 3.7.11
-=======
 version = 3.7.12
->>>>>>> 26421392
 
 project.includeFilters = [
   ".*\\.scala$"
