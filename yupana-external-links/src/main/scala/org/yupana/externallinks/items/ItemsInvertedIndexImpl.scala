--- conflicted
+++ resolved
@@ -17,12 +17,8 @@
 package org.yupana.externallinks.items
 
 import com.typesafe.scalalogging.StrictLogging
-<<<<<<< HEAD
-import org.yupana.api.query.{ DimIdInExpr, DimIdNotInExpr, DimensionExpr, Expression, LinkExpr }
+import org.yupana.api.query._
 import org.yupana.api.query.Expression.Condition
-=======
-import org.yupana.api.query.DataPoint
->>>>>>> de9f365a
 import org.yupana.api.utils.SortedSetIterator
 import org.yupana.core.{ ExternalLinkService, TsdbBase }
 import org.yupana.core.dao.InvertedIndexDao
@@ -63,16 +59,11 @@
   import ItemsInvertedIndexImpl._
   import externalLink._
 
-<<<<<<< HEAD
-=======
-  private val dimIdsByStemmedWordCache = CacheFactory.initCache[String, Array[Long]]("dim_ids_by_word")
-
   override def put(dataPoints: Seq[DataPoint]): Unit = {
     val items = dataPoints.flatMap(dp => dp.dimensions.get(Dimensions.ITEM_TAG)).toSet
     putItemNames(items)
   }
 
->>>>>>> de9f365a
   def putItemNames(names: Set[String]): Unit = {
     val itemIds = tsdb.dictionary(Dimensions.ITEM_TAG).getOrCreateIdsForValues(names)
     val items = itemIds.map(_.swap)
