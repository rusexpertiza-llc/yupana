--- conflicted
+++ resolved
@@ -11,13 +11,9 @@
 import org.scalatest.matchers.should.Matchers
 import org.yupana.core.model.InternalRowBuilder
 
-<<<<<<< HEAD
-trait DataRowRDDTest extends AnyFlatSpecLike with Matchers with SharedSparkSession {
-=======
 import java.time.{ LocalDateTime, ZoneOffset }
 
-class DataRowRDDTest extends AnyFlatSpec with Matchers {
->>>>>>> e6d2086d
+trait DataRowRDDTest extends AnyFlatSpecLike with Matchers with SharedSparkSession {
 
   import org.yupana.api.query.syntax.All._
 
