--- conflicted
+++ resolved
@@ -126,23 +126,17 @@
   override def create(newExpr: Expression[I]): DistinctRandomExpr[I] = DistinctRandomExpr(newExpr)
 }
 
-<<<<<<< HEAD
 final case class ConstantExpr[T](v: T)(implicit dt: DataType.Aux[T]) extends Expression[T] {
   override val dataType: DataType.Aux[T] = dt
-  override def encode: String = s"const($v:${v.getClass.getSimpleName})"
-=======
-sealed trait ConstantExpr extends Expression {
-  def v: Out
   override def encode: String = {
     if (dataType.isArray) {
-      val adt = dataType.asInstanceOf[ArrayDataType[Out]]
+      val adt = dataType.asInstanceOf[ArrayDataType[T]]
       val vStr = v.asInstanceOf[adt.T].map(_.toString.replaceAll(",", "\\\\,")).mkString(",")
       s"const([$vStr]:${v.getClass.getSimpleName})"
     } else {
       s"const($v:${v.getClass.getSimpleName})"
     }
   }
->>>>>>> 0953716f
   override def kind: ExprKind = Const
 
   override def fold[O](z: O)(f: (O, Expression[_]) => O): O = f(z, this)
