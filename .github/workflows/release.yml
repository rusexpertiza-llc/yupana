name: Release

on:
  workflow_run:
    workflows: [ "CI" ]
    branches: [ "master" ]
    types: [ completed ]

jobs:
  release:
    name: Release artifacts
    runs-on: ubuntu-latest

    steps:
<<<<<<< HEAD
    - uses: actions/checkout@v4.1.1
    - name: Set up JDK 17
      uses: actions/setup-java@v4.1.0
=======
    - uses: actions/checkout@v4.1.2
    - name: Set up JDK 8
      uses: actions/setup-java@v4.2.1
>>>>>>> 5d4c7ace
      with:
        java-version: '17'
        distribution: 'temurin'

    - name: Cache sbt
      uses: actions/cache@v4.0.2
      with:
        path: |
          ~/.sbt
          ~/.ivy2/cache
          ~/.coursier/cache/v1
          ~/.cache/coursier/v1
          ~/AppData/Local/Coursier/Cache/v1
          ~/Library/Caches/Coursier/v1
        key: ${{ runner.os }}-sbt-cache-v2-${{ hashFiles('**/*.sbt') }}-${{ hashFiles('project/build.properties') }}

    - name: Setup GPG
      run: |
        echo "$PGP_SECRET" | base64 --decode | gpg --batch --import
        mkdir -p "$HOME/.ivy2"
        echo -e "realm=Dummy\nhost=example.com\nuser=user\npassword=password" > "$HOME/.ivy2/.credentials_nexus"
      env:
        PGP_SECRET: ${{ secrets.PGP_SECRET }}

    - name: Build and publish
      run: sbt +clean +publishSigned sonatypeBundleRelease
      env:
        PGP_PASSPHRASE: ${{ secrets.PGP_PASSPHRASE }}
        SONATYPE_PASSWORD: ${{ secrets.SONATYPE_PASSWORD }}
        SONATYPE_USERNAME: ${{ secrets.SONATYPE_USERNAME }}<|MERGE_RESOLUTION|>--- conflicted
+++ resolved
@@ -12,15 +12,9 @@
     runs-on: ubuntu-latest
 
     steps:
-<<<<<<< HEAD
-    - uses: actions/checkout@v4.1.1
+    - uses: actions/checkout@v4.1.2
     - name: Set up JDK 17
-      uses: actions/setup-java@v4.1.0
-=======
-    - uses: actions/checkout@v4.1.2
-    - name: Set up JDK 8
       uses: actions/setup-java@v4.2.1
->>>>>>> 5d4c7ace
       with:
         java-version: '17'
         distribution: 'temurin'
