/*
 * Copyright 2019 Rusexpertiza LLC
 *
 * Licensed under the Apache License, Version 2.0 (the "License");
 * you may not use this file except in compliance with the License.
 * You may obtain a copy of the License at
 *
 *     http://www.apache.org/licenses/LICENSE-2.0
 *
 * Unless required by applicable law or agreed to in writing, software
 * distributed under the License is distributed on an "AS IS" BASIS,
 * WITHOUT WARRANTIES OR CONDITIONS OF ANY KIND, either express or implied.
 * See the License for the specific language governing permissions and
 * limitations under the License.
 */

package org.yupana.akka

import com.google.protobuf.ByteString
import com.typesafe.scalalogging.StrictLogging
<<<<<<< HEAD
import org.yupana.api.query.{ Query, Result, SimpleResult }
import org.yupana.api.schema.Schema
import org.yupana.api.types.DataType
import org.yupana.core.TSDB
import org.yupana.core.dao.TsdbQueryMetricsDao
import org.yupana.core.sql.SqlQueryProcessor
=======
import org.yupana.api.query.Result
import org.yupana.core.QueryEngineRouter
>>>>>>> fd02bf9b
import org.yupana.core.sql.parser._
import org.yupana.proto
import org.yupana.proto.util.ProtocolVersion

import scala.concurrent.{ ExecutionContext, Future }

<<<<<<< HEAD
class RequestHandler(schema: Schema, metricsDao: TsdbQueryMetricsDao) extends StrictLogging {
=======
class RequestHandler(queryEngineRouter: QueryEngineRouter) extends StrictLogging {
>>>>>>> fd02bf9b

  def handleQuery(sqlQuery: proto.SqlQuery)(
      implicit ec: ExecutionContext
  ): Future[Either[String, Iterator[proto.Response]]] = {
    logger.debug(s"""Processing SQL query: "${sqlQuery.sql}"; parameters: ${sqlQuery.parameters}""")

    Future {
<<<<<<< HEAD

      SqlParser.parse(sqlQuery.sql).right flatMap {

        case select: Select =>
          val params = sqlQuery.parameters.map(p => p.index -> convertValue(p.value)).toMap
          val tsdbQuery: Either[String, Query] = sqlQueryProcessor.createQuery(select, params)
          tsdbQuery.right flatMap { query =>
            val rs = tsdb.query(query)
            Right(resultToProto(rs))
          }

        case upsert: Upsert =>
          val params = Seq(sqlQuery.parameters.map(p => p.index -> convertValue(p.value)).toMap)
          doUpsert(tsdb, upsert, params)

        case ShowTables => Right(resultToProto(metadataProvider.listTables))

        case ShowColumns(tableName) => metadataProvider.describeTable(tableName).right map resultToProto

        case ShowFunctions(typeName) => metadataProvider.listFunctions(typeName).right map resultToProto

        case ShowQueryMetrics(filter, limit) =>
          Right(resultToProto(QueryInfoProvider.handleShowQueries(metricsDao, filter, limit)))

        case KillQuery(filter) =>
          Right(resultToProto(QueryInfoProvider.handleKillQuery(metricsDao, filter)))

        case DeleteQueryMetrics(filter) =>
          Right(resultToProto(QueryInfoProvider.handleDeleteQueryMetrics(metricsDao, filter)))
      }
=======
      val params = sqlQuery.parameters.map(p => p.index -> convertValue(p.value)).toMap
      queryEngineRouter.query(sqlQuery.sql, params).right.map(resultToProto)
>>>>>>> fd02bf9b
    }
  }

  def handleBatchQuery(batchSqlQuery: proto.BatchSqlQuery)(
      implicit ec: ExecutionContext
  ): Future[Either[String, Iterator[proto.Response]]] = {
    logger.debug(s"Processing batch SQL ${batchSqlQuery.sql} with ${batchSqlQuery.batch.size}")

    Future {
      val params = batchSqlQuery.batch.map(ps => ps.parameters.map(p => p.index -> convertValue(p.value)).toMap)
      queryEngineRouter.batchQuery(batchSqlQuery.sql, params).right.map(resultToProto)
    }
  }

  def handlePingProto(
      ping: proto.Ping,
      majorVersion: Int,
      minorVersion: Int,
      version: String
  ): Either[String, Iterator[proto.Response]] = {
    logger.debug(s"Processing Ping request: $ping")

    if (ping.getVersion.protocol != ProtocolVersion.value) {
      logger.error(
        s"Incompatible protocols: driver protocol ${ping.getVersion.protocol}, server protocol ${ProtocolVersion.value}"
      )
      Left(
        s"Incompatible protocols: driver protocol ${ping.getVersion.protocol}, server protocol ${ProtocolVersion.value}"
      )
    } else {
      val pong = proto.Pong(
        ping.reqTime,
        System.currentTimeMillis(),
        Some(proto.Version(ProtocolVersion.value, majorVersion, minorVersion, version))
      )

      Right(Iterator(proto.Response(proto.Response.Resp.Pong(pong))))
    }
  }

  private def resultToProto(result: Result): Iterator[proto.Response] = {
    val rts = result.dataTypes.zipWithIndex
    val results = result.iterator.map { row =>
      val bytes = rts.map {
        case (rt, idx) =>
          val v = row.get[rt.T](idx)
          val b = if (v != null) rt.storable.write(v) else Array.empty[Byte]
          ByteString.copyFrom(b)
      }
      proto.Response(proto.Response.Resp.Result(proto.ResultChunk(bytes)))
    }

    val resultFields = result.fieldNames.zip(result.dataTypes).map {
      case (name, rt) =>
        proto.ResultField(name, rt.meta.sqlTypeName)
    }
    val header = proto.Response(proto.Response.Resp.ResultHeader(proto.ResultHeader(resultFields, Some(result.name))))
    logger.debug("Response header: " + header)
    val footer = proto.Response(proto.Response.Resp.ResultStatistics(proto.ResultStatistics(-1, -1)))
    Iterator(header) ++ results ++ Iterator(footer)
  }

  private def convertValue(value: proto.Value): Value = {
    value.value match {
      case proto.Value.Value.TextValue(s)    => StringValue(s)
      case proto.Value.Value.DecimalValue(n) => NumericValue(BigDecimal(n))
      case proto.Value.Value.TimeValue(t)    => TimestampValue(t)
      case proto.Value.Value.Empty           => throw new IllegalArgumentException("Empty value")
    }
  }
}<|MERGE_RESOLUTION|>--- conflicted
+++ resolved
@@ -18,28 +18,21 @@
 
 import com.google.protobuf.ByteString
 import com.typesafe.scalalogging.StrictLogging
-<<<<<<< HEAD
 import org.yupana.api.query.{ Query, Result, SimpleResult }
 import org.yupana.api.schema.Schema
 import org.yupana.api.types.DataType
 import org.yupana.core.TSDB
 import org.yupana.core.dao.TsdbQueryMetricsDao
 import org.yupana.core.sql.SqlQueryProcessor
-=======
 import org.yupana.api.query.Result
 import org.yupana.core.QueryEngineRouter
->>>>>>> fd02bf9b
 import org.yupana.core.sql.parser._
 import org.yupana.proto
 import org.yupana.proto.util.ProtocolVersion
 
 import scala.concurrent.{ ExecutionContext, Future }
 
-<<<<<<< HEAD
-class RequestHandler(schema: Schema, metricsDao: TsdbQueryMetricsDao) extends StrictLogging {
-=======
-class RequestHandler(queryEngineRouter: QueryEngineRouter) extends StrictLogging {
->>>>>>> fd02bf9b
+class RequestHandler(queryEngineRouter: QueryEngineRouter, metricsDao: TsdbQueryMetricsDao) extends StrictLogging {
 
   def handleQuery(sqlQuery: proto.SqlQuery)(
       implicit ec: ExecutionContext
@@ -47,41 +40,8 @@
     logger.debug(s"""Processing SQL query: "${sqlQuery.sql}"; parameters: ${sqlQuery.parameters}""")
 
     Future {
-<<<<<<< HEAD
-
-      SqlParser.parse(sqlQuery.sql).right flatMap {
-
-        case select: Select =>
-          val params = sqlQuery.parameters.map(p => p.index -> convertValue(p.value)).toMap
-          val tsdbQuery: Either[String, Query] = sqlQueryProcessor.createQuery(select, params)
-          tsdbQuery.right flatMap { query =>
-            val rs = tsdb.query(query)
-            Right(resultToProto(rs))
-          }
-
-        case upsert: Upsert =>
-          val params = Seq(sqlQuery.parameters.map(p => p.index -> convertValue(p.value)).toMap)
-          doUpsert(tsdb, upsert, params)
-
-        case ShowTables => Right(resultToProto(metadataProvider.listTables))
-
-        case ShowColumns(tableName) => metadataProvider.describeTable(tableName).right map resultToProto
-
-        case ShowFunctions(typeName) => metadataProvider.listFunctions(typeName).right map resultToProto
-
-        case ShowQueryMetrics(filter, limit) =>
-          Right(resultToProto(QueryInfoProvider.handleShowQueries(metricsDao, filter, limit)))
-
-        case KillQuery(filter) =>
-          Right(resultToProto(QueryInfoProvider.handleKillQuery(metricsDao, filter)))
-
-        case DeleteQueryMetrics(filter) =>
-          Right(resultToProto(QueryInfoProvider.handleDeleteQueryMetrics(metricsDao, filter)))
-      }
-=======
       val params = sqlQuery.parameters.map(p => p.index -> convertValue(p.value)).toMap
       queryEngineRouter.query(sqlQuery.sql, params).right.map(resultToProto)
->>>>>>> fd02bf9b
     }
   }
 
