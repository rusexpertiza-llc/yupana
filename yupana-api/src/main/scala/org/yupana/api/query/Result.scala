/*
 * Copyright 2019 Rusexpertiza LLC
 *
 * Licensed under the Apache License, Version 2.0 (the "License");
 * you may not use this file except in compliance with the License.
 * You may obtain a copy of the License at
 *
 *     http://www.apache.org/licenses/LICENSE-2.0
 *
 * Unless required by applicable law or agreed to in writing, software
 * distributed under the License is distributed on an "AS IS" BASIS,
 * WITHOUT WARRANTIES OR CONDITIONS OF ANY KIND, either express or implied.
 * See the License for the specific language governing permissions and
 * limitations under the License.
 */

package org.yupana.api.query

import org.yupana.api.types.DataType
import org.yupana.api.utils.CloseableIterator

trait Result extends Iterator[DataRow] with AutoCloseable {

  def name: String

  def fieldNames: Seq[String]
  def dataTypes: Seq[DataType]
  def dataIndexForFieldName(name: String): Int
  def dataIndexForFieldIndex(idx: Int): Int
<<<<<<< HEAD

  override def hasNext: Boolean // = rows.hasNext
  override def next(): DataRow // = new DataRow(rows.next(), dataIndexForFieldName, dataIndexForFieldIndex)
=======
  def rows: CloseableIterator[Array[Any]]

  override def hasNext: Boolean = rows.hasNext
  override def next(): DataRow = new DataRow(rows.next(), dataIndexForFieldName, dataIndexForFieldIndex)

  override def close(): Unit = rows.close()
>>>>>>> 09612068
}

object Result {
  val empty: Result = new Result {
    override val name = "EMPTY"

    override val dataTypes: Seq[DataType] = Seq.empty

    override val fieldNames: Seq[String] = Seq.empty

    override def dataIndexForFieldName(name: String): Int = 0

    override def dataIndexForFieldIndex(idx: Int): Int = 0

<<<<<<< HEAD
    override def hasNext: Boolean = false
=======
    override def rows: CloseableIterator[Array[Any]] = CloseableIterator.empty
  }
}

case class SimpleResult(
    override val name: String,
    override val fieldNames: Seq[String],
    override val dataTypes: Seq[DataType],
    override val rows: CloseableIterator[Array[Any]]
) extends Result {
>>>>>>> 09612068

    override def next(): DataRow = throw new IllegalStateException("Error: next on empty result")
  }
}

object SimpleResult {
  def apply(
      name: String,
      fieldNames: Seq[String],
      dataTypes: Seq[DataType],
      rows: Iterator[Array[Any]]
  ): SimpleResult = {
    new SimpleResult(name, fieldNames, dataTypes, CloseableIterator.pure(rows))
  }
}

class DataRow(
    val fields: Array[Any],
    dataIndexForFieldName: String => Int,
    dataIndexForFieldIndex: Int => Int
) extends Serializable {

  def isEmpty(name: String): Boolean = {
    fields(dataIndexForFieldName(name)) == null
  }

  def isEmpty(index: Int): Boolean = {
    fields(dataIndexForFieldIndex(index)) == null
  }

  def isDefined(name: String): Boolean = !isEmpty(name)

  def isDefined(index: Int): Boolean = !isEmpty(index)

  def get[T](name: String): T = {
    fields(dataIndexForFieldName(name)).asInstanceOf[T]
  }

  def get[T](index: Int): T = {
    fields(dataIndexForFieldIndex(index)).asInstanceOf[T]
  }

  def getOption[T](name: String): Option[T] = {
    Option(fields(dataIndexForFieldName(name))).asInstanceOf[Option[T]]
  }

  def getOption[T](index: Int): Option[T] = {
    Option(fields(dataIndexForFieldIndex(index))).asInstanceOf[Option[T]]
  }

  def getOrElse[T](name: String, default: => T): T = {
    val idx = dataIndexForFieldName(name)
    if (fields(idx) != null) fields(idx).asInstanceOf[T] else default
  }

  def getOrElse[T](index: Int, default: => T): T = {
    val idx = dataIndexForFieldIndex(index)
    if (fields(idx) != null) fields(idx).asInstanceOf[T] else default
  }
}<|MERGE_RESOLUTION|>--- conflicted
+++ resolved
@@ -27,18 +27,9 @@
   def dataTypes: Seq[DataType]
   def dataIndexForFieldName(name: String): Int
   def dataIndexForFieldIndex(idx: Int): Int
-<<<<<<< HEAD
 
-  override def hasNext: Boolean // = rows.hasNext
-  override def next(): DataRow // = new DataRow(rows.next(), dataIndexForFieldName, dataIndexForFieldIndex)
-=======
-  def rows: CloseableIterator[Array[Any]]
-
-  override def hasNext: Boolean = rows.hasNext
-  override def next(): DataRow = new DataRow(rows.next(), dataIndexForFieldName, dataIndexForFieldIndex)
-
-  override def close(): Unit = rows.close()
->>>>>>> 09612068
+  override def hasNext: Boolean
+  override def next(): DataRow
 }
 
 object Result {
@@ -53,33 +44,9 @@
 
     override def dataIndexForFieldIndex(idx: Int): Int = 0
 
-<<<<<<< HEAD
     override def hasNext: Boolean = false
-=======
-    override def rows: CloseableIterator[Array[Any]] = CloseableIterator.empty
-  }
-}
-
-case class SimpleResult(
-    override val name: String,
-    override val fieldNames: Seq[String],
-    override val dataTypes: Seq[DataType],
-    override val rows: CloseableIterator[Array[Any]]
-) extends Result {
->>>>>>> 09612068
 
     override def next(): DataRow = throw new IllegalStateException("Error: next on empty result")
-  }
-}
-
-object SimpleResult {
-  def apply(
-      name: String,
-      fieldNames: Seq[String],
-      dataTypes: Seq[DataType],
-      rows: Iterator[Array[Any]]
-  ): SimpleResult = {
-    new SimpleResult(name, fieldNames, dataTypes, CloseableIterator.pure(rows))
   }
 }
 
