--- conflicted
+++ resolved
@@ -57,13 +57,8 @@
       new Period(0, 6, 50, 123)
     )
 
-<<<<<<< HEAD
     parse("INTERVAL '10 12:00:00'", ValueParser.value(_)).value shouldEqual PeriodValue(
-      new Period( 0, 0, 0, 10, 12, 0, 0, 0)
-=======
-    parser.value.parse("INTERVAL '10 12:00:00'").value shouldEqual PeriodValue(
       new Period(0, 0, 0, 10, 12, 0, 0, 0)
->>>>>>> 09c22c20
     )
   }
 
@@ -896,19 +891,19 @@
   }
 
   it should "parse SHOW QUERIES statements" in {
-    parser.parse("SHOW QUERIES") shouldBe Right(ShowQueries(None, None))
+    SqlParser.parse("SHOW QUERIES") shouldBe Right(ShowQueries(None, None))
   }
 
   it should "parse SHOW QUERIES statements with limit" in {
-    parser.parse("SHOW QUERIES LIMIT 1") shouldBe Right(ShowQueries(None, Some(1)))
+    SqlParser.parse("SHOW QUERIES LIMIT 1") shouldBe Right(ShowQueries(None, Some(1)))
   }
 
   it should "parse SHOW QUERIES statements with id" in {
-    parser.parse("SHOW QUERIES WHERE ID = '1'") shouldBe Right(ShowQueries(Some("1"), None))
+    SqlParser.parse("SHOW QUERIES WHERE ID = '1'") shouldBe Right(ShowQueries(Some("1"), None))
   }
 
   it should "parse KILL QUERY statements with id" in {
-    parser.parse("KILL QUERY WHERE id = '1'") shouldBe Right(KillQuery("1"))
+    SqlParser.parse("KILL QUERY WHERE id = '1'") shouldBe Right(KillQuery("1"))
   }
 
   it should "support functions as conditions" in {
@@ -1010,61 +1005,36 @@
   }
 
   it should "produce error message when FROM statement is missing" in {
-<<<<<<< HEAD
-    errorMessage("""SELECT field, sum(sum) sum WHERE time > TIMESTAMP '2017-01-03'""") { case msg =>
-      msg should include ("""Expect ("," | "FROM"), but got "WHERE time"""")
-=======
     errorMessage("""SELECT field, sum(sum) sum WHERE time > TIMESTAMP '2017-01-03'""") {
       case msg =>
-        msg should include("""Expect "FROM", but got "WHERE time"""")
->>>>>>> 09c22c20
+        msg should include("""Expect ("," | "FROM"), but got "WHERE time"""")
     }
   }
 
   it should "produce error on unknown statements" in {
-<<<<<<< HEAD
-    errorMessage("INSERT 'foo' INTO table;") { case msg =>
-      msg should include ("""Expect ("SELECT" | "SHOW"), but got "INSERT""")
-=======
     errorMessage("INSERT 'foo' INTO table;") {
       case msg =>
-        msg should include("""Expect SELECT | SHOW | KILL, but got "INSERT""")
->>>>>>> 09c22c20
+        msg should include("""Expect ("SELECT" | "SHOW" | "KILL"), but got "INSERT""")
     }
   }
 
   it should "produce error on unknown show" in {
-<<<<<<< HEAD
-    errorMessage("SHOW functions") { case msg =>
-      msg should include("""Expect ("COLUMNS" | "TABLES"), but got "functions""")
-=======
     errorMessage("SHOW functions") {
       case msg =>
-        msg should include("""Expect COLUMNS | TABLES | QUERIES, but got "functions""")
->>>>>>> 09c22c20
+        msg should include("""Expect ("COLUMNS" | "TABLES" | "QUERIES"), but got "functions""")
     }
   }
 
   it should "it should properly identify error position" in {
-<<<<<<< HEAD
-    errorMessage("""SELECT x + y z - 1 from y""") { case msg =>
-      msg should include("""Expect ("," | "FROM"), but got "- 1""")
-=======
     errorMessage("""SELECT x + y z - 1 from y""") {
       case msg =>
-        msg should include("""Expect "FROM", but got "- 1""")
->>>>>>> 09c22c20
+        msg should include("""Expect ("," | "FROM"), but got "- 1""")
     }
   }
 
   def parsed[U](statement: String)(pf: PartialFunction[Statement, U])(implicit pos: source.Position): U = {
-<<<<<<< HEAD
     inside(SqlParser.parse(statement)) {
-      case Right(x) => pf(x)
-=======
-    inside(parser.parse(statement)) {
       case Right(x)  => pf(x)
->>>>>>> 09c22c20
       case Left(msg) => fail(msg)
     }
   }
