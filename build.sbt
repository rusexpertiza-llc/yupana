--- conflicted
+++ resolved
@@ -411,19 +411,15 @@
     "-Ywarn-dead-code"
   ) ++ {
     CrossVersion.partialVersion(scalaVersion.value) match {
-<<<<<<< HEAD
       case Some((2,13)) => Seq(
           "-Wconf:cat=unused:info",
+          "-Wconf:msg=Top-level:s",
           "-Xlint:-byname-implicit,_"
         )
       case _ => Seq(
           "-Xlint",
           "-Ypartial-unification"
         )
-=======
-      case Some((2,13)) => Seq("-Wconf:cat=unused:info", "-Wconf:msg=Top-level:s")
-      case _ => Seq.empty
->>>>>>> 5566c795
     }
   },
   Compile / console / scalacOptions --= Seq("-Ywarn-unused-import", "-Xfatal-warnings"),
