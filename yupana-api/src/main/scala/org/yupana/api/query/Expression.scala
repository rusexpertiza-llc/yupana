/*
 * Copyright 2019 Rusexpertiza LLC
 *
 * Licensed under the Apache License, Version 2.0 (the "License");
 * you may not use this file except in compliance with the License.
 * You may obtain a copy of the License at
 *
 *     http://www.apache.org/licenses/LICENSE-2.0
 *
 * Unless required by applicable law or agreed to in writing, software
 * distributed under the License is distributed on an "AS IS" BASIS,
 * WITHOUT WARRANTIES OR CONDITIONS OF ANY KIND, either express or implied.
 * See the License for the specific language governing permissions and
 * limitations under the License.
 */

package org.yupana.api.query

import org.joda.time.Period
import org.yupana.api.Time
import org.yupana.api.query.Expression.Condition
import org.yupana.api.schema.{ Dimension, ExternalLink, LinkField, Metric }
import org.yupana.api.types._
import org.yupana.api.utils.{ CollectionUtils, SortedSetIterator }

trait Transformer {
  def apply[T](e: Expression[T]): Option[Expression[T]]
  def isDefinedAt[T](e: Expression[T]): Boolean = apply(e).nonEmpty
  def applyIfPossible[T](e: Expression[T]): Expression[T] = apply(e) getOrElse e
}

sealed trait Expression[Out] extends Serializable {
  def dataType: DataType.Aux[Out]

  def kind: ExprKind

  def as(name: String): QueryField = QueryField(name, this)

  def encode: String

  def fold[O](z: O)(f: (O, Expression[_]) => O): O

  def transform(t: Transformer): Expression[Out] = {
    t.applyIfPossible(this)
  }

  def aux: Expression[Out] = this.asInstanceOf[Expression[Out]]

  lazy val flatten: Set[Expression[_]] = fold(Set.empty[Expression[_]])(_ + _)

  private lazy val encoded = encode
  private lazy val encodedHashCode = encoded.hashCode()

  override def toString: String = encoded

  override def hashCode(): Int = encodedHashCode

  override def equals(obj: scala.Any): Boolean = {
    obj match {
      case that: Expression[_] => this.encoded == that.encoded
      case _                   => false
    }
  }
}

object Expression {
  type Condition = Expression[Boolean]
}

<<<<<<< HEAD
abstract class WindowFunctionExpr[T] extends Expression[T] {
  type In
//  val operation: WindowOperation[In]
  val expr: Expression[In]
  val name: String

//  override type Out = operation.Out
//  override def dataType: DataType.Aux[T] = operation.dataType
  override def kind: ExprKind = if (expr.kind == Simple || expr.kind == Const) Window else Invalid

  override def fold[O](z: O)(f: (O, Expression[_]) => O): O = expr.fold(f(z, this))(f)
//  override def transform(t: Transformer): Expression[T] = {
//    WindowFunctionExpr(operation, expr.transform(pf)).asInstanceOf[Expression[Out]]
//  }

  override def encode: String = s"winFunc($name,${expr.encode})"
  override def toString: String = s"$name($expr)"
}

//object WindowFunctionExpr {
//  def apply[T](op: WindowOperation[T], e: Expression[T]): WindowFunctionExpr = new WindowFunctionExpr {
//    override type In = T
//    override val operation: WindowOperation[T] = op
//    override val expr: Expression[T] = e
//  }
//  def unapply(arg: WindowFunctionExpr): Option[(WindowOperation[arg.In], Expression[arg.In])] = {
//    Some((arg.operation, arg.expr))
//  }
//}

//abstract class AggregateExpr[T] extends Expression[T] {
//  type In
//  val aggregation: Aggregation[In]
//  val expr: Expression[In]
//
//  override def kind: ExprKind = if (expr.kind == Simple || expr.kind == Const) Aggregate else Invalid
//
//  override def fold[O](z: O)(f: (O, Expression) => O): O = expr.fold(f(z, this))(f)
//
//  override def transform(t: Transformer): Expression[Out] = {
//    AggregateExpr(aggregation, expr.transform(pf)).asInstanceOf[Expression[Out]]
//  }
//
//  override def encode: String = s"agg(${aggregation.name},${expr.encode})"
//  override def toString: String = s"${aggregation.name}($expr)"
//}
//
//object AggregateExpr {
//  def apply[T](a: Aggregation[T], e: Expression[T]): Expression[a.Out] = new AggregateExpr {
//    override type In = T
//    override type Out = a.Out
//    override def dataType: DataType.Aux[Out] = a.dataType
//
//    override val aggregation: Aggregation[T] = a
//    override val expr: Expression[T] = e
//  }
//
//  def unapply(arg: AggregateExpr): Option[(Aggregation[arg.In], Expression[arg.In])] = {
//    Some((arg.aggregation, arg.expr))
//  }
//}

case class ConstantExpr[T](v: T)(implicit dt: DataType.Aux[T]) extends Expression[T] {
  override def dataType: DataType.Aux[T] = dt
  override def encode: String = s"const($v:${v.getClass.getSimpleName})"
  override def kind: ExprKind = Const

  override def fold[O](z: O)(f: (O, Expression[_]) => O): O = f(z, this)
}

//case class PlaceholderExpr[T]()(implicit val dataType: DataType.Aux[T]) extends Expression {
//  override type Out = T
//  override def kind: ExprKind = Simple
//
//  override def encode: String = s"?:${dataType.classTag.runtimeClass.getSimpleName}"
//  override def fold[O](z: O)(f: (O, Expression) => O): O = f(z, this)
//}

//object ConstantExpr {
//  type Aux[T] = ConstantExpr { type Out = T }
//
//  def apply[T](value: T)(implicit rt: DataType.Aux[T]): ConstantExpr.Aux[T] = new ConstantExpr {
//    override type Out = T
//    override val v: T = value
//    override def dataType: DataType.Aux[T] = rt
//  }
//
//  def unapply(c: ConstantExpr): Option[c.Out] = Some(c.v)
//}

case object TimeExpr extends Expression[Time] {
=======
sealed abstract class WindowFunctionExpr[T, U](val expr: Expression.Aux[T], name: String)
    extends UnaryOperationExpr[T, U](expr, name) {
  type In = T
  override def kind: ExprKind = if (expr.kind == Simple || expr.kind == Const) Window else Invalid
  override def encode: String = s"winFunc($name,${expr.encode})"
}

case class LagExpr[I](override val expr: Expression.Aux[I]) extends WindowFunctionExpr[I, I](expr, "lag") {
  override def dataType: DataType.Aux[I] = expr.dataType
  override type Self = LagExpr[I]

  override def create(newExpr: Expression.Aux[I]): LagExpr[I] = LagExpr(newExpr)
}

sealed abstract class AggregateExpr[T, U](val expr: Expression.Aux[T], name: String)
    extends UnaryOperationExpr[T, U](expr, name) {
  type In = T
  type Interim
  override def aux: AggregateExpr.Aux[In, Interim, Out] = this.asInstanceOf[AggregateExpr.Aux[In, Interim, Out]]

  override def kind: ExprKind = if (expr.kind == Simple || expr.kind == Const) Aggregate else Invalid
  override def encode: String = s"agg($name,${expr.encode})"
}

object AggregateExpr {
  type Aux[I, M, O] = AggregateExpr[I, O] { type Interim = M }
}

case class MinExpr[I](override val expr: Expression.Aux[I])(implicit val ord: Ordering[I])
    extends AggregateExpr[I, I](expr, "min") {
  override type Interim = I
  override def dataType: DataType.Aux[I] = expr.dataType
  override type Self = MinExpr[I]
  override def create(newExpr: Expression.Aux[I]): MinExpr[I] = MinExpr(newExpr)
}

case class MaxExpr[I](override val expr: Expression.Aux[I])(implicit val ord: Ordering[I])
    extends AggregateExpr[I, I](expr, "max") {
  override type Interim = I
  override def dataType: DataType.Aux[I] = expr.dataType
  override type Self = MaxExpr[I]
  override def create(newExpr: Expression.Aux[I]): MaxExpr[I] = MaxExpr(newExpr)
}

case class SumExpr[I](override val expr: Expression.Aux[I])(implicit val numeric: Numeric[I])
    extends AggregateExpr[I, I](expr, "sum") {
  override type Interim = I
  override def dataType: DataType.Aux[I] = expr.dataType
  override type Self = SumExpr[I]
  override def create(newExpr: Expression.Aux[I]): SumExpr[I] = SumExpr(newExpr)
}

case class CountExpr[I](override val expr: Expression.Aux[I]) extends AggregateExpr[I, Long](expr, "count") {
  override type Interim = Long
  override def dataType: DataType.Aux[Long] = DataType[Long]
  override type Self = CountExpr[I]
  override def create(newExpr: Expression.Aux[I]): CountExpr[I] = CountExpr(newExpr)
}

case class DistinctCountExpr[I](override val expr: Expression.Aux[I])
    extends AggregateExpr[I, Int](expr, "distinct_count") {
  override type Interim = Set[I]
  override def dataType: DataType.Aux[Int] = DataType[Int]
  override type Self = DistinctCountExpr[I]
  override def create(newExpr: Expression.Aux[I]): DistinctCountExpr[I] = DistinctCountExpr(newExpr)
}

case class DistinctRandomExpr[I](override val expr: Expression.Aux[I])
    extends AggregateExpr[I, I](expr, "distinct_count") {
  override type Interim = Set[I]
  override def dataType: DataType.Aux[I] = expr.dataType
  override type Self = DistinctRandomExpr[I]
  override def create(newExpr: Expression.Aux[I]): DistinctRandomExpr[I] = DistinctRandomExpr(newExpr)
}

abstract class ConstantExpr extends Expression {
  def v: Out
  override def encode: String = s"const($v:${v.getClass.getSimpleName})"
  override def kind: ExprKind = Const

  override def fold[O](z: O)(f: (O, Expression) => O): O = f(z, this)
}

case class PlaceholderExpr[T]()(implicit val dataType: DataType.Aux[T]) extends Expression {
  override type Out = T
  override def kind: ExprKind = Simple

  override def encode: String = s"?:${dataType.classTag.runtimeClass.getSimpleName}"
  override def fold[O](z: O)(f: (O, Expression) => O): O = f(z, this)
}

object ConstantExpr {
  type Aux[T] = ConstantExpr { type Out = T }

  def apply[T](value: T)(implicit rt: DataType.Aux[T]): ConstantExpr.Aux[T] = new ConstantExpr {
    override type Out = T
    override val v: T = value
    override def dataType: DataType.Aux[T] = rt
  }

  def unapply(c: ConstantExpr): Option[c.Out] = Some(c.v)
}

case class NullExpr[T](override val dataType: DataType.Aux[T]) extends Expression {
  override type Out = T
  override def kind: ExprKind = Const
  override def encode: String = s"null:${dataType.classTag.runtimeClass.getSimpleName}"
  override def fold[O](z: O)(f: (O, Expression) => O): O = f(z, this)
}

case object TimeExpr extends Expression {
  override type Out = Time
>>>>>>> eba61d84
  override val dataType: DataType.Aux[Time] = DataType[Time]
  override def kind: ExprKind = Simple

  override def fold[O](z: O)(f: (O, Expression[_]) => O): O = f(z, this)

  override def encode: String = s"time()"
  def toField: QueryField = QueryField("time", this)
}

case class DimensionExpr[T](dimension: Dimension.Aux[T]) extends Expression[T] {
  override val dataType: DataType.Aux[dimension.T] = dimension.dataType
  override def kind: ExprKind = Simple

  override def fold[O](z: O)(f: (O, Expression[_]) => O): O = f(z, this)

  override def encode: String = s"dim(${dimension.name})"
  def toField: QueryField = QueryField(dimension.name, this)
}

//object DimensionExpr {
//  def apply[T](dimension: Dimension.Aux[T]): DimensionExpr[T] = new DimensionExpr(dimension)
//  def unapply(expr: DimensionExpr[_]): Option[Dimension.Aux[expr.Out]] =
//    Some(expr.dimension.asInstanceOf[Dimension.Aux[expr.Out]])
//}

case class DimensionIdExpr(dimension: Dimension) extends Expression[String] {
  override val dataType: DataType.Aux[String] = DataType[String]
  override def kind: ExprKind = Simple

  override def fold[O](z: O)(f: (O, Expression[_]) => O): O = f(z, this)

  override def encode: String = s"dimId(${dimension.name})"
  def toField: QueryField = QueryField(dimension.name, this)
}

//object DimensionIdExpr {
//  def apply(dimension: Dimension): DimensionIdExpr = new DimensionIdExpr(dimension)
//  def unapply(expr: DimensionIdExpr): Option[Dimension] = Some(expr.dimension)
//}

case class MetricExpr[T](metric: Metric.Aux[T]) extends Expression[T] {
  override def dataType: DataType.Aux[metric.T] = metric.dataType
  override def kind: ExprKind = Simple

  override def fold[O](z: O)(f: (O, Expression[_]) => O): O = f(z, this)

  override def encode: String = s"metric(${metric.name})"
  def toField: QueryField = QueryField(metric.name, this)
}

<<<<<<< HEAD
case class LinkExpr[T](link: ExternalLink, linkField: LinkField.Aux[T]) extends Expression[T] {
=======
case class LinkExpr[T](link: ExternalLink, linkField: LinkField.Aux[T]) extends Expression {
  override type Out = T
>>>>>>> eba61d84
  override val dataType: DataType.Aux[linkField.T] = linkField.dataType
  override def kind: ExprKind = Simple

  override def fold[O](z: O)(f: (O, Expression[_]) => O): O = f(z, this)

  override def encode: String = s"link(${link.linkName}, ${linkField.name})"
  def queryFieldName: String = link.linkName + "_" + linkField.name
  def toField: QueryField = QueryField(queryFieldName, this)
}

<<<<<<< HEAD
//object LinkExpr {
//  def apply[T](link: ExternalLink, field: LinkField.Aux[T]): LinkExpr[T] = new LinkExpr(link, field)
//  def apply(link: ExternalLink, field: String): LinkExpr[String] = new LinkExpr(link, LinkField[String](field))
//  def unapply(expr: LinkExpr[_]): Option[(ExternalLink, String)] = Some((expr.link, expr.linkField.name))
//}
=======
object LinkExpr {
  def apply(link: ExternalLink, field: String): LinkExpr[String] = new LinkExpr(link, LinkField[String](field))
}
>>>>>>> eba61d84

abstract class UnaryOperationExpr[T, U](
    expr: Expression[T],
    functionName: String
) extends Expression[U] {
  override def dataType: DataType.Aux[U]

  type Self <: UnaryOperationExpr[T, U]
  def create(newExpr: Expression[T]): Self

  override def kind: ExprKind = expr.kind

  override def fold[O](z: O)(f: (O, Expression[_]) => O): O = expr.fold(f(z, this))(f)

  override def transform(t: Transformer): Expression[U] = {
    t(this) getOrElse create(expr.transform(t))
  }

  override def encode: String = s"$functionName($expr)"
  override def toString: String = s"$functionName($expr)"
}

<<<<<<< HEAD
//trait UnaryOperationCompanion {
//  val name: String
//  def create[T, U](t: Expression[T]): Expression[U]
//}
//
//trait SimpleUnaryCompanion[T] extends UnaryOperationCompanion {
//  val argType: DataType.Aux[T]
//}

//trait MathUnaryCompanion extends UnaryOperationCompanion {}

case class UnaryMinusExpr[N](expr: Expression[N])(implicit val num: Numeric[N], val dataType: DataType.Aux[N])
    extends UnaryOperationExpr[N, N](expr, "-") {
  override type Self = UnaryMinusExpr[N]
  override def create(newExpr: Expression[N]): UnaryMinusExpr[N] = UnaryMinusExpr(newExpr)
}

//object UnaryMinusExpr extends UnaryOperationCompanion {
//  override val name = "-"
//  override def create[N, U](newExpr: Expression[N]): UnaryMinusExpr[N] = UnaryMinusExpr(newExpr)
//}

case class AbsExpr[N](expr: Expression[N])(implicit val num: Numeric[N], val dataType: DataType.Aux[N])
    extends UnaryOperationExpr[N, N](expr, "abs") {
  override type Self = AbsExpr[N]
  override def create(newExpr: Expression[N]): AbsExpr[N] = AbsExpr(newExpr)
=======
case class UnaryMinusExpr[N](expr: Expression.Aux[N])(implicit val num: Numeric[N])
    extends UnaryOperationExpr[N, N](expr, "-") {
  override type Self = UnaryMinusExpr[N]
  override def dataType: DataType.Aux[N] = expr.dataType
  override def create(newExpr: Expression.Aux[N]): UnaryMinusExpr[N] = UnaryMinusExpr(newExpr)
}

case class AbsExpr[N](expr: Expression.Aux[N])(implicit val numeric: Numeric[N])
    extends UnaryOperationExpr[N, N](expr, "abs") {
  override type Self = AbsExpr[N]
  override def dataType: DataType.Aux[N] = expr.dataType
  override def create(newExpr: Expression.Aux[N]): AbsExpr[N] = AbsExpr(newExpr)
>>>>>>> eba61d84
}

case class NotExpr(expr: Expression[Boolean]) extends UnaryOperationExpr[Boolean, Boolean](expr, "not") {
  override type Self = NotExpr
  override def create(newExpr: Expression[Boolean]): NotExpr = NotExpr(newExpr)
  override def dataType: DataType.Aux[Boolean] = DataType[Boolean]
}

case class LengthExpr(expr: Expression[String]) extends UnaryOperationExpr[String, Int](expr, "length") {
  override def dataType: DataType.Aux[Int] = DataType[Int]
  override type Self = LengthExpr
  override def create(newExpr: Expression[String]): LengthExpr = LengthExpr(newExpr)
}

case class LowerExpr(expr: Expression[String]) extends UnaryOperationExpr[String, String](expr, "lower") {
  override def dataType: DataType.Aux[String] = DataType[String]
  override type Self = LowerExpr
  override def create(newExpr: Expression[String]): LowerExpr = LowerExpr(newExpr)
}

case class UpperExpr(expr: Expression[String]) extends UnaryOperationExpr[String, String](expr, "upper") {
  override def dataType: DataType.Aux[String] = DataType[String]
  override type Self = UpperExpr
  override def create(newExpr: Expression[String]): UpperExpr = UpperExpr(newExpr)
}

case class TokensExpr(expr: Expression[String]) extends UnaryOperationExpr[String, Array[String]](expr, "tokens") {
  override def dataType: DataType.Aux[Array[String]] = DataType[Array[String]]
  override type Self = TokensExpr
  override def create(newExpr: Expression[String]): TokensExpr = TokensExpr(newExpr)
}

<<<<<<< HEAD
case class SplitExpr(expr: Expression[String]) extends UnaryOperationExpr[String, Array[String]](expr, "split") {
=======
case class ArrayTokensExpr(expr: Expression.Aux[Array[String]])
    extends UnaryOperationExpr[Array[String], Array[String]](expr, "tokens") {
  override def dataType: DataType.Aux[Array[String]] = DataType[Array[String]]
  override type Self = ArrayTokensExpr
  override def create(newExpr: Expression.Aux[Array[String]]): ArrayTokensExpr = ArrayTokensExpr(newExpr)
}

case class SplitExpr(expr: Expression.Aux[String]) extends UnaryOperationExpr[String, Array[String]](expr, "split") {
>>>>>>> eba61d84
  override def dataType: DataType.Aux[Array[String]] = DataType[Array[String]]
  override type Self = SplitExpr
  override def create(newExpr: Expression[String]): SplitExpr = SplitExpr(newExpr)
}

<<<<<<< HEAD
case class ExtractYearExpr(expr: Expression[Time]) extends UnaryOperationExpr[Time, Int](expr, "extractYear") {
=======
case class ArrayToStringExpr[T](expr: Expression.Aux[Array[T]])
    extends UnaryOperationExpr[Array[T], String](expr, "array_to_string") {
  override def dataType: DataType.Aux[String] = DataType[String]
  override type Self = ArrayToStringExpr[T]
  override def create(newExpr: Expression.Aux[Array[T]]): ArrayToStringExpr[T] = ArrayToStringExpr(newExpr)
}

case class ArrayLengthExpr[T](expr: Expression.Aux[Array[T]])
    extends UnaryOperationExpr[Array[T], Int](expr, "length") {
  override def dataType: DataType.Aux[Int] = DataType[Int]
  override type Self = ArrayLengthExpr[T]
  override def create(newExpr: Expression.Aux[Array[T]]): ArrayLengthExpr[T] = ArrayLengthExpr(newExpr)
}

case class ExtractYearExpr(expr: Expression.Aux[Time]) extends UnaryOperationExpr[Time, Int](expr, "extractYear") {
>>>>>>> eba61d84
  override def dataType: DataType.Aux[Int] = DataType[Int]
  override type Self = ExtractYearExpr
  override def create(newExpr: Expression[Time]): ExtractYearExpr = ExtractYearExpr(newExpr)
}

case class ExtractMonthExpr(expr: Expression[Time]) extends UnaryOperationExpr[Time, Int](expr, "extractMonth") {
  override def dataType: DataType.Aux[Int] = DataType[Int]
  override type Self = ExtractMonthExpr
  override def create(newExpr: Expression[Time]): ExtractMonthExpr = ExtractMonthExpr(newExpr)
}

case class ExtractDayExpr(expr: Expression[Time]) extends UnaryOperationExpr[Time, Int](expr, "extractDay") {
  override def dataType: DataType.Aux[Int] = DataType[Int]
  override type Self = ExtractDayExpr
  override def create(newExpr: Expression[Time]): ExtractDayExpr = ExtractDayExpr(newExpr)
}

case class ExtractHourExpr(expr: Expression[Time]) extends UnaryOperationExpr[Time, Int](expr, "extractHour") {
  override def dataType: DataType.Aux[Int] = DataType[Int]
  override type Self = ExtractHourExpr
  override def create(newExpr: Expression[Time]): ExtractHourExpr = ExtractHourExpr(newExpr)
}

case class ExtractMinuteExpr(expr: Expression[Time]) extends UnaryOperationExpr[Time, Int](expr, "extractMinute") {
  override def dataType: DataType.Aux[Int] = DataType[Int]
  override type Self = ExtractMinuteExpr
  override def create(newExpr: Expression[Time]): ExtractMinuteExpr = ExtractMinuteExpr(newExpr)
}

case class ExtractSecondExpr(expr: Expression[Time]) extends UnaryOperationExpr[Time, Int](expr, "extractSecond") {
  override def dataType: DataType.Aux[Int] = DataType[Int]
  override type Self = ExtractSecondExpr
  override def create(newExpr: Expression[Time]): ExtractSecondExpr = ExtractSecondExpr(newExpr)
}

<<<<<<< HEAD
case class TrunkYearExpr(expr: Expression[Time]) extends UnaryOperationExpr[Time, Time](expr, "trunkYear") {
  override def dataType: DataType.Aux[Time] = DataType[Time]
  override type Self = TrunkYearExpr
  override def create(newExpr: Expression[Time]): TrunkYearExpr = TrunkYearExpr(newExpr)
}

case class TrunkMonthExpr(expr: Expression[Time]) extends UnaryOperationExpr[Time, Time](expr, "trunkMonth") {
  override def dataType: DataType.Aux[Time] = DataType[Time]
  override type Self = TrunkMonthExpr
  override def create(newExpr: Expression[Time]): TrunkMonthExpr = TrunkMonthExpr(newExpr)
}

case class TrunkWeekExpr(expr: Expression[Time]) extends UnaryOperationExpr[Time, Time](expr, "trunkWeek") {
  override def dataType: DataType.Aux[Time] = DataType[Time]
  override type Self = TrunkWeekExpr
  override def create(newExpr: Expression[Time]): TrunkWeekExpr = TrunkWeekExpr(newExpr)
}

case class TrunkDayExpr(expr: Expression[Time]) extends UnaryOperationExpr[Time, Time](expr, "trunkDay") {
  override def dataType: DataType.Aux[Time] = DataType[Time]
  override type Self = TrunkDayExpr
  override def create(newExpr: Expression[Time]): TrunkDayExpr = TrunkDayExpr(newExpr)
}

//object TrunkDayExpr extends SimpleUnaryCompanion[Time] {
//  override val argType: DataType.Aux[Time] = DataType[Time]
//  override val name: String = "trunkDay"
//
//  override def create[T, U](t: Expression[T]): Expression[U] = new TrunkDayExpr(t)
//}

case class TrunkHourExpr(expr: Expression[Time]) extends UnaryOperationExpr[Time, Time](expr, "trunkHour") {
  override def dataType: DataType.Aux[Time] = DataType[Time]
  override type Self = TrunkHourExpr
  override def create(newExpr: Expression[Time]): TrunkHourExpr = TrunkHourExpr(newExpr)
}

case class TrunkMinuteExpr(expr: Expression[Time]) extends UnaryOperationExpr[Time, Time](expr, "trunkMinute") {
  override def dataType: DataType.Aux[Time] = DataType[Time]
  override type Self = TrunkMinuteExpr
  override def create(newExpr: Expression[Time]): TrunkMinuteExpr = TrunkMinuteExpr(newExpr)
}

case class TrunkSecondExpr(expr: Expression[Time]) extends UnaryOperationExpr[Time, Time](expr, "trunkSecond") {
  override def dataType: DataType.Aux[Time] = DataType[Time]
  override type Self = TrunkSecondExpr
  override def create(newExpr: Expression[Time]): TrunkSecondExpr = TrunkSecondExpr(newExpr)
=======
case class TruncYearExpr(expr: Expression.Aux[Time]) extends UnaryOperationExpr[Time, Time](expr, "truncYear") {
  override def dataType: DataType.Aux[Time] = DataType[Time]
  override type Self = TruncYearExpr
  override def create(newExpr: Expression.Aux[Time]): TruncYearExpr = TruncYearExpr(newExpr)
}

case class TruncMonthExpr(expr: Expression.Aux[Time]) extends UnaryOperationExpr[Time, Time](expr, "truncMonth") {
  override def dataType: DataType.Aux[Time] = DataType[Time]
  override type Self = TruncMonthExpr
  override def create(newExpr: Expression.Aux[Time]): TruncMonthExpr = TruncMonthExpr(newExpr)
}

case class TruncWeekExpr(expr: Expression.Aux[Time]) extends UnaryOperationExpr[Time, Time](expr, "truncWeek") {
  override def dataType: DataType.Aux[Time] = DataType[Time]
  override type Self = TruncWeekExpr
  override def create(newExpr: Expression.Aux[Time]): TruncWeekExpr = TruncWeekExpr(newExpr)
}

case class TruncDayExpr(expr: Expression.Aux[Time]) extends UnaryOperationExpr[Time, Time](expr, "truncDay") {
  override def dataType: DataType.Aux[Time] = DataType[Time]
  override type Self = TruncDayExpr
  override def create(newExpr: Expression.Aux[Time]): TruncDayExpr = TruncDayExpr(newExpr)
}

case class TruncHourExpr(expr: Expression.Aux[Time]) extends UnaryOperationExpr[Time, Time](expr, "truncHour") {
  override def dataType: DataType.Aux[Time] = DataType[Time]
  override type Self = TruncHourExpr
  override def create(newExpr: Expression.Aux[Time]): TruncHourExpr = TruncHourExpr(newExpr)
}

case class TruncMinuteExpr(expr: Expression.Aux[Time]) extends UnaryOperationExpr[Time, Time](expr, "truncMinute") {
  override def dataType: DataType.Aux[Time] = DataType[Time]
  override type Self = TruncMinuteExpr
  override def create(newExpr: Expression.Aux[Time]): TruncMinuteExpr = TruncMinuteExpr(newExpr)
}

case class TruncSecondExpr(expr: Expression.Aux[Time]) extends UnaryOperationExpr[Time, Time](expr, "truncSecond") {
  override def dataType: DataType.Aux[Time] = DataType[Time]
  override type Self = TruncSecondExpr
  override def create(newExpr: Expression.Aux[Time]): TruncSecondExpr = TruncSecondExpr(newExpr)
>>>>>>> eba61d84
}

case class IsNullExpr[T](expr: Expression[T]) extends UnaryOperationExpr[T, Boolean](expr, "isNull") {
  override def dataType: DataType.Aux[Boolean] = DataType[Boolean]
  override type Self = IsNullExpr[T]
  override def create(newExpr: Expression[T]): IsNullExpr[T] = IsNullExpr(newExpr)
}

case class IsNotNullExpr[T](expr: Expression[T]) extends UnaryOperationExpr[T, Boolean](expr, "isNotNull") {
  override def dataType: DataType.Aux[Boolean] = DataType[Boolean]
  override type Self = IsNotNullExpr[T]
  override def create(newExpr: Expression[T]): IsNotNullExpr[T] = IsNotNullExpr(newExpr)
}

case class TypeConvertExpr[T, U](tc: TypeConverter[T, U], expr: Expression[T]) extends Expression[U] {
  override def dataType: DataType.Aux[U] = tc.dataType
  override def kind: ExprKind = expr.kind

  override def fold[O](z: O)(f: (O, Expression[_]) => O): O = expr.fold(f(z, this))(f)
  override def transform(t: Transformer): Expression[U] = {
    t(this) getOrElse TypeConvertExpr(tc, expr.transform(t))
  }

  override def encode: String = s"${tc.functionName}($expr)"
}

abstract class BinaryOperationExpr[T, U, O](
    a: Expression[T],
    b: Expression[U],
    functionName: String,
    isInfix: Boolean
) extends Expression[O] {

  type Self <: BinaryOperationExpr[T, U, O]
  def create(a: Expression[T], b: Expression[U]): Self

  override def fold[B](z: B)(f: (B, Expression[_]) => B): B = {
    val z1 = a.fold(f(z, this))(f)
    b.fold(z1)(f)
  }

  override def transform(t: Transformer): Expression[O] = {
    t(this) getOrElse create(a.transform(t), b.transform(t))
  }

  override def toString: String = if (isInfix) s"$a $functionName $b" else s"$functionName($a, $b)"
  override def encode: String = s"$functionName(${a.encode}, ${b.encode})"

  override def kind: ExprKind = ExprKind.combine(a.kind, b.kind)
}

case class EqExpr[T](a: Expression[T], b: Expression[T]) extends BinaryOperationExpr[T, T, Boolean](a, b, "=", true) {
  override type Self = EqExpr[T]

  override def create(a: Expression[T], b: Expression[T]): EqExpr[T] = EqExpr(a, b)
  override def dataType: DataType.Aux[Boolean] = DataType[Boolean]
}

case class NeqExpr[T](a: Expression[T], b: Expression[T]) extends BinaryOperationExpr[T, T, Boolean](a, b, "<>", true) {
  override type Self = NeqExpr[T]

  override def create(a: Expression[T], b: Expression[T]): NeqExpr[T] = NeqExpr(a, b)
  override def dataType: DataType.Aux[Boolean] = DataType[Boolean]
}

<<<<<<< HEAD
case class LtExpr[T: Ordering](a: Expression[T], b: Expression[T])
=======
case class LtExpr[T](a: Expression.Aux[T], b: Expression.Aux[T])(implicit val ordering: Ordering[T])
>>>>>>> eba61d84
    extends BinaryOperationExpr[T, T, Boolean](a, b, "<", true) {
  override type Self = LtExpr[T]

  override def create(a: Expression[T], b: Expression[T]): LtExpr[T] = LtExpr(a, b)
  override def dataType: DataType.Aux[Boolean] = DataType[Boolean]
}

<<<<<<< HEAD
case class GtExpr[T: Ordering](a: Expression[T], b: Expression[T])
=======
case class GtExpr[T](a: Expression.Aux[T], b: Expression.Aux[T])(implicit val ordering: Ordering[T])
>>>>>>> eba61d84
    extends BinaryOperationExpr[T, T, Boolean](a, b, ">", true) {
  override type Self = GtExpr[T]

  override def create(a: Expression[T], b: Expression[T]): GtExpr[T] = GtExpr(a, b)
  override def dataType: DataType.Aux[Boolean] = DataType[Boolean]
}

<<<<<<< HEAD
case class LeExpr[T: Ordering](a: Expression[T], b: Expression[T])
=======
case class LeExpr[T](a: Expression.Aux[T], b: Expression.Aux[T])(implicit val ordering: Ordering[T])
>>>>>>> eba61d84
    extends BinaryOperationExpr[T, T, Boolean](a, b, "<=", true) {
  override type Self = LeExpr[T]

  override def create(a: Expression[T], b: Expression[T]): LeExpr[T] = LeExpr(a, b)
  override def dataType: DataType.Aux[Boolean] = DataType[Boolean]
}

<<<<<<< HEAD
case class GeExpr[T: Ordering](a: Expression[T], b: Expression[T])
=======
case class GeExpr[T](a: Expression.Aux[T], b: Expression.Aux[T])(implicit val ordering: Ordering[T])
>>>>>>> eba61d84
    extends BinaryOperationExpr[T, T, Boolean](a, b, ">=", true) {
  override type Self = GeExpr[T]

  override def create(a: Expression[T], b: Expression[T]): GeExpr[T] = GeExpr(a, b)
  override def dataType: DataType.Aux[Boolean] = DataType[Boolean]
}

case class PlusExpr[N: Numeric](a: Expression[N], b: Expression[N])
    extends BinaryOperationExpr[N, N, N](a, b, "+", true) {
  override type Self = PlusExpr[N]
  override def dataType: DataType.Aux[N] = a.dataType
  override def create(a: Expression[N], b: Expression[N]): PlusExpr[N] = PlusExpr(a, b)
}

<<<<<<< HEAD
case class MinusExpr[N: Numeric](a: Expression[N], b: Expression[N])
=======
case class MinusExpr[N](a: Expression.Aux[N], b: Expression.Aux[N])(implicit val numeric: Numeric[N])
>>>>>>> eba61d84
    extends BinaryOperationExpr[N, N, N](a, b, "-", true) {
  override type Self = MinusExpr[N]
  override def dataType: DataType.Aux[N] = a.dataType
  override def create(a: Expression[N], b: Expression[N]): MinusExpr[N] = MinusExpr(a, b)
}

<<<<<<< HEAD
case class TimesExpr[N: Numeric](a: Expression[N], b: Expression[N])
=======
case class TimesExpr[N](a: Expression.Aux[N], b: Expression.Aux[N])(implicit val numeric: Numeric[N])
>>>>>>> eba61d84
    extends BinaryOperationExpr[N, N, N](a, b, "*", true) {
  override type Self = TimesExpr[N]
  override def dataType: DataType.Aux[N] = a.dataType
  override def create(a: Expression[N], b: Expression[N]): TimesExpr[N] = TimesExpr(a, b)
}

<<<<<<< HEAD
case class DivIntExpr[N: Integral](a: Expression[N], b: Expression[N])
=======
case class DivIntExpr[N](a: Expression.Aux[N], b: Expression.Aux[N])(implicit val integral: Integral[N])
>>>>>>> eba61d84
    extends BinaryOperationExpr[N, N, N](a, b, "/", true) {
  override type Self = DivIntExpr[N]
  override def dataType: DataType.Aux[N] = a.dataType
  override def create(a: Expression[N], b: Expression[N]): DivIntExpr[N] = DivIntExpr(a, b)
}

<<<<<<< HEAD
case class DivFracExpr[N: Fractional](a: Expression[N], b: Expression[N])
=======
case class DivFracExpr[N](a: Expression.Aux[N], b: Expression.Aux[N])(implicit val fractional: Fractional[N])
>>>>>>> eba61d84
    extends BinaryOperationExpr[N, N, N](a, b, "/", true) {
  override type Self = DivFracExpr[N]
  override def dataType: DataType.Aux[N] = a.dataType
  override def create(a: Expression[N], b: Expression[N]): DivFracExpr[N] = DivFracExpr(a, b)
}

<<<<<<< HEAD
case class ContainsExpr[T](a: Expression[Array[T]], b: Expression[T])
=======
case class TimeMinusExpr(a: Expression.Aux[Time], b: Expression.Aux[Time])
    extends BinaryOperationExpr[Time, Time, Long](a, b, "-", true) {
  override type Self = TimeMinusExpr
  override val dataType: DataType.Aux[Long] = DataType[Long]
  override def create(a: Expression.Aux[Time], b: Expression.Aux[Time]): TimeMinusExpr = TimeMinusExpr(a, b)
}

case class TimeMinusPeriodExpr(a: Expression.Aux[Time], b: Expression.Aux[Period])
    extends BinaryOperationExpr[Time, Period, Time](a, b, "-", true) {
  override type Self = TimeMinusPeriodExpr
  override val dataType: DataType.Aux[Time] = DataType[Time]
  override def create(a: Expression.Aux[Time], b: Expression.Aux[Period]): TimeMinusPeriodExpr =
    TimeMinusPeriodExpr(a, b)
}

case class TimePlusPeriodExpr(a: Expression.Aux[Time], b: Expression.Aux[Period])
    extends BinaryOperationExpr[Time, Period, Time](a, b, "+", true) {
  override type Self = TimePlusPeriodExpr
  override val dataType: DataType.Aux[Time] = DataType[Time]
  override def create(a: Expression.Aux[Time], b: Expression.Aux[Period]): TimePlusPeriodExpr =
    TimePlusPeriodExpr(a, b)
}

case class PeriodPlusPeriodExpr(a: Expression.Aux[Period], b: Expression.Aux[Period])
    extends BinaryOperationExpr[Period, Period, Period](a, b, "+", true) {
  override type Self = PeriodPlusPeriodExpr
  override val dataType: DataType.Aux[Period] = DataType[Period]
  override def create(a: Expression.Aux[Period], b: Expression.Aux[Period]): PeriodPlusPeriodExpr =
    PeriodPlusPeriodExpr(a, b)
}

case class ConcatExpr(a: Expression.Aux[String], b: Expression.Aux[String])
    extends BinaryOperationExpr[String, String, String](a, b, "+", true) {
  override type Self = ConcatExpr
  override val dataType: DataType.Aux[String] = DataType[String]
  override def create(a: Expression.Aux[String], b: Expression.Aux[String]): ConcatExpr = ConcatExpr(a, b)
}

case class ContainsExpr[T](a: Expression.Aux[Array[T]], b: Expression.Aux[T])
>>>>>>> eba61d84
    extends BinaryOperationExpr[Array[T], T, Boolean](a, b, "contains", false) {
  type In = Array[T]
  type Item = T
  override type Self = ContainsExpr[T]

  override def create(a: Expression[Array[T]], b: Expression[T]): ContainsExpr[T] = ContainsExpr(a, b)
  override def dataType: DataType.Aux[Boolean] = DataType[Boolean]
}

case class ContainsAllExpr[T](a: Expression[Array[T]], b: Expression[Array[T]])
    extends BinaryOperationExpr[Array[T], Array[T], Boolean](a, b, "containsAll", false) {
  override type Self = ContainsAllExpr[T]

  override def create(a: Expression[Array[T]], b: Expression[Array[T]]): ContainsAllExpr[T] =
    ContainsAllExpr(a, b)
  override def dataType: DataType.Aux[Boolean] = DataType[Boolean]
}

case class ContainsAnyExpr[T](a: Expression[Array[T]], b: Expression[Array[T]])
    extends BinaryOperationExpr[Array[T], Array[T], Boolean](a, b, "containsAny", false) {
  override type Self = ContainsAnyExpr[T]

  override def create(a: Expression[Array[T]], b: Expression[Array[T]]): ContainsAnyExpr[T] =
    ContainsAnyExpr(a, b)
  override def dataType: DataType.Aux[Boolean] = DataType[Boolean]
}

case class ContainsSameExpr[T](a: Expression[Array[T]], b: Expression[Array[T]])
    extends BinaryOperationExpr[Array[T], Array[T], Boolean](a, b, "containsSame", false) {
  override type Self = ContainsSameExpr[T]

  override def create(a: Expression[Array[T]], b: Expression[Array[T]]): ContainsSameExpr[T] =
    ContainsSameExpr(a, b)
  override def dataType: DataType.Aux[Boolean] = DataType[Boolean]
}

case class TupleExpr[T, U](e1: Expression[T], e2: Expression[U])(
    implicit rtt: DataType.Aux[T],
    rtu: DataType.Aux[U]
) extends Expression[(T, U)] {
  override def dataType: DataType.Aux[(T, U)] = DataType[(T, U)]
  override def kind: ExprKind = ExprKind.combine(e1.kind, e2.kind)

  override def fold[O](z: O)(f: (O, Expression[_]) => O): O = {
    val z1 = e1.fold(f(z, this))(f)
    e2.fold(z1)(f)
  }

  override def transform(t: Transformer): Expression[(T, U)] = {
    t(this) getOrElse TupleExpr(e1.transform(t), e2.transform(t))
  }

  override def encode: String = s"($e1, $e2)"
}

case class ArrayExpr[T](exprs: Array[Expression[T]])(implicit val elementDataType: DataType.Aux[T])
    extends Expression[Array[T]] {
  override val dataType: DataType.Aux[Array[T]] = DataType[Array[T]]
  override def kind: ExprKind = exprs.foldLeft(Const: ExprKind)((a, e) => ExprKind.combine(a, e.kind))

  override def fold[O](z: O)(f: (O, Expression[_]) => O): O = exprs.foldLeft(f(z, this))((a, e) => e.fold(a)(f))

  override def transform(t: Transformer): Expression[Array[T]] = {
    t(this) getOrElse ArrayExpr(exprs.map(_.transform(t)))
  }

  override def encode: String = exprs.mkString("[", ", ", "]")
  override def toString: String = CollectionUtils.mkStringWithLimit(exprs)
}

case class ConditionExpr[T](
    condition: Condition,
    positive: Expression[T],
    negative: Expression[T]
) extends Expression[T] {
  override def dataType: DataType.Aux[T] = positive.dataType
  override def kind: ExprKind = ExprKind.combine(condition.kind, ExprKind.combine(positive.kind, negative.kind))

  override def fold[O](z: O)(f: (O, Expression[_]) => O): O = {
    val z1 = condition.fold(f(z, this))(f)
    val z2 = positive.fold(z1)(f)
    negative.fold(z2)(f)
  }

  override def transform(t: Transformer): Expression[T] = {
    t(this) getOrElse ConditionExpr(condition.transform(t), positive.transform(t), negative.transform(t))
  }

  override def toString: String = s"IF ($condition) THEN $positive ELSE $negative"
  override def encode: String = s"if(${condition.encode},${positive.encode},${negative.encode}"
}

<<<<<<< HEAD
case class InExpr[T](expr: Expression[T], values: Set[T]) extends Expression[Boolean] {
  override def dataType: DataType.Aux[Boolean] = DataType[Boolean]

=======
case class InExpr[T](expr: Expression.Aux[T], values: Set[T]) extends Expression {
  override type Out = Boolean
  override def dataType: DataType.Aux[Boolean] = DataType[Boolean]
>>>>>>> eba61d84
  override def kind: ExprKind = expr.kind

  override def fold[O](z: O)(f: (O, Expression[_]) => O): O = expr.fold(f(z, this))(f)
  override def transform(t: Transformer): Expression[Boolean] = {
    t(this) getOrElse InExpr(expr.transform(t), values)
  }

  override def encode: String = values.toSeq.map(_.toString).sorted.mkString(s"in(${expr.encode}, (", ",", "))")
  override def toString: String =
    expr.toString + CollectionUtils.mkStringWithLimit(values, 10, " IN (", ", ", ")")
}

<<<<<<< HEAD
//object InExpr {
//  def apply[T0](e: Expression[T0], vs: Set[T0]): Condition = new InExpr {
//    override type T = T0
//    override val expr: Expression[T] = e
//    override val values: Set[T] = vs
//  }
//
//  def unapply(i: InExpr): Option[(Expression[i.T], Set[i.T])] = Some((i.expr, i.values))
//}

case class NotInExpr[T](expr: Expression[T], values: Set[T]) extends Expression[Boolean] {
=======
case class NotInExpr[T](expr: Expression.Aux[T], values: Set[T]) extends Expression {
  override type Out = Boolean
>>>>>>> eba61d84
  override def dataType: DataType.Aux[Boolean] = DataType[Boolean]
  override def kind: ExprKind = expr.kind

  override def fold[O](z: O)(f: (O, Expression[_]) => O): O = expr.fold(f(z, this))(f)
  override def transform(t: Transformer): Expression[Boolean] = {
    t(this) getOrElse NotInExpr(expr.transform(t), values)

  }

  override def encode: String = values.toSeq.map(_.toString).sorted.mkString(s"notIn(${expr.encode}, (", ",", "))")
  override def toString: String =
    expr.toString + CollectionUtils.mkStringWithLimit(values, 10, " NOT IN (", ", ", ")")
}

case class DimIdInExpr[T, R](dim: Dimension.Aux2[T, R], values: SortedSetIterator[R]) extends Expression[Boolean] {
  override def dataType: DataType.Aux[Boolean] = DataType[Boolean]
  override def kind: ExprKind = Simple

  override def fold[O](z: O)(f: (O, Expression[_]) => O): O = f(z, this)

  override def encode: String = s"idIn($dim, (Iterator))"
  override def toString: String = s"$dim ID IN (Iterator)"
}

case class DimIdNotInExpr[T, R](dim: Dimension.Aux2[T, R], values: SortedSetIterator[R]) extends Expression[Boolean] {
  override def dataType: DataType.Aux[Boolean] = DataType[Boolean]
  override def kind: ExprKind = Simple

  override def fold[O](z: O)(f: (O, Expression[_]) => O): O = f(z, this)

  override def encode: String = s"idNotIn($dim, (Iterator))"
  override def toString: String = s"$dim ID NOT IN (Iterator)"
}

case class AndExpr(conditions: Seq[Condition]) extends Expression[Boolean] {
  override val dataType: DataType.Aux[Boolean] = DataType[Boolean]
  override def kind: ExprKind = conditions.foldLeft(Const: ExprKind)((k, c) => ExprKind.combine(k, c.kind))

  override def fold[O](z: O)(f: (O, Expression[_]) => O): O = conditions.foldLeft(f(z, this))((a, e) => e.fold(a)(f))

  override def transform(t: Transformer): Expression[Boolean] = {
    t(this) getOrElse AndExpr(conditions.map(_.transform(t)))
  }

  override def toString: String = conditions.mkString("(", " AND ", ")")
  override def encode: String = conditions.map(_.encode).sorted.mkString("and(", ",", ")")
}

case class OrExpr(conditions: Seq[Condition]) extends Expression[Boolean] {
  override val dataType: DataType.Aux[Boolean] = DataType[Boolean]
  override def kind: ExprKind = conditions.foldLeft(Const: ExprKind)((k, c) => ExprKind.combine(k, c.kind))

  override def fold[O](z: O)(f: (O, Expression[_]) => O): O = conditions.foldLeft(f(z, this))((a, e) => e.fold(a)(f))

  override def transform(t: Transformer): Expression[Boolean] = {
    t(this) getOrElse OrExpr(conditions.map(_.transform(t)))
  }

  override def toString: String = conditions.mkString("(", " OR ", ")")
  override def encode: String = conditions.map(_.encode).sorted.mkString("or(", ",", ")")
}<|MERGE_RESOLUTION|>--- conflicted
+++ resolved
@@ -67,68 +67,79 @@
   type Condition = Expression[Boolean]
 }
 
-<<<<<<< HEAD
-abstract class WindowFunctionExpr[T] extends Expression[T] {
-  type In
-//  val operation: WindowOperation[In]
-  val expr: Expression[In]
-  val name: String
-
-//  override type Out = operation.Out
-//  override def dataType: DataType.Aux[T] = operation.dataType
+sealed abstract class WindowFunctionExpr[T, U](val expr: Expression[T], name: String)
+    extends UnaryOperationExpr[T, U](expr, name) {
+  type In = T
   override def kind: ExprKind = if (expr.kind == Simple || expr.kind == Const) Window else Invalid
-
-  override def fold[O](z: O)(f: (O, Expression[_]) => O): O = expr.fold(f(z, this))(f)
-//  override def transform(t: Transformer): Expression[T] = {
-//    WindowFunctionExpr(operation, expr.transform(pf)).asInstanceOf[Expression[Out]]
-//  }
-
   override def encode: String = s"winFunc($name,${expr.encode})"
-  override def toString: String = s"$name($expr)"
-}
-
-//object WindowFunctionExpr {
-//  def apply[T](op: WindowOperation[T], e: Expression[T]): WindowFunctionExpr = new WindowFunctionExpr {
-//    override type In = T
-//    override val operation: WindowOperation[T] = op
-//    override val expr: Expression[T] = e
-//  }
-//  def unapply(arg: WindowFunctionExpr): Option[(WindowOperation[arg.In], Expression[arg.In])] = {
-//    Some((arg.operation, arg.expr))
-//  }
-//}
-
-//abstract class AggregateExpr[T] extends Expression[T] {
-//  type In
-//  val aggregation: Aggregation[In]
-//  val expr: Expression[In]
-//
-//  override def kind: ExprKind = if (expr.kind == Simple || expr.kind == Const) Aggregate else Invalid
-//
-//  override def fold[O](z: O)(f: (O, Expression) => O): O = expr.fold(f(z, this))(f)
-//
-//  override def transform(t: Transformer): Expression[Out] = {
-//    AggregateExpr(aggregation, expr.transform(pf)).asInstanceOf[Expression[Out]]
-//  }
-//
-//  override def encode: String = s"agg(${aggregation.name},${expr.encode})"
-//  override def toString: String = s"${aggregation.name}($expr)"
-//}
-//
-//object AggregateExpr {
-//  def apply[T](a: Aggregation[T], e: Expression[T]): Expression[a.Out] = new AggregateExpr {
-//    override type In = T
-//    override type Out = a.Out
-//    override def dataType: DataType.Aux[Out] = a.dataType
-//
-//    override val aggregation: Aggregation[T] = a
-//    override val expr: Expression[T] = e
-//  }
-//
-//  def unapply(arg: AggregateExpr): Option[(Aggregation[arg.In], Expression[arg.In])] = {
-//    Some((arg.aggregation, arg.expr))
-//  }
-//}
+}
+
+case class LagExpr[I](override val expr: Expression[I]) extends WindowFunctionExpr[I, I](expr, "lag") {
+  override def dataType: DataType.Aux[I] = expr.dataType
+  override type Self = LagExpr[I]
+
+  override def create(newExpr: Expression[I]): LagExpr[I] = LagExpr(newExpr)
+}
+
+sealed abstract class AggregateExpr[T, U](val expr: Expression[T], name: String)
+    extends UnaryOperationExpr[T, U](expr, name) {
+  type In = T
+  type Interim
+  override def aux: AggregateExpr.Aux[In, Interim, U] = this.asInstanceOf[AggregateExpr.Aux[In, Interim, U]]
+
+  override def kind: ExprKind = if (expr.kind == Simple || expr.kind == Const) Aggregate else Invalid
+  override def encode: String = s"agg($name,${expr.encode})"
+}
+
+object AggregateExpr {
+  type Aux[I, M, O] = AggregateExpr[I, O] { type Interim = M }
+}
+
+case class MinExpr[I](override val expr: Expression[I])(implicit val ord: Ordering[I])
+    extends AggregateExpr[I, I](expr, "min") {
+  override type Interim = I
+  override def dataType: DataType.Aux[I] = expr.dataType
+  override type Self = MinExpr[I]
+  override def create(newExpr: Expression[I]): MinExpr[I] = MinExpr(newExpr)
+}
+
+case class MaxExpr[I](override val expr: Expression[I])(implicit val ord: Ordering[I])
+    extends AggregateExpr[I, I](expr, "max") {
+  override type Interim = I
+  override def dataType: DataType.Aux[I] = expr.dataType
+  override type Self = MaxExpr[I]
+  override def create(newExpr: Expression[I]): MaxExpr[I] = MaxExpr(newExpr)
+}
+
+case class SumExpr[I](override val expr: Expression[I])(implicit val numeric: Numeric[I])
+    extends AggregateExpr[I, I](expr, "sum") {
+  override type Interim = I
+  override def dataType: DataType.Aux[I] = expr.dataType
+  override type Self = SumExpr[I]
+  override def create(newExpr: Expression[I]): SumExpr[I] = SumExpr(newExpr)
+}
+
+case class CountExpr[I](override val expr: Expression[I]) extends AggregateExpr[I, Long](expr, "count") {
+  override type Interim = Long
+  override def dataType: DataType.Aux[Long] = DataType[Long]
+  override type Self = CountExpr[I]
+  override def create(newExpr: Expression[I]): CountExpr[I] = CountExpr(newExpr)
+}
+
+case class DistinctCountExpr[I](override val expr: Expression[I])
+    extends AggregateExpr[I, Int](expr, "distinct_count") {
+  override type Interim = Set[I]
+  override def dataType: DataType.Aux[Int] = DataType[Int]
+  override type Self = DistinctCountExpr[I]
+  override def create(newExpr: Expression[I]): DistinctCountExpr[I] = DistinctCountExpr(newExpr)
+}
+
+case class DistinctRandomExpr[I](override val expr: Expression[I]) extends AggregateExpr[I, I](expr, "distinct_count") {
+  override type Interim = Set[I]
+  override def dataType: DataType.Aux[I] = expr.dataType
+  override type Self = DistinctRandomExpr[I]
+  override def create(newExpr: Expression[I]): DistinctRandomExpr[I] = DistinctRandomExpr(newExpr)
+}
 
 case class ConstantExpr[T](v: T)(implicit dt: DataType.Aux[T]) extends Expression[T] {
   override def dataType: DataType.Aux[T] = dt
@@ -138,141 +149,13 @@
   override def fold[O](z: O)(f: (O, Expression[_]) => O): O = f(z, this)
 }
 
-//case class PlaceholderExpr[T]()(implicit val dataType: DataType.Aux[T]) extends Expression {
-//  override type Out = T
-//  override def kind: ExprKind = Simple
-//
-//  override def encode: String = s"?:${dataType.classTag.runtimeClass.getSimpleName}"
-//  override def fold[O](z: O)(f: (O, Expression) => O): O = f(z, this)
-//}
-
-//object ConstantExpr {
-//  type Aux[T] = ConstantExpr { type Out = T }
-//
-//  def apply[T](value: T)(implicit rt: DataType.Aux[T]): ConstantExpr.Aux[T] = new ConstantExpr {
-//    override type Out = T
-//    override val v: T = value
-//    override def dataType: DataType.Aux[T] = rt
-//  }
-//
-//  def unapply(c: ConstantExpr): Option[c.Out] = Some(c.v)
-//}
-
-case object TimeExpr extends Expression[Time] {
-=======
-sealed abstract class WindowFunctionExpr[T, U](val expr: Expression.Aux[T], name: String)
-    extends UnaryOperationExpr[T, U](expr, name) {
-  type In = T
-  override def kind: ExprKind = if (expr.kind == Simple || expr.kind == Const) Window else Invalid
-  override def encode: String = s"winFunc($name,${expr.encode})"
-}
-
-case class LagExpr[I](override val expr: Expression.Aux[I]) extends WindowFunctionExpr[I, I](expr, "lag") {
-  override def dataType: DataType.Aux[I] = expr.dataType
-  override type Self = LagExpr[I]
-
-  override def create(newExpr: Expression.Aux[I]): LagExpr[I] = LagExpr(newExpr)
-}
-
-sealed abstract class AggregateExpr[T, U](val expr: Expression.Aux[T], name: String)
-    extends UnaryOperationExpr[T, U](expr, name) {
-  type In = T
-  type Interim
-  override def aux: AggregateExpr.Aux[In, Interim, Out] = this.asInstanceOf[AggregateExpr.Aux[In, Interim, Out]]
-
-  override def kind: ExprKind = if (expr.kind == Simple || expr.kind == Const) Aggregate else Invalid
-  override def encode: String = s"agg($name,${expr.encode})"
-}
-
-object AggregateExpr {
-  type Aux[I, M, O] = AggregateExpr[I, O] { type Interim = M }
-}
-
-case class MinExpr[I](override val expr: Expression.Aux[I])(implicit val ord: Ordering[I])
-    extends AggregateExpr[I, I](expr, "min") {
-  override type Interim = I
-  override def dataType: DataType.Aux[I] = expr.dataType
-  override type Self = MinExpr[I]
-  override def create(newExpr: Expression.Aux[I]): MinExpr[I] = MinExpr(newExpr)
-}
-
-case class MaxExpr[I](override val expr: Expression.Aux[I])(implicit val ord: Ordering[I])
-    extends AggregateExpr[I, I](expr, "max") {
-  override type Interim = I
-  override def dataType: DataType.Aux[I] = expr.dataType
-  override type Self = MaxExpr[I]
-  override def create(newExpr: Expression.Aux[I]): MaxExpr[I] = MaxExpr(newExpr)
-}
-
-case class SumExpr[I](override val expr: Expression.Aux[I])(implicit val numeric: Numeric[I])
-    extends AggregateExpr[I, I](expr, "sum") {
-  override type Interim = I
-  override def dataType: DataType.Aux[I] = expr.dataType
-  override type Self = SumExpr[I]
-  override def create(newExpr: Expression.Aux[I]): SumExpr[I] = SumExpr(newExpr)
-}
-
-case class CountExpr[I](override val expr: Expression.Aux[I]) extends AggregateExpr[I, Long](expr, "count") {
-  override type Interim = Long
-  override def dataType: DataType.Aux[Long] = DataType[Long]
-  override type Self = CountExpr[I]
-  override def create(newExpr: Expression.Aux[I]): CountExpr[I] = CountExpr(newExpr)
-}
-
-case class DistinctCountExpr[I](override val expr: Expression.Aux[I])
-    extends AggregateExpr[I, Int](expr, "distinct_count") {
-  override type Interim = Set[I]
-  override def dataType: DataType.Aux[Int] = DataType[Int]
-  override type Self = DistinctCountExpr[I]
-  override def create(newExpr: Expression.Aux[I]): DistinctCountExpr[I] = DistinctCountExpr(newExpr)
-}
-
-case class DistinctRandomExpr[I](override val expr: Expression.Aux[I])
-    extends AggregateExpr[I, I](expr, "distinct_count") {
-  override type Interim = Set[I]
-  override def dataType: DataType.Aux[I] = expr.dataType
-  override type Self = DistinctRandomExpr[I]
-  override def create(newExpr: Expression.Aux[I]): DistinctRandomExpr[I] = DistinctRandomExpr(newExpr)
-}
-
-abstract class ConstantExpr extends Expression {
-  def v: Out
-  override def encode: String = s"const($v:${v.getClass.getSimpleName})"
-  override def kind: ExprKind = Const
-
-  override def fold[O](z: O)(f: (O, Expression) => O): O = f(z, this)
-}
-
-case class PlaceholderExpr[T]()(implicit val dataType: DataType.Aux[T]) extends Expression {
-  override type Out = T
-  override def kind: ExprKind = Simple
-
-  override def encode: String = s"?:${dataType.classTag.runtimeClass.getSimpleName}"
-  override def fold[O](z: O)(f: (O, Expression) => O): O = f(z, this)
-}
-
-object ConstantExpr {
-  type Aux[T] = ConstantExpr { type Out = T }
-
-  def apply[T](value: T)(implicit rt: DataType.Aux[T]): ConstantExpr.Aux[T] = new ConstantExpr {
-    override type Out = T
-    override val v: T = value
-    override def dataType: DataType.Aux[T] = rt
-  }
-
-  def unapply(c: ConstantExpr): Option[c.Out] = Some(c.v)
-}
-
-case class NullExpr[T](override val dataType: DataType.Aux[T]) extends Expression {
-  override type Out = T
+case class NullExpr[T](override val dataType: DataType.Aux[T]) extends Expression[T] {
   override def kind: ExprKind = Const
   override def encode: String = s"null:${dataType.classTag.runtimeClass.getSimpleName}"
-  override def fold[O](z: O)(f: (O, Expression) => O): O = f(z, this)
-}
-
-case object TimeExpr extends Expression {
-  override type Out = Time
->>>>>>> eba61d84
+  override def fold[O](z: O)(f: (O, Expression[_]) => O): O = f(z, this)
+}
+
+case object TimeExpr extends Expression[Time] {
   override val dataType: DataType.Aux[Time] = DataType[Time]
   override def kind: ExprKind = Simple
 
@@ -291,12 +174,6 @@
   override def encode: String = s"dim(${dimension.name})"
   def toField: QueryField = QueryField(dimension.name, this)
 }
-
-//object DimensionExpr {
-//  def apply[T](dimension: Dimension.Aux[T]): DimensionExpr[T] = new DimensionExpr(dimension)
-//  def unapply(expr: DimensionExpr[_]): Option[Dimension.Aux[expr.Out]] =
-//    Some(expr.dimension.asInstanceOf[Dimension.Aux[expr.Out]])
-//}
 
 case class DimensionIdExpr(dimension: Dimension) extends Expression[String] {
   override val dataType: DataType.Aux[String] = DataType[String]
@@ -323,12 +200,7 @@
   def toField: QueryField = QueryField(metric.name, this)
 }
 
-<<<<<<< HEAD
 case class LinkExpr[T](link: ExternalLink, linkField: LinkField.Aux[T]) extends Expression[T] {
-=======
-case class LinkExpr[T](link: ExternalLink, linkField: LinkField.Aux[T]) extends Expression {
-  override type Out = T
->>>>>>> eba61d84
   override val dataType: DataType.Aux[linkField.T] = linkField.dataType
   override def kind: ExprKind = Simple
 
@@ -339,17 +211,9 @@
   def toField: QueryField = QueryField(queryFieldName, this)
 }
 
-<<<<<<< HEAD
-//object LinkExpr {
-//  def apply[T](link: ExternalLink, field: LinkField.Aux[T]): LinkExpr[T] = new LinkExpr(link, field)
-//  def apply(link: ExternalLink, field: String): LinkExpr[String] = new LinkExpr(link, LinkField[String](field))
-//  def unapply(expr: LinkExpr[_]): Option[(ExternalLink, String)] = Some((expr.link, expr.linkField.name))
-//}
-=======
 object LinkExpr {
   def apply(link: ExternalLink, field: String): LinkExpr[String] = new LinkExpr(link, LinkField[String](field))
 }
->>>>>>> eba61d84
 
 abstract class UnaryOperationExpr[T, U](
     expr: Expression[T],
@@ -372,47 +236,17 @@
   override def toString: String = s"$functionName($expr)"
 }
 
-<<<<<<< HEAD
-//trait UnaryOperationCompanion {
-//  val name: String
-//  def create[T, U](t: Expression[T]): Expression[U]
-//}
-//
-//trait SimpleUnaryCompanion[T] extends UnaryOperationCompanion {
-//  val argType: DataType.Aux[T]
-//}
-
-//trait MathUnaryCompanion extends UnaryOperationCompanion {}
-
-case class UnaryMinusExpr[N](expr: Expression[N])(implicit val num: Numeric[N], val dataType: DataType.Aux[N])
-    extends UnaryOperationExpr[N, N](expr, "-") {
-  override type Self = UnaryMinusExpr[N]
-  override def create(newExpr: Expression[N]): UnaryMinusExpr[N] = UnaryMinusExpr(newExpr)
-}
-
-//object UnaryMinusExpr extends UnaryOperationCompanion {
-//  override val name = "-"
-//  override def create[N, U](newExpr: Expression[N]): UnaryMinusExpr[N] = UnaryMinusExpr(newExpr)
-//}
-
-case class AbsExpr[N](expr: Expression[N])(implicit val num: Numeric[N], val dataType: DataType.Aux[N])
-    extends UnaryOperationExpr[N, N](expr, "abs") {
-  override type Self = AbsExpr[N]
-  override def create(newExpr: Expression[N]): AbsExpr[N] = AbsExpr(newExpr)
-=======
-case class UnaryMinusExpr[N](expr: Expression.Aux[N])(implicit val num: Numeric[N])
+case class UnaryMinusExpr[N](expr: Expression[N])(implicit val num: Numeric[N])
     extends UnaryOperationExpr[N, N](expr, "-") {
   override type Self = UnaryMinusExpr[N]
   override def dataType: DataType.Aux[N] = expr.dataType
-  override def create(newExpr: Expression.Aux[N]): UnaryMinusExpr[N] = UnaryMinusExpr(newExpr)
-}
-
-case class AbsExpr[N](expr: Expression.Aux[N])(implicit val numeric: Numeric[N])
-    extends UnaryOperationExpr[N, N](expr, "abs") {
+  override def create(newExpr: Expression[N]): UnaryMinusExpr[N] = UnaryMinusExpr(newExpr)
+}
+
+case class AbsExpr[N](expr: Expression[N])(implicit val num: Numeric[N]) extends UnaryOperationExpr[N, N](expr, "abs") {
   override type Self = AbsExpr[N]
   override def dataType: DataType.Aux[N] = expr.dataType
-  override def create(newExpr: Expression.Aux[N]): AbsExpr[N] = AbsExpr(newExpr)
->>>>>>> eba61d84
+  override def create(newExpr: Expression[N]): AbsExpr[N] = AbsExpr(newExpr)
 }
 
 case class NotExpr(expr: Expression[Boolean]) extends UnaryOperationExpr[Boolean, Boolean](expr, "not") {
@@ -445,42 +279,33 @@
   override def create(newExpr: Expression[String]): TokensExpr = TokensExpr(newExpr)
 }
 
-<<<<<<< HEAD
-case class SplitExpr(expr: Expression[String]) extends UnaryOperationExpr[String, Array[String]](expr, "split") {
-=======
-case class ArrayTokensExpr(expr: Expression.Aux[Array[String]])
+case class ArrayTokensExpr(expr: Expression[Array[String]])
     extends UnaryOperationExpr[Array[String], Array[String]](expr, "tokens") {
   override def dataType: DataType.Aux[Array[String]] = DataType[Array[String]]
   override type Self = ArrayTokensExpr
-  override def create(newExpr: Expression.Aux[Array[String]]): ArrayTokensExpr = ArrayTokensExpr(newExpr)
-}
-
-case class SplitExpr(expr: Expression.Aux[String]) extends UnaryOperationExpr[String, Array[String]](expr, "split") {
->>>>>>> eba61d84
+  override def create(newExpr: Expression[Array[String]]): ArrayTokensExpr = ArrayTokensExpr(newExpr)
+}
+
+case class SplitExpr(expr: Expression[String]) extends UnaryOperationExpr[String, Array[String]](expr, "split") {
   override def dataType: DataType.Aux[Array[String]] = DataType[Array[String]]
   override type Self = SplitExpr
   override def create(newExpr: Expression[String]): SplitExpr = SplitExpr(newExpr)
 }
 
-<<<<<<< HEAD
-case class ExtractYearExpr(expr: Expression[Time]) extends UnaryOperationExpr[Time, Int](expr, "extractYear") {
-=======
-case class ArrayToStringExpr[T](expr: Expression.Aux[Array[T]])
+case class ArrayToStringExpr[T](expr: Expression[Array[T]])
     extends UnaryOperationExpr[Array[T], String](expr, "array_to_string") {
   override def dataType: DataType.Aux[String] = DataType[String]
   override type Self = ArrayToStringExpr[T]
-  override def create(newExpr: Expression.Aux[Array[T]]): ArrayToStringExpr[T] = ArrayToStringExpr(newExpr)
-}
-
-case class ArrayLengthExpr[T](expr: Expression.Aux[Array[T]])
-    extends UnaryOperationExpr[Array[T], Int](expr, "length") {
+  override def create(newExpr: Expression[Array[T]]): ArrayToStringExpr[T] = ArrayToStringExpr(newExpr)
+}
+
+case class ArrayLengthExpr[T](expr: Expression[Array[T]]) extends UnaryOperationExpr[Array[T], Int](expr, "length") {
   override def dataType: DataType.Aux[Int] = DataType[Int]
   override type Self = ArrayLengthExpr[T]
-  override def create(newExpr: Expression.Aux[Array[T]]): ArrayLengthExpr[T] = ArrayLengthExpr(newExpr)
-}
-
-case class ExtractYearExpr(expr: Expression.Aux[Time]) extends UnaryOperationExpr[Time, Int](expr, "extractYear") {
->>>>>>> eba61d84
+  override def create(newExpr: Expression[Array[T]]): ArrayLengthExpr[T] = ArrayLengthExpr(newExpr)
+}
+
+case class ExtractYearExpr(expr: Expression[Time]) extends UnaryOperationExpr[Time, Int](expr, "extractYear") {
   override def dataType: DataType.Aux[Int] = DataType[Int]
   override type Self = ExtractYearExpr
   override def create(newExpr: Expression[Time]): ExtractYearExpr = ExtractYearExpr(newExpr)
@@ -516,96 +341,46 @@
   override def create(newExpr: Expression[Time]): ExtractSecondExpr = ExtractSecondExpr(newExpr)
 }
 
-<<<<<<< HEAD
-case class TrunkYearExpr(expr: Expression[Time]) extends UnaryOperationExpr[Time, Time](expr, "trunkYear") {
-  override def dataType: DataType.Aux[Time] = DataType[Time]
-  override type Self = TrunkYearExpr
-  override def create(newExpr: Expression[Time]): TrunkYearExpr = TrunkYearExpr(newExpr)
-}
-
-case class TrunkMonthExpr(expr: Expression[Time]) extends UnaryOperationExpr[Time, Time](expr, "trunkMonth") {
-  override def dataType: DataType.Aux[Time] = DataType[Time]
-  override type Self = TrunkMonthExpr
-  override def create(newExpr: Expression[Time]): TrunkMonthExpr = TrunkMonthExpr(newExpr)
-}
-
-case class TrunkWeekExpr(expr: Expression[Time]) extends UnaryOperationExpr[Time, Time](expr, "trunkWeek") {
-  override def dataType: DataType.Aux[Time] = DataType[Time]
-  override type Self = TrunkWeekExpr
-  override def create(newExpr: Expression[Time]): TrunkWeekExpr = TrunkWeekExpr(newExpr)
-}
-
-case class TrunkDayExpr(expr: Expression[Time]) extends UnaryOperationExpr[Time, Time](expr, "trunkDay") {
-  override def dataType: DataType.Aux[Time] = DataType[Time]
-  override type Self = TrunkDayExpr
-  override def create(newExpr: Expression[Time]): TrunkDayExpr = TrunkDayExpr(newExpr)
-}
-
-//object TrunkDayExpr extends SimpleUnaryCompanion[Time] {
-//  override val argType: DataType.Aux[Time] = DataType[Time]
-//  override val name: String = "trunkDay"
-//
-//  override def create[T, U](t: Expression[T]): Expression[U] = new TrunkDayExpr(t)
-//}
-
-case class TrunkHourExpr(expr: Expression[Time]) extends UnaryOperationExpr[Time, Time](expr, "trunkHour") {
-  override def dataType: DataType.Aux[Time] = DataType[Time]
-  override type Self = TrunkHourExpr
-  override def create(newExpr: Expression[Time]): TrunkHourExpr = TrunkHourExpr(newExpr)
-}
-
-case class TrunkMinuteExpr(expr: Expression[Time]) extends UnaryOperationExpr[Time, Time](expr, "trunkMinute") {
-  override def dataType: DataType.Aux[Time] = DataType[Time]
-  override type Self = TrunkMinuteExpr
-  override def create(newExpr: Expression[Time]): TrunkMinuteExpr = TrunkMinuteExpr(newExpr)
-}
-
-case class TrunkSecondExpr(expr: Expression[Time]) extends UnaryOperationExpr[Time, Time](expr, "trunkSecond") {
-  override def dataType: DataType.Aux[Time] = DataType[Time]
-  override type Self = TrunkSecondExpr
-  override def create(newExpr: Expression[Time]): TrunkSecondExpr = TrunkSecondExpr(newExpr)
-=======
-case class TruncYearExpr(expr: Expression.Aux[Time]) extends UnaryOperationExpr[Time, Time](expr, "truncYear") {
+case class TruncYearExpr(expr: Expression[Time]) extends UnaryOperationExpr[Time, Time](expr, "truncYear") {
   override def dataType: DataType.Aux[Time] = DataType[Time]
   override type Self = TruncYearExpr
-  override def create(newExpr: Expression.Aux[Time]): TruncYearExpr = TruncYearExpr(newExpr)
-}
-
-case class TruncMonthExpr(expr: Expression.Aux[Time]) extends UnaryOperationExpr[Time, Time](expr, "truncMonth") {
+  override def create(newExpr: Expression[Time]): TruncYearExpr = TruncYearExpr(newExpr)
+}
+
+case class TruncMonthExpr(expr: Expression[Time]) extends UnaryOperationExpr[Time, Time](expr, "truncMonth") {
   override def dataType: DataType.Aux[Time] = DataType[Time]
   override type Self = TruncMonthExpr
-  override def create(newExpr: Expression.Aux[Time]): TruncMonthExpr = TruncMonthExpr(newExpr)
-}
-
-case class TruncWeekExpr(expr: Expression.Aux[Time]) extends UnaryOperationExpr[Time, Time](expr, "truncWeek") {
+  override def create(newExpr: Expression[Time]): TruncMonthExpr = TruncMonthExpr(newExpr)
+}
+
+case class TruncWeekExpr(expr: Expression[Time]) extends UnaryOperationExpr[Time, Time](expr, "truncWeek") {
   override def dataType: DataType.Aux[Time] = DataType[Time]
   override type Self = TruncWeekExpr
-  override def create(newExpr: Expression.Aux[Time]): TruncWeekExpr = TruncWeekExpr(newExpr)
-}
-
-case class TruncDayExpr(expr: Expression.Aux[Time]) extends UnaryOperationExpr[Time, Time](expr, "truncDay") {
+  override def create(newExpr: Expression[Time]): TruncWeekExpr = TruncWeekExpr(newExpr)
+}
+
+case class TruncDayExpr(expr: Expression[Time]) extends UnaryOperationExpr[Time, Time](expr, "truncDay") {
   override def dataType: DataType.Aux[Time] = DataType[Time]
   override type Self = TruncDayExpr
-  override def create(newExpr: Expression.Aux[Time]): TruncDayExpr = TruncDayExpr(newExpr)
-}
-
-case class TruncHourExpr(expr: Expression.Aux[Time]) extends UnaryOperationExpr[Time, Time](expr, "truncHour") {
+  override def create(newExpr: Expression[Time]): TruncDayExpr = TruncDayExpr(newExpr)
+}
+
+case class TruncHourExpr(expr: Expression[Time]) extends UnaryOperationExpr[Time, Time](expr, "truncHour") {
   override def dataType: DataType.Aux[Time] = DataType[Time]
   override type Self = TruncHourExpr
-  override def create(newExpr: Expression.Aux[Time]): TruncHourExpr = TruncHourExpr(newExpr)
-}
-
-case class TruncMinuteExpr(expr: Expression.Aux[Time]) extends UnaryOperationExpr[Time, Time](expr, "truncMinute") {
+  override def create(newExpr: Expression[Time]): TruncHourExpr = TruncHourExpr(newExpr)
+}
+
+case class TruncMinuteExpr(expr: Expression[Time]) extends UnaryOperationExpr[Time, Time](expr, "truncMinute") {
   override def dataType: DataType.Aux[Time] = DataType[Time]
   override type Self = TruncMinuteExpr
-  override def create(newExpr: Expression.Aux[Time]): TruncMinuteExpr = TruncMinuteExpr(newExpr)
-}
-
-case class TruncSecondExpr(expr: Expression.Aux[Time]) extends UnaryOperationExpr[Time, Time](expr, "truncSecond") {
+  override def create(newExpr: Expression[Time]): TruncMinuteExpr = TruncMinuteExpr(newExpr)
+}
+
+case class TruncSecondExpr(expr: Expression[Time]) extends UnaryOperationExpr[Time, Time](expr, "truncSecond") {
   override def dataType: DataType.Aux[Time] = DataType[Time]
   override type Self = TruncSecondExpr
-  override def create(newExpr: Expression.Aux[Time]): TruncSecondExpr = TruncSecondExpr(newExpr)
->>>>>>> eba61d84
+  override def create(newExpr: Expression[Time]): TruncSecondExpr = TruncSecondExpr(newExpr)
 }
 
 case class IsNullExpr[T](expr: Expression[T]) extends UnaryOperationExpr[T, Boolean](expr, "isNull") {
@@ -671,11 +446,7 @@
   override def dataType: DataType.Aux[Boolean] = DataType[Boolean]
 }
 
-<<<<<<< HEAD
-case class LtExpr[T: Ordering](a: Expression[T], b: Expression[T])
-=======
-case class LtExpr[T](a: Expression.Aux[T], b: Expression.Aux[T])(implicit val ordering: Ordering[T])
->>>>>>> eba61d84
+case class LtExpr[T](a: Expression[T], b: Expression[T])(implicit val ordering: Ordering[T])
     extends BinaryOperationExpr[T, T, Boolean](a, b, "<", true) {
   override type Self = LtExpr[T]
 
@@ -683,11 +454,7 @@
   override def dataType: DataType.Aux[Boolean] = DataType[Boolean]
 }
 
-<<<<<<< HEAD
-case class GtExpr[T: Ordering](a: Expression[T], b: Expression[T])
-=======
-case class GtExpr[T](a: Expression.Aux[T], b: Expression.Aux[T])(implicit val ordering: Ordering[T])
->>>>>>> eba61d84
+case class GtExpr[T](a: Expression[T], b: Expression[T])(implicit val ordering: Ordering[T])
     extends BinaryOperationExpr[T, T, Boolean](a, b, ">", true) {
   override type Self = GtExpr[T]
 
@@ -695,11 +462,7 @@
   override def dataType: DataType.Aux[Boolean] = DataType[Boolean]
 }
 
-<<<<<<< HEAD
-case class LeExpr[T: Ordering](a: Expression[T], b: Expression[T])
-=======
-case class LeExpr[T](a: Expression.Aux[T], b: Expression.Aux[T])(implicit val ordering: Ordering[T])
->>>>>>> eba61d84
+case class LeExpr[T](a: Expression[T], b: Expression[T])(implicit val ordering: Ordering[T])
     extends BinaryOperationExpr[T, T, Boolean](a, b, "<=", true) {
   override type Self = LeExpr[T]
 
@@ -707,11 +470,7 @@
   override def dataType: DataType.Aux[Boolean] = DataType[Boolean]
 }
 
-<<<<<<< HEAD
-case class GeExpr[T: Ordering](a: Expression[T], b: Expression[T])
-=======
-case class GeExpr[T](a: Expression.Aux[T], b: Expression.Aux[T])(implicit val ordering: Ordering[T])
->>>>>>> eba61d84
+case class GeExpr[T](a: Expression[T], b: Expression[T])(implicit val ordering: Ordering[T])
     extends BinaryOperationExpr[T, T, Boolean](a, b, ">=", true) {
   override type Self = GeExpr[T]
 
@@ -726,93 +485,73 @@
   override def create(a: Expression[N], b: Expression[N]): PlusExpr[N] = PlusExpr(a, b)
 }
 
-<<<<<<< HEAD
-case class MinusExpr[N: Numeric](a: Expression[N], b: Expression[N])
-=======
-case class MinusExpr[N](a: Expression.Aux[N], b: Expression.Aux[N])(implicit val numeric: Numeric[N])
->>>>>>> eba61d84
+case class MinusExpr[N](a: Expression[N], b: Expression[N])(implicit val numeric: Numeric[N])
     extends BinaryOperationExpr[N, N, N](a, b, "-", true) {
   override type Self = MinusExpr[N]
   override def dataType: DataType.Aux[N] = a.dataType
   override def create(a: Expression[N], b: Expression[N]): MinusExpr[N] = MinusExpr(a, b)
 }
 
-<<<<<<< HEAD
-case class TimesExpr[N: Numeric](a: Expression[N], b: Expression[N])
-=======
-case class TimesExpr[N](a: Expression.Aux[N], b: Expression.Aux[N])(implicit val numeric: Numeric[N])
->>>>>>> eba61d84
+case class TimesExpr[N](a: Expression[N], b: Expression[N])(implicit val numeric: Numeric[N])
     extends BinaryOperationExpr[N, N, N](a, b, "*", true) {
   override type Self = TimesExpr[N]
   override def dataType: DataType.Aux[N] = a.dataType
   override def create(a: Expression[N], b: Expression[N]): TimesExpr[N] = TimesExpr(a, b)
 }
 
-<<<<<<< HEAD
-case class DivIntExpr[N: Integral](a: Expression[N], b: Expression[N])
-=======
-case class DivIntExpr[N](a: Expression.Aux[N], b: Expression.Aux[N])(implicit val integral: Integral[N])
->>>>>>> eba61d84
+case class DivIntExpr[N](a: Expression[N], b: Expression[N])(implicit val integral: Integral[N])
     extends BinaryOperationExpr[N, N, N](a, b, "/", true) {
   override type Self = DivIntExpr[N]
   override def dataType: DataType.Aux[N] = a.dataType
   override def create(a: Expression[N], b: Expression[N]): DivIntExpr[N] = DivIntExpr(a, b)
 }
 
-<<<<<<< HEAD
-case class DivFracExpr[N: Fractional](a: Expression[N], b: Expression[N])
-=======
-case class DivFracExpr[N](a: Expression.Aux[N], b: Expression.Aux[N])(implicit val fractional: Fractional[N])
->>>>>>> eba61d84
+case class DivFracExpr[N](a: Expression[N], b: Expression[N])(implicit val fractional: Fractional[N])
     extends BinaryOperationExpr[N, N, N](a, b, "/", true) {
   override type Self = DivFracExpr[N]
   override def dataType: DataType.Aux[N] = a.dataType
   override def create(a: Expression[N], b: Expression[N]): DivFracExpr[N] = DivFracExpr(a, b)
 }
 
-<<<<<<< HEAD
-case class ContainsExpr[T](a: Expression[Array[T]], b: Expression[T])
-=======
-case class TimeMinusExpr(a: Expression.Aux[Time], b: Expression.Aux[Time])
+case class TimeMinusExpr(a: Expression[Time], b: Expression[Time])
     extends BinaryOperationExpr[Time, Time, Long](a, b, "-", true) {
   override type Self = TimeMinusExpr
   override val dataType: DataType.Aux[Long] = DataType[Long]
-  override def create(a: Expression.Aux[Time], b: Expression.Aux[Time]): TimeMinusExpr = TimeMinusExpr(a, b)
-}
-
-case class TimeMinusPeriodExpr(a: Expression.Aux[Time], b: Expression.Aux[Period])
+  override def create(a: Expression[Time], b: Expression[Time]): TimeMinusExpr = TimeMinusExpr(a, b)
+}
+
+case class TimeMinusPeriodExpr(a: Expression[Time], b: Expression[Period])
     extends BinaryOperationExpr[Time, Period, Time](a, b, "-", true) {
   override type Self = TimeMinusPeriodExpr
   override val dataType: DataType.Aux[Time] = DataType[Time]
-  override def create(a: Expression.Aux[Time], b: Expression.Aux[Period]): TimeMinusPeriodExpr =
+  override def create(a: Expression[Time], b: Expression[Period]): TimeMinusPeriodExpr =
     TimeMinusPeriodExpr(a, b)
 }
 
-case class TimePlusPeriodExpr(a: Expression.Aux[Time], b: Expression.Aux[Period])
+case class TimePlusPeriodExpr(a: Expression[Time], b: Expression[Period])
     extends BinaryOperationExpr[Time, Period, Time](a, b, "+", true) {
   override type Self = TimePlusPeriodExpr
   override val dataType: DataType.Aux[Time] = DataType[Time]
-  override def create(a: Expression.Aux[Time], b: Expression.Aux[Period]): TimePlusPeriodExpr =
+  override def create(a: Expression[Time], b: Expression[Period]): TimePlusPeriodExpr =
     TimePlusPeriodExpr(a, b)
 }
 
-case class PeriodPlusPeriodExpr(a: Expression.Aux[Period], b: Expression.Aux[Period])
+case class PeriodPlusPeriodExpr(a: Expression[Period], b: Expression[Period])
     extends BinaryOperationExpr[Period, Period, Period](a, b, "+", true) {
   override type Self = PeriodPlusPeriodExpr
   override val dataType: DataType.Aux[Period] = DataType[Period]
-  override def create(a: Expression.Aux[Period], b: Expression.Aux[Period]): PeriodPlusPeriodExpr =
+  override def create(a: Expression[Period], b: Expression[Period]): PeriodPlusPeriodExpr =
     PeriodPlusPeriodExpr(a, b)
 }
 
-case class ConcatExpr(a: Expression.Aux[String], b: Expression.Aux[String])
+case class ConcatExpr(a: Expression[String], b: Expression[String])
     extends BinaryOperationExpr[String, String, String](a, b, "+", true) {
   override type Self = ConcatExpr
   override val dataType: DataType.Aux[String] = DataType[String]
-  override def create(a: Expression.Aux[String], b: Expression.Aux[String]): ConcatExpr = ConcatExpr(a, b)
-}
-
-case class ContainsExpr[T](a: Expression.Aux[Array[T]], b: Expression.Aux[T])
->>>>>>> eba61d84
+  override def create(a: Expression[String], b: Expression[String]): ConcatExpr = ConcatExpr(a, b)
+}
+
+case class ContainsExpr[T](a: Expression[Array[T]], b: Expression[T])
     extends BinaryOperationExpr[Array[T], T, Boolean](a, b, "contains", false) {
   type In = Array[T]
   type Item = T
@@ -905,15 +644,9 @@
   override def encode: String = s"if(${condition.encode},${positive.encode},${negative.encode}"
 }
 
-<<<<<<< HEAD
 case class InExpr[T](expr: Expression[T], values: Set[T]) extends Expression[Boolean] {
   override def dataType: DataType.Aux[Boolean] = DataType[Boolean]
 
-=======
-case class InExpr[T](expr: Expression.Aux[T], values: Set[T]) extends Expression {
-  override type Out = Boolean
-  override def dataType: DataType.Aux[Boolean] = DataType[Boolean]
->>>>>>> eba61d84
   override def kind: ExprKind = expr.kind
 
   override def fold[O](z: O)(f: (O, Expression[_]) => O): O = expr.fold(f(z, this))(f)
@@ -926,22 +659,7 @@
     expr.toString + CollectionUtils.mkStringWithLimit(values, 10, " IN (", ", ", ")")
 }
 
-<<<<<<< HEAD
-//object InExpr {
-//  def apply[T0](e: Expression[T0], vs: Set[T0]): Condition = new InExpr {
-//    override type T = T0
-//    override val expr: Expression[T] = e
-//    override val values: Set[T] = vs
-//  }
-//
-//  def unapply(i: InExpr): Option[(Expression[i.T], Set[i.T])] = Some((i.expr, i.values))
-//}
-
 case class NotInExpr[T](expr: Expression[T], values: Set[T]) extends Expression[Boolean] {
-=======
-case class NotInExpr[T](expr: Expression.Aux[T], values: Set[T]) extends Expression {
-  override type Out = Boolean
->>>>>>> eba61d84
   override def dataType: DataType.Aux[Boolean] = DataType[Boolean]
   override def kind: ExprKind = expr.kind
 
