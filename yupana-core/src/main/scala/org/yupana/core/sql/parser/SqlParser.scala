--- conflicted
+++ resolved
@@ -16,7 +16,6 @@
 
 package org.yupana.core.sql.parser
 
-<<<<<<< HEAD
 import fastparse._
 import fastparse.internal.Util
 import MultiLineWhitespace._
@@ -27,6 +26,8 @@
   private def showWord[_: P] = P(IgnoreCase("SHOW"))
   private def tablesWord[_: P] = P(IgnoreCase("TABLES"))
   private def columnsWord[_: P] = P(IgnoreCase("COLUMNS"))
+  private def queriesWord[_: P] = P(IgnoreCase("QUERIES"))
+  private def queryWord[_: P] = P(IgnoreCase("QUERY"))
   private def fromWord[_: P] = P(IgnoreCase("FROM"))
   private def whereWord[_: P] = P(IgnoreCase("WHERE"))
   private def andWord[_: P] = P(IgnoreCase("AND"))
@@ -44,39 +45,8 @@
   private def isWord[_: P] = P(IgnoreCase("IS"))
   private def nullWord[_: P] = P(IgnoreCase("NULL"))
   private def notWord[_: P] = P(IgnoreCase("NOT"))
-=======
-import fastparse.all._
-import fastparse.core.Parsed.{ Failure, Success }
-
-class SqlParser extends ValueParser {
-  import white._
-
-  private val selectWord = P(IgnoreCase("SELECT"))
-  private val showWord = P(IgnoreCase("SHOW"))
-  private val tablesWord = P(IgnoreCase("TABLES"))
-  private val columnsWord = P(IgnoreCase("COLUMNS"))
-  private val queriesWord = P(IgnoreCase("QUERIES"))
-  private val queryWord = P(IgnoreCase("QUERY"))
-  private val fromWord = P(IgnoreCase("FROM"))
-  private val whereWord = P(IgnoreCase("WHERE"))
-  private val andWord = P(IgnoreCase("AND"))
-  private val orWord = P(IgnoreCase("OR"))
-  private val asWord = P(IgnoreCase("AS"))
-  private val groupWord = P(IgnoreCase("GROUP"))
-  private val byWord = P(IgnoreCase("BY"))
-  private val limitWord = P(IgnoreCase("LIMIT"))
-  private val caseWord = P(IgnoreCase("CASE"))
-  private val whenWord = P(IgnoreCase("WHEN"))
-  private val thenWord = P(IgnoreCase("THEN"))
-  private val elseWord = P(IgnoreCase("ELSE"))
-  private val havingWord = P(IgnoreCase("HAVING"))
-  private val inWord = P(IgnoreCase("IN"))
-  private val isWord = P(IgnoreCase("IS"))
-  private val nullWord = P(IgnoreCase("NULL"))
-  private val notWord = P(IgnoreCase("NOT"))
-  private val idWord = P(IgnoreCase("ID"))
-  private val killWord = P(IgnoreCase("KILL"))
->>>>>>> 09c22c20
+  private def idWord[_: P] = P(IgnoreCase("ID"))
+  private def killWord[_: P] = P(IgnoreCase("KILL"))
   private val keywords = Set(
     "select",
     "from",
@@ -98,30 +68,14 @@
     "null",
     "not"
   )
-<<<<<<< HEAD
   private def asterisk[_: P] = P("*")
-=======
-  private val asterisk = P("*")
-
-  private val plus = P("+").map(_ => Plus)
-  private val minus = P("-").map(_ => Minus)
-  private val multiply = P("*").map(_ => Multiply)
-  private val divide = P("/").map(_ => Divide)
->>>>>>> 09c22c20
 
   private def plus[_: P] = P("+").map(_ => Plus)
-  private def minus[_: P] = P("-"). map(_ => Minus)
+  private def minus[_: P] = P("-").map(_ => Minus)
   private def multiply[_: P] = P("*").map(_ => Multiply)
   private def divide[_: P] = P("/").map(_ => Divide)
 
-<<<<<<< HEAD
-  def name[_: P]: P[String] = P(CharsWhileIn("a-zA-Z0-9_").!
-    .filter(s => s.nonEmpty && s.exists(_.isLetter)))
-=======
-  val name: Parser[String] = P(
-    CharsWhileIn(('a' to 'z') ++ ('A' to 'Z') ++ ('0' to '9') :+ '_').!.filter(s => s.nonEmpty && s.exists(_.isLetter))
-  )
->>>>>>> 09c22c20
+  def name[_: P]: P[String] = P(CharsWhileIn("a-zA-Z0-9_").!.filter(s => s.nonEmpty && s.exists(_.isLetter)))
 
   def schemaName[_: P]: P[String] = P(name | "\"" ~ name ~ "\"")
   def fieldWithSchema[_: P]: P[String] = P((schemaName ~ ".").? ~ schemaName).map(_._2)
@@ -130,42 +84,27 @@
 
   def alias[_: P]: P[String] = P(asWord.? ~ notKeyword)
 
-<<<<<<< HEAD
-  def functionCallExpr[_: P]: P[FunctionCall] = P(name ~ "(" ~ expr.rep(sep =",") ~ ")").map { case (f, vs) => FunctionCall(f.toLowerCase, vs.toList) }
-=======
-  val functionCallExpr: Parser[FunctionCall] = P(name ~ "(" ~ expr.rep(sep = ",") ~ ")").map {
+  def functionCallExpr[_: P]: P[FunctionCall] = P(name ~ "(" ~ expr.rep(sep = ",") ~ ")").map {
     case (f, vs) => FunctionCall(f.toLowerCase, vs.toList)
   }
->>>>>>> 09c22c20
 
   def fieldNameExpr[_: P]: P[FieldName] = P(fieldWithSchema).map(FieldName)
 
   def constExpr[_: P]: P[Constant] = P(ValueParser.value).map(Constant)
 
-<<<<<<< HEAD
-  def caseExpr[_: P]: P[Case] = P(
-    caseWord ~/
-      (whenWord ~/ condition ~ thenWord ~/ expr).rep(1) ~
-=======
-  val caseExpr: Parser[Case] = P(
-    caseWord ~/
-      (whenWord ~/ condition ~ thenWord ~/ expr).rep(min = 1) ~
->>>>>>> 09c22c20
-      elseWord ~/ expr
-  ).map { case (cs, d) => Case(cs, d) }
+  def caseExpr[_: P]: P[Case] =
+    P(
+      caseWord ~/
+        (whenWord ~/ condition ~ thenWord ~/ expr).rep(1) ~
+        elseWord ~/ expr
+    ).map { case (cs, d) => Case(cs, d) }
 
   private def chained[E, _: P](elem: => P[E], op: => P[(E, E) => E]): P[E] = chained1(elem, elem, op)
 
-<<<<<<< HEAD
   private def chained1[E, _: P](firstElem: => P[E], elem: => P[E], op: => P[(E, E) => E]): P[E] = {
-    P(firstElem ~ (op ~ elem).rep).map { case (first, rest) =>
-      rest.foldLeft(first) { case (l, (fun, r)) => fun(l, r) }
-=======
-  private def chained1[E](firstElem: Parser[E], elem: Parser[E], op: Parser[(E, E) => E]): Parser[E] = {
     P(firstElem ~ (op ~ elem).rep).map {
       case (first, rest) =>
         rest.foldLeft(first) { case (l, (fun, r)) => fun(l, r) }
->>>>>>> 09c22c20
     }
   }
 
@@ -185,11 +124,7 @@
   def op[_: P]: P[(SqlExpr, SqlExpr) => Comparison] = P(
     P("=").map(_ => Eq) |
       P("<>").map(_ => Ne) |
-<<<<<<< HEAD
-      P("!=").map( _ => Ne) |
-=======
       P("!=").map(_ => Ne) |
->>>>>>> 09c22c20
       P(">=").map(_ => Ge) |
       P(">").map(_ => Gt) |
       P("<=").map(_ => Le) |
@@ -200,17 +135,11 @@
 
   def comparison[_: P]: P[SqlExpr => Condition] = P(op ~/ expr).map { case (o, b) => a => o(a, b) }
 
-<<<<<<< HEAD
-  def in[_: P]: P[SqlExpr => Condition] = P(inWord ~/ "(" ~ ValueParser.value.rep(min = 1, sep = ",") ~ ")").map(vs => e => In(e, vs))
-
-  def notIn[_: P]: P[SqlExpr => Condition] = P(notWord ~ inWord ~/ "(" ~ ValueParser.value.rep(min = 1, sep = ",") ~ ")").map(vs => e => NotIn(e, vs))
-=======
-  val in: Parser[SqlExpr => Condition] =
-    P(inWord ~/ "(" ~ value.rep(min = 1, sep = ",") ~ ")").map(vs => e => In(e, vs))
-
-  val notIn: Parser[SqlExpr => Condition] =
-    P(notWord ~ inWord ~/ "(" ~ value.rep(min = 1, sep = ",") ~ ")").map(vs => e => NotIn(e, vs))
->>>>>>> 09c22c20
+  def in[_: P]: P[SqlExpr => Condition] =
+    P(inWord ~/ "(" ~ ValueParser.value.rep(min = 1, sep = ",") ~ ")").map(vs => e => In(e, vs))
+
+  def notIn[_: P]: P[SqlExpr => Condition] =
+    P(notWord ~ inWord ~/ "(" ~ ValueParser.value.rep(min = 1, sep = ",") ~ ")").map(vs => e => NotIn(e, vs))
 
   def isNull[_: P]: P[SqlExpr => Condition] = P(isWord ~ nullWord).map(_ => IsNull)
 
@@ -296,40 +225,26 @@
 
   def columns[_: P]: P[ShowColumns] = P(columnsWord ~/ fromWord ~ schemaName).map(ShowColumns)
 
-<<<<<<< HEAD
-  def show[_: P]: P[Statement] = P(showWord ~/ (columns | tables))
-
-  def statement[_: P]: P[Statement] = P((select | show) ~ ";".? ~ End)
+  def queryFilter[_: P]: P[String] = P(whereWord ~ idWord ~ "=" ~/ ValueParser.string)
+
+  def queries[_: P]: P[ShowQueries] = P(queriesWord ~/ queryFilter.? ~/ limit.?).map(ShowQueries.tupled)
+
+  def query[_: P]: P[KillQuery] = P(queryWord ~/ queryFilter).map(KillQuery)
+
+  def show[_: P]: P[Statement] = P(showWord ~/ (columns | tables | queries))
+
+  def kill[_: P]: P[Statement] = P(killWord ~/ query)
+
+  def statement[_: P]: P[Statement] = P((select | show | kill) ~ ";".? ~ End)
 
   def parse(sql: String): Either[String, Statement] = {
     fastparse.parse(sql.trim, statement(_)) match {
-      case Parsed.Success(s, _)      => Right(s)
-      case f@Parsed.Failure(_, index, extra) =>
+      case Parsed.Success(s, _) => Right(s)
+      case f @ Parsed.Failure(_, index, extra) =>
         val trace = f.trace()
         val expected = trace.terminals.render
         val actual = Util.literalize(extra.input.slice(index, index + 10))
         val position = extra.input.prettyIndex(index)
-=======
-  val queryFilter: Parser[String] = P(whereWord ~ idWord ~ "=" ~/ string)
-
-  val queries: Parser[ShowQueries] = P(queriesWord ~/ queryFilter.? ~/ limit.?).map(ShowQueries.tupled)
-
-  val query: Parser[KillQuery] = P(queryWord ~/ queryFilter).map(KillQuery)
-
-  val show: Parser[Statement] = P(showWord ~/ (columns | tables | queries))
-
-  val kill: Parser[Statement] = P(killWord ~/ query)
-
-  val statement: Parser[Statement] = P((select | show | kill) ~ ";".? ~ End)
-
-  def parse(sql: String): Either[String, Statement] = {
-    statement.parse(sql.trim) match {
-      case Success(s, _) => Right(s)
-      case Failure(lastParser, index, extra) =>
-        val expected = lastParser.toString.toUpperCase
-        val actual = extra.input.repr.literalize(extra.input.slice(index, index + 10))
-        val position = extra.input.repr.prettyIndex(extra.input, index)
->>>>>>> 09c22c20
 
         Left(
           s"""Invalid SQL statement: '$sql'
