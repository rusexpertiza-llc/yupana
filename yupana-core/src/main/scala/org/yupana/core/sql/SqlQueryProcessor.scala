--- conflicted
+++ resolved
@@ -46,7 +46,6 @@
     query.right.flatMap(validateQuery)
   }
 
-<<<<<<< HEAD
   def createDataPoints(
       upsert: parser.Upsert,
       parameters: Seq[Map[Int, parser.Value]]
@@ -55,7 +54,8 @@
 
     if (upsert.values.size == upsert.fieldNames.size) {
       (for {
-        table <- getTable(upsert.schemaName).right
+        mayBeTable <- getTable(Some(upsert.schemaName)).right
+        table <- mayBeTable.toRight("Table is not defined")
         fieldMap <- getFieldMap(table, upsert.fieldNames).right
       } yield (table, fieldMap)).right.flatMap {
         case (table, fieldMap) =>
@@ -78,9 +78,6 @@
     }
   }
 
-  private def getTable(schemaName: String): Either[String, Table] = {
-    schema.getTable(schemaName).toRight(s"Unknown table '$schemaName'")
-=======
   private def getTable(schemaName: Option[String]): Either[String, Option[Table]] = {
     schemaName match {
       case Some(name) =>
@@ -88,7 +85,6 @@
       case None =>
         Right(None)
     }
->>>>>>> 89231bc3
   }
 }
 
