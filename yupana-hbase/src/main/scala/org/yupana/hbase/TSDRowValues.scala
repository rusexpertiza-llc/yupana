--- conflicted
+++ resolved
@@ -20,7 +20,6 @@
 
 import org.yupana.api.query.DataPoint
 import org.yupana.api.schema.{ Dimension, MetricValue, Table }
-import org.yupana.api.types.DataType
 
 object TSDRowValues {
 
@@ -45,31 +44,25 @@
   ): Map[Int, Seq[TimeShiftedValue]] = {
     (m1.keySet ++ m2.keySet).map(k => (k, m1.getOrElse(k, Seq.empty) ++ m2.getOrElse(k, Seq.empty))).toMap
   }
-<<<<<<< HEAD
-
-  private def fieldsToBytes(fields: Seq[MetricValue]): Array[Byte] = {
-    val fieldBytes = fields.map(f => (f.metric.tag, f.metric.dataType.storable.write(f.value)))
-=======
 
   private def fieldsToBytes(
       table: Table,
-      dimensions: Map[Dimension, String],
+      dimensions: Map[Dimension, Any],
       metricValues: Seq[MetricValue]
   ): Array[Byte] = {
     val metricFieldBytes = metricValues.map { f =>
-      val bytes = f.metric.dataType.writable.write(f.value)
+      val bytes = f.metric.dataType.storable.write(f.value)
       (f.metric.tag, bytes)
     }
     val dimensionFieldBytes = dimensions.collect {
       case (d, value) if table.dimensionTagExists(d) =>
         val tag = table.dimensionTag(d)
-        val bytes = DataType.stringDt.writable.write(value)
+        val bytes = d.dataType.storable.write(value.asInstanceOf[d.T])
         (tag, bytes)
     }
 
     val fieldBytes = metricFieldBytes ++ dimensionFieldBytes
 
->>>>>>> 5d770af7
     val size = fieldBytes.map(_._2.length).sum + fieldBytes.size
     val bb = ByteBuffer.allocate(size)
     fieldBytes.foreach {
