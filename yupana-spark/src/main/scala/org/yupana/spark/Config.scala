--- conflicted
+++ resolved
@@ -50,11 +50,9 @@
 
   override val reduceLimit: Int = Int.MaxValue
 
-<<<<<<< HEAD
-  override val dbEngine: String = sparkConf.get("analytics.tsdb.db-engine", "hbase")
-=======
   override val needCheckSchema: Boolean = true
 
   val minHBaseScanPartitions: Int = sparkConf.getInt("analytics.tsdb.spark.min-hbase-scan-partitions", 50)
->>>>>>> ee3e428d
+
+  override val dbEngine: String = sparkConf.get("analytics.tsdb.db-engine", "hbase")
 }