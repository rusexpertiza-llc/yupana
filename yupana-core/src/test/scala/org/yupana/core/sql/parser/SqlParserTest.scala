package org.yupana.core.sql.parser

import org.joda.time._
import org.scalactic.source
import org.scalatest.prop.TableDrivenPropertyChecks
import org.scalatest.{ FlatSpec, Inside, Matchers }

import fastparse._

class SqlParserTest extends FlatSpec with Matchers with Inside with ParsedValues with TableDrivenPropertyChecks {

  "Value parser" should "parse strings" in {
    parse("''", ValueParser.value(_)).value shouldEqual StringValue("")
    parse("'test me'", ValueParser.value(_)).value shouldEqual StringValue("test me")
    parse("' with spaces '", ValueParser.value(_)).value shouldEqual StringValue(" with spaces ")
  }

  it should "support escaped text" in {
    parse("'slash \\\\'", ValueParser.value(_)).value shouldEqual StringValue("slash \\")
    parse("'\\'escaped\\' quotes'", ValueParser.value(_)).value shouldEqual StringValue("'escaped' quotes")
  }

  it should "parse integer numbers" in {
    parse("1234567", ValueParser.value(_)).value shouldEqual NumericValue(1234567)
  }

  it should "parse decimal values" in {
    parse("1234567.89", ValueParser.value(_)).value shouldEqual NumericValue(1234567.89)
  }

  it should "parse timestamps" in {
    parse("TIMESTAMP '2017-08-23 12:44:02.000'", ValueParser.value(_)).value shouldEqual TimestampValue(
      new LocalDateTime(2017, 8, 23, 12, 44, 2, 0)
    )

    parse("TIMESTAMP '2017-08-23'", ValueParser.value(_)).value shouldEqual TimestampValue(
      new LocalDateTime(2017, 8, 23, 0, 0)
    )

    parse("TIMESTAMP '2018-08-4 22:25:51.03'", ValueParser.value(_)).value shouldEqual TimestampValue(
      new LocalDateTime(2018, 8, 4, 22, 25, 51, 30)
    )
  }

  it should "support alternative timestamp syntax" in {
    parse("{TS '2017-10-31 00:00:00' }", ValueParser.value(_)).value shouldEqual TimestampValue(
      new LocalDateTime(2017, 10, 31, 0, 0, 0)
    )
  }

  it should "support simple format intervals" in {
    parse("INTERVAL '3:15:20'", ValueParser.value(_)).value shouldEqual PeriodValue(
      new Period(3, 15, 20, 0)
    )

    parse("INTERVAL '0:6:50.123'", ValueParser.value(_)).value shouldEqual PeriodValue(
      new Period(0, 6, 50, 123)
    )

    parse("INTERVAL '10 12:00:00'", ValueParser.value(_)).value shouldEqual PeriodValue(
      new Period(0, 0, 0, 10, 12, 0, 0, 0)
    )
  }

  it should "support single field SQL intervals" in {
    val cases = Table(
      ("SQL", "Period"),
      ("INTERVAL '2' YEAR", Period.years(2)),
      ("INTERVAL '3' MONTH", Period.months(3)),
      ("INTERVAL '6' DAY", Period.days(6)),
      ("INTERVAL '150' HOUR", Period.hours(150)),
      ("INTERVAL '5' minute", Period.minutes(5)),
      ("INTERVAL '33' SECOND", Period.seconds(33)),
      ("INTERVAL '5.66' SECOND", Period.seconds(5).plusMillis(660))
    )

    forAll(cases) { (sql, period) =>
      parse(sql, ValueParser.value(_)).value shouldEqual PeriodValue(period)
    }
  }

  it should "support multi field SQL intervals" in {
    val cases = Table(
      ("SQL", "period"),
      ("INTERVAL '1-10' YEAR TO MONTH", Period.years(1).plusMonths(10)),
      ("INTERVAL '10:15' HOUR TO MINUTE", Period.hours(10).plusMinutes(15)),
      ("INTERVAL '400 5' DAY TO HOUR", Period.days(400).plusHours(5)),
      ("INTERVAL '10:22' MINUTE TO SECOND", Period.minutes(10).plusSeconds(22)),
      ("INTERVAL '5:10:22.6' hour to second", Period.hours(5).plusMinutes(10).plusSeconds(22).plusMillis(600)),
      ("INTERVAL '8-10 15' MONTH to HOUR", Period.months(8).plusDays(10).plusHours(15)),
      ("INTERVAL '2-11-15' year to DAY", Period.years(2).plusMonths(11).plusDays(15)),
      ("INTERVAL '4 5:12:10.222' day to second", new Period(0, 0, 0, 4, 5, 12, 10, 222))
    )

    forAll(cases) { (sql, period) =>
      parse(sql, ValueParser.value(_)).value shouldEqual PeriodValue(period)
    }
  }

  "SqlParser" should "parse simple SQL select statements" in {

    val statement = "SELECT sum, quantity FROM items WHERE time >= 54321 AND time < 939393"

    parsed(statement) {
      case Select(Some(schema), SqlFieldList(fields), Some(condition), groupings, None, None) =>
        schema shouldEqual "items"
        fields should contain theSameElementsAs List(SqlField(FieldName("sum")), SqlField(FieldName("quantity")))
        condition shouldEqual And(
          Seq(
            Ge(FieldName("time"), Constant(NumericValue(54321))),
            Lt(FieldName("time"), Constant(NumericValue(939393)))
          )
        )
        groupings shouldBe empty
    }
  }

  it should "support all fields selector" in {
    val statement = "SELECT * FROM items WHERE time >= 12345678 AND time < 23456789"

    parsed(statement) {
      case Select(Some(schema), SqlFieldsAll, Some(condition), groupings, None, None) =>
        schema shouldEqual "items"
        condition shouldEqual And(
          Seq(
            Ge(FieldName("time"), Constant(NumericValue(12345678))),
            Lt(FieldName("time"), Constant(NumericValue(23456789)))
          )
        )
        groupings shouldBe empty
    }
  }

  it should "support parentheses in conditions" in {
    val statement =
      "SELECT sum, quantity FROM items WHERE ((time >= 12345678) AND ((time < 23456789) and kkmId = '123456'))"

    parsed(statement) {
      case Select(Some(schema), SqlFieldList(fields), Some(condition), groupings, None, None) =>
        schema shouldEqual "items"
        fields should contain theSameElementsAs List(SqlField(FieldName("sum")), SqlField(FieldName("quantity")))
        condition shouldEqual And(
          Seq(
            Ge(FieldName("time"), Constant(NumericValue(12345678))),
            And(
              Seq(
                Lt(FieldName("time"), Constant(NumericValue(23456789))),
                Eq(FieldName("kkmId"), Constant(StringValue("123456")))
              )
            )
          )
        )
        groupings shouldBe empty
    }
  }

  it should "support or in conditions" in {
    val statement = "SELECT foo FROM bar WHERE a > 5 AND a < 10 OR a >= 30 AND a <= 40 OR (b = 10 OR b = 42)"

    parsed(statement) {
      case Select(Some(schema), SqlFieldList(fields), Some(condition), Nil, None, None) =>
        schema shouldEqual "bar"
        fields should contain theSameElementsAs List(SqlField(FieldName("foo")))
        condition shouldEqual Or(
          Seq(
            And(Seq(Gt(FieldName("a"), Constant(NumericValue(5))), Lt(FieldName("a"), Constant(NumericValue(10))))),
            And(Seq(Ge(FieldName("a"), Constant(NumericValue(30))), Le(FieldName("a"), Constant(NumericValue(40))))),
            Or(Seq(Eq(FieldName("b"), Constant(NumericValue(10))), Eq(FieldName("b"), Constant(NumericValue(42)))))
          )
        )
    }
  }

  it should "support 'IN' in conditions" in {
    val statement = "SELECT foo FROM bar WHERE a > 10 OR b IN ( 'aaa', 'bbb' ) AND c = 8"

    parsed(statement) {
      case Select(Some(schema), SqlFieldList(fields), Some(condition), Nil, None, None) =>
        schema shouldEqual "bar"
        fields should contain theSameElementsAs List(SqlField(FieldName("foo")))
        condition shouldEqual Or(
          Seq(
            Gt(FieldName("a"), Constant(NumericValue(10))),
            And(
              Seq(
                In(FieldName("b"), Seq(StringValue("aaa"), StringValue("bbb"))),
                Eq(FieldName("c"), Constant(NumericValue(8)))
              )
            )
          )
        )
    }
  }

  it should "support 'NOT IN' in conditions" in {
    parsed("SELECT foo FROM bar WHERE x NOT IN (1,2,3) and z = 12") {
      case Select(Some(schema), SqlFieldList(fields), Some(condition), Nil, None, None) =>
        schema shouldEqual "bar"
        fields should contain theSameElementsAs List(SqlField(FieldName("foo")))
        condition shouldEqual And(
          Seq(
            NotIn(FieldName("x"), Seq(NumericValue(1), NumericValue(2), NumericValue(3))),
            Eq(FieldName("z"), Constant(NumericValue(12)))
          )
        )
    }
  }

  it should "support 'IS NULL' condition" in {
    val statement = "SELECT foo FROM bar WHERE a > 10 AND c IS NULL"

    parsed(statement) {
      case Select(Some(schema), SqlFieldList(fields), Some(condition), Nil, None, None) =>
        schema shouldEqual "bar"
        fields should contain theSameElementsAs List(SqlField(FieldName("foo")))
        condition shouldEqual And(
          Seq(
            Gt(FieldName("a"), Constant(NumericValue(10))),
            IsNull(FieldName("c"))
          )
        )
    }
  }

  it should "support 'IS NOT NULL' condition" in {
    val statement = "SELECT foo FROM bar WHERE a > 10 AND c IS NOT NULL"

    parsed(statement) {
      case Select(Some(schema), SqlFieldList(fields), Some(condition), Nil, None, None) =>
        schema shouldEqual "bar"
        fields should contain theSameElementsAs List(SqlField(FieldName("foo")))
        condition shouldEqual And(
          Seq(
            Gt(FieldName("a"), Constant(NumericValue(10))),
            IsNotNull(FieldName("c"))
          )
        )
    }
  }

  it should "support 'IS NOT NULL' withing 'CASE' expression" in {
    val statement = "SELECT sum(CASE WHEN foo IS NOT NULL THEN quantity ELSE 0) as quantity FROM bar"

    parsed(statement) {
      case Select(Some(schema), SqlFieldList(fields), None, Nil, None, None) =>
        fields should have size 1
        val f = fields.head
        f match {
          case SqlField(FunctionCall("sum", Case(conditionalValues, default) :: Nil), Some("quantity")) =>
            conditionalValues should have size 1
            val (c, v) = conditionalValues.head
            c shouldBe IsNotNull(FieldName("foo"))
            v shouldBe FieldName("quantity")
            default shouldBe Constant(NumericValue(BigDecimal(0)))

          case _ => fail(s"Unexpected field $f")
        }
    }
  }

  it should "parse SQL statements with grouping" in {
    val statement = "SELECT SUM(quantity), day(time) FROM items WHERE item = 'биг мак' GROUP BY day(time);"

    parsed(statement) {
      case Select(Some(schema), SqlFieldList(fields), Some(condition), groupings, None, None) =>
        schema shouldEqual "items"
        condition shouldEqual Eq(FieldName("item"), Constant(StringValue("биг мак")))
        fields should contain theSameElementsAs List(
          SqlField(FunctionCall("sum", FieldName("quantity") :: Nil)),
          SqlField(FunctionCall("day", FieldName("time") :: Nil))
        )
        groupings should contain(FunctionCall("day", FieldName("time") :: Nil))
    }
  }

  it should "parse SQL statements with 'AS' aliases" in {
    val statement = "SELECT SUM(quantity), day(time) as d FROM items WHERE (quantity < 2.5) GROUP BY d"
    parsed(statement) {
      case Select(Some(schema), SqlFieldList(fields), Some(condition), groupings, None, None) =>
        schema shouldEqual "items"
        condition shouldEqual Lt(FieldName("quantity"), Constant(NumericValue(2.5)))
        fields should contain theSameElementsAs List(
          SqlField(FunctionCall("sum", FieldName("quantity") :: Nil)),
          SqlField(FunctionCall("day", FieldName("time") :: Nil), Some("d"))
        )
        groupings should contain(FieldName("d"))
    }
  }

  it should "parse SQL statements with aliases" in {
    val statement = "SELECT SUM(quantity), day(time) d FROM tickets WHERE sum <= 1000 GROUP BY d "
    parsed(statement) {
      case Select(Some(schema), SqlFieldList(fields), Some(condition), groupings, None, None) =>
        schema shouldEqual "tickets"
        condition shouldEqual Le(FieldName("sum"), Constant(NumericValue(1000)))
        fields should contain theSameElementsAs List(
          SqlField(FunctionCall("sum", FieldName("quantity") :: Nil)),
          SqlField(FunctionCall("day", FieldName("time") :: Nil), Some("d"))
        )
        groupings should contain(FieldName("d"))
    }
  }

  it should "parse field aliases" in {
    val statement = "select quantity as q, sum s from items where q >= 10"

    parsed(statement) {
      case Select(Some(schema), SqlFieldList(fields), Some(condition), groupings, None, None) =>
        schema shouldEqual "items"
        fields should contain theSameElementsAs List(
          SqlField(FieldName("quantity"), Some("q")),
          SqlField(FieldName("sum"), Some("s"))
        )
        condition shouldEqual Ge(FieldName("q"), Constant(NumericValue(10)))
        groupings shouldBe empty
    }
  }

  it should "support parentheses around fields" in {
    val statement = "select (a), (b) as c, d, (f(g)), (h(j)) as k from foo"

    parsed(statement) {
      case Select(Some(schema), SqlFieldList(fields), None, Nil, None, None) =>
        schema shouldEqual "foo"
        fields should contain theSameElementsInOrderAs List(
          SqlField(FieldName("a")),
          SqlField(FieldName("b"), Some("c")),
          SqlField(FieldName("d")),
          SqlField(FunctionCall("f", FieldName("g") :: Nil)),
          SqlField(FunctionCall("h", FieldName("j") :: Nil), Some("k"))
        )
    }
  }

  it should "find field aliases in groupings" in {
    val statement = "SELECT SUM(quantity) sum, name n FROM tickets WHERE n <> 'картошка' GROUP BY n"

    parsed(statement) {
      case Select(Some(schema), SqlFieldList(fields), Some(condition), groupings, None, None) =>
        schema shouldEqual "tickets"
        fields should contain theSameElementsAs List(
          SqlField(FunctionCall("sum", FieldName("quantity") :: Nil), Some("sum")),
          SqlField(FieldName("name"), Some("n"))
        )
        condition shouldEqual Ne(FieldName("n"), Constant(StringValue("картошка")))
        groupings should contain(FieldName("n"))
    }
  }

  it should "parse function calls in conditions" in {
    val statement = "SELECT foo FROM bar WHERE day(time) = 28"

    parsed(statement) {
      case Select(Some(schema), SqlFieldList(fields), Some(condition), groupings, None, None) =>
        schema shouldEqual "bar"
        fields should contain theSameElementsAs List(SqlField(FieldName("foo")))
        condition shouldEqual Eq(FunctionCall("day", FieldName("time") :: Nil), Constant(NumericValue(28)))
        groupings shouldBe empty
    }
  }

  it should "parse multiline queries" in {
    val statement =
      """SELECT field FROM foo
        |  WHERE bar <= 5
        |  GROUP BY baz
      """.stripMargin

    parsed(statement) {
      case Select(Some(schema), SqlFieldList(fields), Some(condition), groupings, None, None) =>
        schema shouldEqual "foo"
        fields should contain(SqlField(FieldName("field")))
        condition shouldEqual Le(FieldName("bar"), Constant(NumericValue(5)))
        groupings should contain(FieldName("baz"))
    }
  }

  it should "handle placeholders" in {
    val statement =
      """SELECT field FROM foo
        | WHERE bar >= ? AND baz < ?
      """.stripMargin

    parsed(statement) {
      case Select(Some(schema), SqlFieldList(fields), Some(condition), groupings, None, None) =>
        schema shouldEqual "foo"
        fields should contain(SqlField(FieldName("field")))
        condition shouldEqual And(
          Seq(
            Ge(FieldName("bar"), Constant(Placeholder)),
            Lt(FieldName("baz"), Constant(Placeholder))
          )
        )
        groupings shouldBe empty
    }
  }

  it should "allow put field names in double quotes" in {
    val statement = """SELECT "field" as "f" from "table" WHERE "f" = 'hello'"""

    parsed(statement) {
      case Select(Some(schema), SqlFieldList(fields), Some(condition), groupings, None, None) =>
        schema shouldEqual "table"
        fields should contain theSameElementsAs List(SqlField(FieldName("field"), Some("f")))
        condition shouldEqual Eq(FieldName("f"), Constant(StringValue("hello")))
        groupings shouldBe empty
    }
  }

  it should "support table names for fields" in {
    val statement = """SELECT "table"."field" as "field" FROM "table""""

    parsed(statement) {
      case Select(Some(schema), SqlFieldList(fields), None, groupings, None, None) =>
        schema shouldEqual "table"
        fields should contain theSameElementsAs List(SqlField(FieldName("field"), Some("field")))
        groupings shouldBe empty
    }
  }

  it should "support limits" in {
    val statement = """SELECT foo FROM bar WHERE qux = 5 LIMIT 10"""

    parsed(statement) {
      case Select(Some(schema), SqlFieldList(fields), Some(condition), groupings, None, Some(limit)) =>
        schema shouldEqual "bar"
        fields should contain theSameElementsAs Seq(SqlField(FieldName("foo")))
        condition shouldEqual Eq(FieldName("qux"), Constant(NumericValue(5)))
        groupings shouldBe empty
        limit shouldEqual 10
    }
  }

  it should "handle both groupings and limits" in {
    val statement = """SELECT foo FROM bar WHERE qux = 5 GROUP BY time, q LIMIT 10"""

    parsed(statement) {
      case Select(Some(schema), SqlFieldList(fields), Some(condition), groupings, None, Some(limit)) =>
        schema shouldEqual "bar"
        fields should contain theSameElementsAs Seq(SqlField(FieldName("foo")))
        condition shouldEqual Eq(FieldName("qux"), Constant(NumericValue(5)))
        groupings should contain theSameElementsAs Seq(FieldName("time"), FieldName("q"))
        limit shouldEqual 10
    }
  }

  it should "support schema name in function calls" in {
    val statement = """SELECT day("receipt"."time") AS "time" , "receipt"."cashSum" AS "cashSum"
                      |  FROM "receipt"
                      |  WHERE "receipt"."time" >= TIMESTAMP '2017-10-01' AND "receipt"."time" < TIMESTAMP '2017-10-30'
                      |    GROUP BY "time"""".stripMargin

    parsed(statement) {
      case Select(Some(schema), SqlFieldList(fields), Some(condition), groupings, None, None) =>
        schema shouldEqual "receipt"
        fields should contain theSameElementsInOrderAs Seq(
          SqlField(FunctionCall("day", FieldName("time") :: Nil), Some("time")),
          SqlField(FieldName("cashSum"), Some("cashSum"))
        )

        condition shouldEqual And(
          Seq(
            Ge(FieldName("time"), Constant(TimestampValue(new LocalDateTime(2017, 10, 1, 0, 0)))),
            Lt(FieldName("time"), Constant(TimestampValue(new LocalDateTime(2017, 10, 30, 0, 0))))
          )
        )

        groupings should contain theSameElementsAs Seq(FieldName("time"))
    }
  }

  it should "support dummy nested select" in {
    val statement =
      """SELECT * FROM (
        |  SELECT foo, barbarian as bar FROM qux WHERE mode != 'test'
        |)
      """.stripMargin

    parsed(statement) {
      case Select(Some(schema), SqlFieldList(fields), Some(condition), Nil, None, None) =>
        schema shouldEqual "qux"
        fields should contain theSameElementsInOrderAs List(
          SqlField(FieldName("foo")),
          SqlField(FieldName("barbarian"), Some("bar"))
        )
        condition shouldEqual Ne(FieldName("mode"), Constant(StringValue("test")))
    }
  }

  it should "support nested select with alias" in {
    val statement =
      """
        | SELECT * FROM (
        |   SELECT day(time) as d, sum(quantity) as quantity, sum(sum) as sum
        |     FROM kkm_items
        |     WHERE time >= TIMESTAMP '2017-11-01' AND time < TIMESTAMP '2017-12-20' AND KkmsRetailPlaceOrgCatalog_orgInn = '7706091500'
        |     group by d
        | ) "Custom_SQL_Query"
      """.stripMargin

    parsed(statement) {
      case Select(Some(schema), SqlFieldList(fields), Some(condition), groupings, None, None) =>
        schema shouldEqual "kkm_items"
        fields should contain theSameElementsInOrderAs List(
          SqlField(FunctionCall("day", FieldName("time") :: Nil), Some("d")),
          SqlField(FunctionCall("sum", FieldName("quantity") :: Nil), Some("quantity")),
          SqlField(FunctionCall("sum", FieldName("sum") :: Nil), Some("sum"))
        )
        condition shouldEqual And(
          Seq(
            Ge(FieldName("time"), Constant(TimestampValue(new LocalDateTime(2017, 11, 1, 0, 0)))),
            Lt(FieldName("time"), Constant(TimestampValue(new LocalDateTime(2017, 12, 20, 0, 0)))),
            Eq(FieldName("KkmsRetailPlaceOrgCatalog_orgInn"), Constant(StringValue("7706091500")))
          )
        )
        groupings should contain theSameElementsAs List(FieldName("d"))
    }
  }

  it should "support nested select with specified field names" in {
    val statement =
      """
        | SELECT "Custom_SQL_Query"."d" AS "d",
        |  "Custom_SQL_Query"."quantity" AS "amount"
        | FROM (
        |   SELECT day(time) as d, sum(quantity) as quantity, sum(sum) as sum
        |   FROM kkm_items
        |   WHERE time >= TIMESTAMP '2017-11-01' AND time < TIMESTAMP '2017-12-20' AND KkmsRetailPlaceOrgCatalog_orgInn = '7706091500'
        |   group by d
        | ) "Custom_SQL_Query";
      """.stripMargin

    parsed(statement) {
      case Select(Some(schema), SqlFieldList(fields), Some(condition), groupings, None, None) =>
        schema shouldEqual "kkm_items"
        fields should contain theSameElementsInOrderAs List(
          SqlField(FunctionCall("day", FieldName("time") :: Nil), Some("d")),
          SqlField(FunctionCall("sum", FieldName("quantity") :: Nil), Some("amount"))
        )
        condition shouldEqual And(
          Seq(
            Ge(FieldName("time"), Constant(TimestampValue(new LocalDateTime(2017, 11, 1, 0, 0)))),
            Lt(FieldName("time"), Constant(TimestampValue(new LocalDateTime(2017, 12, 20, 0, 0)))),
            Eq(FieldName("KkmsRetailPlaceOrgCatalog_orgInn"), Constant(StringValue("7706091500")))
          )
        )
        groupings should contain theSameElementsAs List(FieldName("d"))
    }
  }

  it should "support constants in queries" in {
    val statement =
      """
        |SELECT 1 AS "Number_of_Records",
        |  "Custom_SQL_Query"."d" AS "d",
        |  "Custom_SQL_Query"."quantity" AS "quantity",
        |  "Custom_SQL_Query"."sum" AS "sum"
        |FROM (
        |  SELECT day(time) as d, sum(quantity) as quantity, sum(sum) as sum
        |  FROM kkm_items
        |  WHERE time >= TIMESTAMP '2017-11-01' AND time < TIMESTAMP '2017-11-20' AND KkmsRetailPlaceOrgCatalog_orgInn = '7706091500'
        |  group by d
        |) "Custom_SQL_Query"
      """.stripMargin

    parsed(statement) {
      case Select(Some(schema), SqlFieldList(fields), Some(condition), groupings, None, None) =>
        schema shouldEqual "kkm_items"
        fields should contain theSameElementsInOrderAs List(
          SqlField(Constant(NumericValue(1)), Some("Number_of_Records")),
          SqlField(FunctionCall("day", FieldName("time") :: Nil), Some("d")),
          SqlField(FunctionCall("sum", FieldName("quantity") :: Nil), Some("quantity")),
          SqlField(FunctionCall("sum", FieldName("sum") :: Nil), Some("sum"))
        )
        condition shouldEqual And(
          Seq(
            Ge(FieldName("time"), Constant(TimestampValue(new LocalDateTime(2017, 11, 1, 0, 0)))),
            Lt(FieldName("time"), Constant(TimestampValue(new LocalDateTime(2017, 11, 20, 0, 0)))),
            Eq(FieldName("KkmsRetailPlaceOrgCatalog_orgInn"), Constant(StringValue("7706091500")))
          )
        )
        groupings should contain theSameElementsAs List(FieldName("d"))
    }
  }

  it should "support expressions in outer queries" in {
    parsed("""
        |SELECT foo + bar as baz, qux
        |  FROM (SELECT 1 - sum / quantity as foo, test FROM table WHERE x > 100)
      """.stripMargin) {
      case Select(Some(schema), SqlFieldList(fields), Some(condition), Nil, None, None) =>
        schema shouldEqual "table"
        fields should contain theSameElementsInOrderAs List(
          SqlField(
            Plus(
              Minus(Constant(NumericValue(1)), Divide(FieldName("sum"), FieldName("quantity"))),
              FieldName("bar")
            ),
            Some("baz")
          ),
          SqlField(FieldName("qux"))
        )

        condition shouldEqual Gt(FieldName("x"), Constant(NumericValue(100)))
    }
  }

  it should "support case when construction" in {
    val statement =
      """
        | SELECT (CASE
        |   WHEN x < 10 THEN 0
        |   WHEN x >= 10 and x < 100 THEN 1
        |   ELSE 2) AS logx
        | FROM foo
        |   WHERE y = 5
      """.stripMargin

    parsed(statement) {
      case Select(Some(schema), SqlFieldList(fields), Some(condition), Nil, None, None) =>
        schema shouldEqual "foo"
        fields should contain theSameElementsAs List(
          SqlField(
            Case(
              Seq(
                (Lt(FieldName("x"), Constant(NumericValue(10))), Constant(NumericValue(0))),
                (
                  And(
                    Seq(Ge(FieldName("x"), Constant(NumericValue(10))), Lt(FieldName("x"), Constant(NumericValue(100))))
                  ),
                  Constant(NumericValue(1))
                )
              ),
              Constant(NumericValue(2))
            ),
            Some("logx")
          )
        )
        condition shouldEqual Eq(FieldName("y"), Constant(NumericValue(5)))
    }
  }

  it should "parse case when inside function calls" in {
    val statement =
      """
        | SELECT item, SUM(CASE
        |   WHEN x < 10 THEN 0
        |   ELSE 1) AS more_than_ten
        | FROM foo
        | WHERE more_than_ten >= 5
        | GROUP BY item
      """.stripMargin

    parsed(statement) {
      case Select(Some(schema), SqlFieldList(fields), Some(condition), groupings, None, None) =>
        schema shouldEqual "foo"

        fields should contain theSameElementsInOrderAs List(
          SqlField(FieldName("item")),
          SqlField(
            FunctionCall(
              "sum",
              Case(
                Seq((Lt(FieldName("x"), Constant(NumericValue(10))), Constant(NumericValue(0)))),
                Constant(NumericValue(1))
              ) :: Nil
            ),
            Some("more_than_ten")
          )
        )

        condition shouldEqual Ge(FieldName("more_than_ten"), Constant(NumericValue(5)))

        groupings should contain theSameElementsAs List(FieldName("item"))
    }
  }

  it should "support fields inside case when results" in {
    val statement =
      """
        | SELECT item, SUM(CASE WHEN x = 'type_one' THEN y ELSE 0) AS sum_type_one
        | FROM foo
        | WHERE more_than_ten >= 5
        | GROUP BY item
      """.stripMargin

    parsed(statement) {
      case Select(Some(schema), SqlFieldList(fields), Some(condition), groupings, None, None) =>
        schema shouldEqual "foo"

        fields should contain theSameElementsInOrderAs List(
          SqlField(FieldName("item")),
          SqlField(
            FunctionCall(
              "sum",
              Case(
                Seq((Eq(FieldName("x"), Constant(StringValue("type_one"))), FieldName("y"))),
                Constant(NumericValue(0))
              ) :: Nil
            ),
            Some("sum_type_one")
          )
        )

        condition shouldEqual Ge(FieldName("more_than_ten"), Constant(NumericValue(5)))

        groupings should contain theSameElementsAs List(FieldName("item"))
    }
  }

  it should "parse window function calls" in {
    val statement = "SELECT lag(time) FROM bar WHERE day(time) = 28"

    parsed(statement) {
      case Select(Some(schema), SqlFieldList(fields), Some(condition), groupings, None, None) =>
        schema shouldEqual "bar"
        fields should contain theSameElementsAs List(SqlField(FunctionCall("lag", FieldName("time") :: Nil)))
        condition shouldEqual Eq(FunctionCall("day", FieldName("time") :: Nil), Constant(NumericValue(28)))
        groupings shouldBe empty
    }
  }

  it should "support having" in {
    val statement =
      """
        |SELECT
        |   kkmId,
        |   time AS t,
        |   lag(time) AS l,
        |   hour(time) as h
        | FROM receipt
        | WHERE time < TIMESTAMP '2018-1-11' AND time > TIMESTAMP '2018-1-1'
        | GROUP BY kkmId
        | HAVING
        |   ((l - t) > '2:00:00' AND h >= 8 AND h <= 18) OR
        |   ((l - t) > '4:00:00' AND (h > 18 OR h < 8))
        | LIMIT 10
      """.stripMargin

    parsed(statement) {
      case Select(Some(schema), SqlFieldList(fields), Some(condition), groupings, Some(having), Some(limit)) =>
        schema shouldEqual "receipt"
        fields should contain theSameElementsInOrderAs List(
          SqlField(FieldName("kkmId")),
          SqlField(FieldName("time"), Some("t")),
          SqlField(FunctionCall("lag", FieldName("time") :: Nil), Some("l")),
          SqlField(FunctionCall("hour", FieldName("time") :: Nil), Some("h"))
        )
        condition shouldEqual And(
          Seq(
            Lt(FieldName("time"), Constant(TimestampValue(new LocalDateTime(2018, 1, 11, 0, 0)))),
            Gt(FieldName("time"), Constant(TimestampValue(new LocalDateTime(2018, 1, 1, 0, 0))))
          )
        )
        groupings should contain theSameElementsAs List(FieldName("kkmId"))
        having shouldEqual Or(
          Seq(
            And(
              Seq(
                Gt(Minus(FieldName("l"), FieldName("t")), Constant(StringValue("2:00:00"))),
                Ge(FieldName("h"), Constant(NumericValue(8))),
                Le(FieldName("h"), Constant(NumericValue(18)))
              )
            ),
            And(
              Seq(
                Gt(Minus(FieldName("l"), FieldName("t")), Constant(StringValue("4:00:00"))),
                Or(
                  Seq(
                    Gt(FieldName("h"), Constant(NumericValue(18))),
                    Lt(FieldName("h"), Constant(NumericValue(8)))
                  )
                )
              )
            )
          )
        )
        limit shouldEqual 10
    }
  }

  it should "support now call" in {
    val statement =
      """
        | SELECT kkmId, day(time) d, sum(quantity)
        | FROM itemsKkm
        | WHERE time < now() AND time >= now() - INTERVAL '1' month AND item = 'конфета \'Чупа-чупс\''
        | GROUP BY kkmId, d
        |""".stripMargin

    parsed(statement) {
      case Select(Some(schema), SqlFieldList(fields), Some(condition), groupings, None, None) =>
        schema shouldEqual "itemsKkm"
        fields should contain theSameElementsInOrderAs Seq(
          SqlField(FieldName("kkmId")),
          SqlField(FunctionCall("day", FieldName("time") :: Nil), Some("d")),
          SqlField(FunctionCall("sum", FieldName("quantity") :: Nil))
        )

        condition shouldEqual And(
          Seq(
            Lt(FieldName("time"), FunctionCall("now", Nil)),
            Ge(FieldName("time"), Minus(FunctionCall("now", Nil), Constant(PeriodValue(Period.months(1))))),
            Eq(FieldName("item"), Constant(StringValue("конфета 'Чупа-чупс'")))
          )
        )

        groupings should contain theSameElementsInOrderAs Seq(
          FieldName("kkmId"),
          FieldName("d")
        )
    }
  }

  it should "support plus" in {
    val statement =
      """
        | SELECT kkmId, (cardSum + cashSum) as total
        | FROM itemsKkm
        | WHERE time < now() AND time >= now() - INTERVAL '1' month
        | GROUP BY kkmId
        |""".stripMargin

    parsed(statement) {
      case Select(Some(schema), SqlFieldList(fields), Some(condition), groupings, None, None) =>
        fields should contain theSameElementsInOrderAs Seq(
          SqlField(FieldName("kkmId")),
          SqlField(Plus(FieldName("cardSum"), FieldName("cashSum")), Some("total"))
        )
    }
  }

  it should "support arithmetic on aggregations" in {
    val statement =
      """
        | SELECT day, sum(cashSum) + min(cardSum) as wtf
        | FROM itemsKkm
        | WHERE time < now() AND time >= now() - INTERVAL '1' month
        | GROUP BY day
        |""".stripMargin

    parsed(statement) {
      case Select(Some(schema), SqlFieldList(fields), Some(condition), groupings, None, None) =>
        fields should contain theSameElementsAs Seq(
          SqlField(FieldName("day")),
          SqlField(
            Plus(FunctionCall("sum", FieldName("cashSum") :: Nil), FunctionCall("min", FieldName("cardSum") :: Nil)),
            Some("wtf")
          )
        )
    }
  }

  it should "support quite complex arithmetical expressions in" in {
    val statement =
      """
        | SELECT kkmId, ((cardSum + cashSum) * 5 - whatever / 1.3) / 52 as wtf
        | FROM itemsKkm
        | WHERE time < now() AND time >= now() - INTERVAL '1' month
        | GROUP BY kkmId
        |""".stripMargin

    parsed(statement) {
      case Select(Some(schema), SqlFieldList(fields), Some(condition), groupings, None, None) =>
        fields should contain theSameElementsInOrderAs Seq(
          SqlField(FieldName("kkmId")),
          SqlField(
            Divide(
              Minus(
                Multiply(
                  Plus(FieldName("cardSum"), FieldName("cashSum")),
                  Constant(NumericValue(5))
                ),
                Divide(FieldName("whatever"), Constant(NumericValue(1.3)))
              ),
              Constant(NumericValue(52))
            ),
            Some("wtf")
          )
        )
        fields(1).expr.proposedName.get shouldBe "cardSum_plus_cashSum_mul_5_minus_whatever_div_1.3_div_52"
    }
  }

  it should "parse SHOW TABLES statements" in {
    SqlParser.parse("SHOW TABLES") shouldBe Right(ShowTables)
  }

  it should "parse SHOW COLUMNS statements" in {
    SqlParser.parse("SHOW COLUMNS FROM some_table") shouldBe Right(ShowColumns("some_table"))
  }

  it should "parse SHOW QUERIES statements" in {
    SqlParser.parse("SHOW QUERIES") shouldBe Right(ShowQueryMetrics(None, None))
  }

  it should "parse SHOW QUERIES statements with limit" in {
    SqlParser.parse("SHOW QUERIES LIMIT 1") shouldBe Right(ShowQueryMetrics(None, Some(1)))
  }

  it should "parse SHOW QUERIES statements with query_id" in {
    SqlParser.parse("SHOW QUERIES WHERE QUERY_ID = '1'") shouldBe Right(
      ShowQueryMetrics(Some(MetricsFilter(queryId = Some("1"))), None)
    )
  }

  it should "parse SHOW QUERIES statements with state" in {
    SqlParser.parse("SHOW QUERIES WHERE STATE = 'RUNNING'") shouldBe Right(
      ShowQueryMetrics(Some(MetricsFilter(state = Some("RUNNING"))), None)
    )
  }

  it should "parse KILL QUERY statements with query_id" in {
    SqlParser.parse("KILL QUERY WHERE QUERY_ID = 'qwe123'") shouldBe Right(
      KillQuery(MetricsFilter(queryId = Some("qwe123")))
    )
  }

  it should "parse DELETE QUERIES statements with query_id" in {
    SqlParser.parse("DELETE QUERIES WHERE QUERY_ID = 'qwe123'") shouldBe Right(
      DeleteQueryMetrics(MetricsFilter(queryId = Some("qwe123")))
    )
  }

  it should "parse DELETE QUERIES statements with state" in {
    SqlParser.parse("DELETE QUERIES WHERE STATE = 'FINISHED'") shouldBe Right(
      DeleteQueryMetrics(MetricsFilter(state = Some("FINISHED")))
    )
  }

  it should "support functions as conditions" in {
    val statement =
      """
        |SELECT value from table_x WHERE isValid(value) and isTheSame(toArray(foo), toArray('bar'))
      """.stripMargin

    parsed(statement) {
      case Select(Some(schema), SqlFieldList(fields), Some(condition), Nil, None, None) =>
        schema shouldEqual "table_x"
        fields should contain theSameElementsAs Seq(SqlField(FieldName("value")))
        condition shouldEqual And(
          Seq(
            ExprCondition(FunctionCall("isvalid", List(FieldName("value")))),
            ExprCondition(
              FunctionCall(
                "isthesame",
                List(
                  FunctionCall("toarray", List(FieldName("foo"))),
                  FunctionCall("toarray", List(Constant(StringValue("bar"))))
                )
              )
            )
          )
        )
    }
  }

  it should "support unary minus" in {
    parsed("""SELECT abs(sum(-quantity)) as abs1,
             |abs(sum(CASE WHEN sum < 40000 THEN -10 + (-5) ELSE 1)) as abs2,
             |abs(count(taxNo)) as abs3,
             |abs(sum(CASE WHEN operation_type = '0' THEN -sum WHEN operation_type = '2' THEN -5 + sum ELSE -10)) as abs4
             |FROM items_kkm
             |WHERE time >= TIMESTAMP '2019-04-10' AND time <= TIMESTAMP '2019-04-11'
             |AND -quantity < -100
             |""".stripMargin) {

      case Select(Some(schema), SqlFieldList(fields), Some(condition), Nil, None, None) =>
        schema shouldEqual "items_kkm"
        fields should contain theSameElementsInOrderAs Seq(
          SqlField(FunctionCall("abs", List(FunctionCall("sum", List(UMinus(FieldName("quantity")))))), Some("abs1")),
          SqlField(
            FunctionCall(
              "abs",
              List(
                FunctionCall(
                  "sum",
                  List(
                    Case(
                      Seq(
                        Lt(FieldName("sum"), Constant(NumericValue(40000))) -> Plus(
                          UMinus(Constant(NumericValue(10))),
                          UMinus(Constant(NumericValue(5)))
                        )
                      ),
                      Constant(NumericValue(1))
                    )
                  )
                )
              )
            ),
            Some("abs2")
          ),
          SqlField(FunctionCall("abs", List(FunctionCall("count", List(FieldName("taxNo"))))), Some("abs3")),
          SqlField(
            FunctionCall(
              "abs",
              List(
                FunctionCall(
                  "sum",
                  List(
                    Case(
                      Seq(
                        Eq(FieldName("operation_type"), Constant(StringValue("0"))) -> UMinus(FieldName("sum")),
                        Eq(FieldName("operation_type"), Constant(StringValue("2"))) -> Plus(
                          UMinus(Constant(NumericValue(5))),
                          FieldName("sum")
                        )
                      ),
                      UMinus(Constant(NumericValue(10)))
                    )
                  )
                )
              )
            ),
            Some("abs4")
          )
        )
        condition shouldEqual And(
          Seq(
            Ge(FieldName("time"), Constant(TimestampValue(new LocalDateTime(2019, 4, 10, 0, 0)))),
            Le(FieldName("time"), Constant(TimestampValue(new LocalDateTime(2019, 4, 11, 0, 0)))),
            Lt(UMinus(FieldName("quantity")), UMinus(Constant(NumericValue(100))))
          )
        )
    }
  }

<<<<<<< HEAD
  it should "handle UPSERT statements" in {
    parsed("""UPSERT INTO foo (bar, baz) VALUES ('bar value', 42);""") {
      case Upsert(s, fs, vs) =>
        s shouldEqual "foo"
        fs should contain theSameElementsInOrderAs List("bar", "baz")
        vs should contain theSameElementsInOrderAs List(Constant(StringValue("bar value")), Constant(NumericValue(42)))
    }
  }

  it should "produce error message when FROM statement is missing" in {
    errorMessage("""SELECT field, sum(sum) sum WHERE time > TIMESTAMP '2017-01-03'""") {
      case msg =>
        msg should include("""Expect ("," | "FROM"), but got "WHERE time"""")
=======
  it should "parse selects without schema" in {
    parsed("""SELECT field, sum(sum) sum WHERE time > TIMESTAMP '2017-01-03'""") {
      case Select(None, SqlFieldList(fields), Some(condition), Nil, None, None) =>
        fields should contain theSameElementsInOrderAs Seq(
          SqlField(FieldName("field")),
          SqlField(FunctionCall("sum", FieldName("sum") :: Nil), Some("sum"))
        )
        condition shouldEqual Gt(FieldName("time"), Constant(TimestampValue(new LocalDateTime(2017, 1, 3, 0, 0))))
>>>>>>> 89231bc3
    }
  }

  it should "produce error on unknown statements" in {
    errorMessage("INSERT 'foo' INTO table;") {
      case msg =>
        msg should include("""Expect ("SELECT" | "UPSERT" | "SHOW" | "KILL" | "DELETE"), but got "INSERT""")
    }
  }

  it should "produce error on unknown show" in {
    errorMessage("SHOW functions") {
      case msg =>
        msg should include("""Expect ("COLUMNS" | "TABLES" | "QUERIES"), but got "functions""")
    }
  }

  it should "it should properly identify error position" in {
    errorMessage("""SELECT x + y z - 1 from y""") {
      case msg =>
        msg should include(
          """Expect ("," | "FROM" | "WHERE" | "GROUP" | "HAVING" | "LIMIT" | ";" | end-of-input), but got "- 1"""
        )
    }
  }

  def parsed[U](statement: String)(pf: PartialFunction[Statement, U])(implicit pos: source.Position): U = {
    inside(SqlParser.parse(statement)) {
      case Right(x)  => pf(x)
      case Left(msg) => fail(msg)
    }
  }

  def errorMessage[U](statement: String)(pf: PartialFunction[String, U]): U = {
    inside(SqlParser.parse(statement)) {
      case Left(msg) => pf(msg)
      case Right(s)  => fail(s"Error message expected, byt got statement: $s")
    }
  }
}<|MERGE_RESOLUTION|>--- conflicted
+++ resolved
@@ -1026,7 +1026,17 @@
     }
   }
 
-<<<<<<< HEAD
+  it should "parse selects without schema" in {
+    parsed("""SELECT field, sum(sum) sum WHERE time > TIMESTAMP '2017-01-03'""") {
+      case Select(None, SqlFieldList(fields), Some(condition), Nil, None, None) =>
+        fields should contain theSameElementsInOrderAs Seq(
+          SqlField(FieldName("field")),
+          SqlField(FunctionCall("sum", FieldName("sum") :: Nil), Some("sum"))
+        )
+        condition shouldEqual Gt(FieldName("time"), Constant(TimestampValue(new LocalDateTime(2017, 1, 3, 0, 0))))
+    }
+  }
+
   it should "handle UPSERT statements" in {
     parsed("""UPSERT INTO foo (bar, baz) VALUES ('bar value', 42);""") {
       case Upsert(s, fs, vs) =>
@@ -1036,23 +1046,6 @@
     }
   }
 
-  it should "produce error message when FROM statement is missing" in {
-    errorMessage("""SELECT field, sum(sum) sum WHERE time > TIMESTAMP '2017-01-03'""") {
-      case msg =>
-        msg should include("""Expect ("," | "FROM"), but got "WHERE time"""")
-=======
-  it should "parse selects without schema" in {
-    parsed("""SELECT field, sum(sum) sum WHERE time > TIMESTAMP '2017-01-03'""") {
-      case Select(None, SqlFieldList(fields), Some(condition), Nil, None, None) =>
-        fields should contain theSameElementsInOrderAs Seq(
-          SqlField(FieldName("field")),
-          SqlField(FunctionCall("sum", FieldName("sum") :: Nil), Some("sum"))
-        )
-        condition shouldEqual Gt(FieldName("time"), Constant(TimestampValue(new LocalDateTime(2017, 1, 3, 0, 0))))
->>>>>>> 89231bc3
-    }
-  }
-
   it should "produce error on unknown statements" in {
     errorMessage("INSERT 'foo' INTO table;") {
       case msg =>
