--- conflicted
+++ resolved
@@ -138,17 +138,10 @@
             val finalPostDaoCondition = mergeCondition(postDaoConditions)
             logger.debug(s"Final post condition: $finalPostDaoCondition")
 
-<<<<<<< HEAD
-    val queryContext =
-      metricCollector.createContext.measure(1)(
-        new QueryContext(optimizedQuery, condition, calculatorFactory, metricCollector)
-      )
-=======
             val qc =
               metricCollector.createContext.measure(1)(
                 new QueryContext(optimizedQuery, finalPostDaoCondition, calculatorFactory)
               )
->>>>>>> ee3e428d
 
             val daoExprs = qc.exprsIndex.keys.collect {
               case e: DimensionExpr[_] => e
@@ -219,27 +212,26 @@
     }
 
     val reduced = if ((hasAggregates || queryContext.query.groupBy.nonEmpty) && !hasWindowFunctions) {
-<<<<<<< HEAD
       val keysAndMappedValues = mr.batchFlatMap(keysAndValuesWinFunc, extractBatchSize) { batch =>
-        metricCollector.reduceOperation.measure(1) {
+        metricCollector.reduceOperation.measure(batch.size) {
           val mapped = batch.iterator.map {
             case (key, row) =>
               val c = processedDataPoints.incrementAndGet()
               if (c % 100000 == 0) logger.trace(s"${queryContext.query.uuidLog} -- Extracted $c data points")
               key -> queryContext.calculator.evaluateMap(schema.tokenizer, row)
-=======
-      val r = mr.aggregateByKey[KeyData, InternalRow, InternalRow](keysAndValuesWinFunc)(
-        r => queryContext.calculator.evaluateZero(schema.tokenizer, r),
-        (a, r) => queryContext.calculator.evaluateSequence(schema.tokenizer, a, r),
-        (a, b) =>
-          metricCollector.reduceOperation.measure(1) {
-            queryContext.calculator.evaluateCombine(schema.tokenizer, a, b)
->>>>>>> ee3e428d
-          }
-      )
+          }
+          CollectionUtils.reduceByKey(mapped)((a, b) => queryContext.calculator.evaluateReduce(schema.tokenizer, a, b))
+        }
+      }
+
+      val r = mr.reduceByKey(keysAndMappedValues) { (a, b) =>
+        metricCollector.reduceOperation.measure(1) {
+          queryContext.calculator.evaluateReduce(schema.tokenizer, a, b)
+        }
+      }
 
       mr.batchFlatMap(r, extractBatchSize) { batch =>
-        metricCollector.reduceOperation.measure(1) {
+        metricCollector.reduceOperation.measure(batch.size) {
           val it = batch.iterator
           it.map {
             case (_, row) =>
@@ -270,7 +262,7 @@
 
     val result = mr
       .batchFlatMap(limited, extractBatchSize) { batch =>
-        metricCollector.collectResultRows.measure(1) {
+        metricCollector.collectResultRows.measure(batch.size) {
           batch.iterator.map { row =>
             {
               val c = resultRows.incrementAndGet()
