--- conflicted
+++ resolved
@@ -6,13 +6,6 @@
 
 addSbtPlugin("com.eed3si9n" % "sbt-buildinfo" % "0.11.0")
 
-<<<<<<< HEAD
-=======
-addSbtPlugin("com.thesamet" % "sbt-protoc" % "0.99.34")
-
-libraryDependencies += "com.thesamet.scalapb" %% "compilerplugin" % "0.9.8"
-
->>>>>>> d55b4a8d
 addSbtPlugin("com.eed3si9n" % "sbt-assembly" % "2.1.5")
 
 addSbtPlugin("io.github.davidmweber" % "flyway-sbt" % "7.4.0")
@@ -25,9 +18,5 @@
 
 addSbtPlugin("pl.project13.scala" % "sbt-jmh" % "0.4.7")
 
-<<<<<<< HEAD
-addSbtPlugin("org.scalameta" % "sbt-mdoc" % "2.5.1")
-=======
 addSbtPlugin("org.scalameta" % "sbt-mdoc" % "2.5.2")
->>>>>>> d55b4a8d
 addSbtPlugin("com.github.sbt" % "sbt-unidoc" % "0.5.0")