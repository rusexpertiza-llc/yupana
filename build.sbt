--- conflicted
+++ resolved
@@ -1,6 +1,6 @@
+import scalapb.compiler.Version.scalapbVersion
+import ReleaseTransformations._
 import sbt.Keys.excludeDependencies
-import sbtrelease.ReleasePlugin.autoImport.ReleaseTransformations._
-import scalapb.compiler.Version.scalapbVersion
 
 ThisBuild / useCoursier := false
 
@@ -297,12 +297,7 @@
   .settings(excludeDependencies += "org.slf4j" % "slf4j-log4j12")
 
 lazy val versions = new {
-<<<<<<< HEAD
-  val spark = "3.0.1"
-  val sparkTesting = spark + "_1.0.0"
-=======
   val spark =  "3.0.1"
->>>>>>> 772673f4
 
   val joda = "2.10.10"
 
