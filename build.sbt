import scalapb.compiler.Version.scalapbVersion
import ReleaseTransformations._
import sbt.Keys.excludeDependencies

ThisBuild / useCoursier := false

lazy val yupana = (project in file("."))
  .aggregate(api, proto, jdbc, utils, core, hbase, akka, spark, schema, externalLinks, examples, ehcache, ignite, caffeine)
  .settings(
    allSettings,
    noPublishSettings,
    crossScalaVersions := Nil
  )

lazy val api = (project in file("yupana-api"))
  .settings(
    name := "yupana-api",
    allSettings,
    libraryDependencies ++= Seq(
      "joda-time"              %  "joda-time"            % versions.joda,
      "org.scalatest"          %% "scalatest"            % versions.scalaTest         % Test,
      "org.scalacheck"         %% "scalacheck"           % versions.scalaCheck        % Test,
      "org.scalatestplus"      %% "scalacheck-1-15"      % versions.scalaTestCheck    % Test
    )
  )
  .disablePlugins(AssemblyPlugin)

lazy val proto = (project in file("yupana-proto"))
  .settings(
    name := "yupana-proto",
    allSettings,
    pbSettings,
    libraryDependencies ++= Seq(
      "com.thesamet.scalapb"   %% "scalapb-runtime"      % scalapbVersion             % "protobuf"  exclude("com.google.protobuf", "protobuf-java"),
      "com.google.protobuf"    %  "protobuf-java"        % versions.protobufJava force()
    )
  )
  .disablePlugins(AssemblyPlugin)

lazy val jdbc = (project in file("yupana-jdbc"))
  .settings(
    name := "yupana-jdbc",
    allSettings,
    libraryDependencies ++= Seq(
      "org.scalatest"          %% "scalatest"            % versions.scalaTest         % Test,
      "org.scalamock"          %% "scalamock"            % versions.scalaMock         % Test
    ),
    buildInfoKeys := {
      val vn = VersionNumber(version.value)
      Seq[BuildInfoKey](
        version,
        "majorVersion" -> vn.numbers(0).toInt,
        "minorVersion" -> vn.numbers(1).toInt
      )
    },
    buildInfoPackage := "org.yupana.jdbc.build",
    Compile / assembly / artifact := {
      val art = (Compile / assembly / artifact).value
      art.withClassifier(Some("driver"))
    },
    addArtifact(Compile / assembly / artifact, assembly)
  )
  .enablePlugins(BuildInfoPlugin)
  .enablePlugins(AssemblyPlugin)
  .dependsOn(api, proto)

lazy val utils = (project in file("yupana-utils"))
  .settings(
    name := "yupana-utils",
    allSettings,
    libraryDependencies ++= Seq(
      "org.apache.lucene"           %  "lucene-analyzers-common"       % versions.lucene,
      "org.scalatest"               %% "scalatest"                     % versions.scalaTest % Test
    )
  )
  .dependsOn(api)

lazy val core = (project in file("yupana-core"))
  .settings(
    name := "yupana-core",
    allSettings,
    libraryDependencies ++= Seq(
      "com.typesafe.scala-logging"    %% "scala-logging"                % versions.scalaLogging,
      "com.lihaoyi"                   %% "fastparse"                    % versions.fastparse,
      "javax.cache"                   %  "cache-api"                    % "1.1.1",
      "org.scalatest"                 %% "scalatest"                    % versions.scalaTest          % Test,
      "org.scalamock"                 %% "scalamock"                    % versions.scalaMock          % Test
    )
  )
  .dependsOn(api, utils % Test)
  .disablePlugins(AssemblyPlugin)

lazy val hbase = (project in file("yupana-hbase"))
  .settings(
    name := "yupana-hbase",
    allSettings,
    pbSettings,
    libraryDependencies ++= Seq(
      "org.apache.hbase"            %  "hbase-common"                 % versions.hbase,
      "org.apache.hbase"            %  "hbase-client"                 % versions.hbase,
      "org.apache.hadoop"           %  "hadoop-common"                % versions.hadoop, // excludeAll(ExclusionRule(organization = "org.eclipse.jetty")),
      "org.apache.hadoop"           %  "hadoop-hdfs-client"           % versions.hadoop,
      "com.thesamet.scalapb"        %% "scalapb-runtime"              % scalapbVersion                    % "protobuf"  exclude("com.google.protobuf", "protobuf-java"),
      "com.google.protobuf"         %  "protobuf-java"                % versions.protobufJava force(),
      "org.scalatest"               %% "scalatest"                    % versions.scalaTest                % Test,
      "org.scalamock"               %% "scalamock"                    % versions.scalaMock                % Test,
      "org.scalacheck"              %% "scalacheck"                   % versions.scalaCheck               % Test,
      "org.apache.hbase"            %  "hbase-server"                 % versions.hbase                    % Test,
      "org.apache.hbase"            %  "hbase-server"                 % versions.hbase                    % Test classifier "tests",
      "org.apache.hbase"            %  "hbase-common"                 % versions.hbase                    % Test classifier "tests",
      "org.apache.hadoop"           %  "hadoop-hdfs"                  % versions.hadoop                   % Test,
      "org.apache.hadoop"           %  "hadoop-hdfs"                  % versions.hadoop                   % Test classifier "tests",
      "org.apache.hadoop"           %  "hadoop-common"                % versions.hadoop                   % Test classifier "tests",
      "org.apache.hbase"            %  "hbase-hadoop-compat"          % versions.hbase                    % Test,
      "org.apache.hbase"            %  "hbase-hadoop-compat"          % versions.hbase                    % Test classifier "tests",
      "org.apache.hbase"            %  "hbase-zookeeper"              % versions.hbase                    % Test,
      "org.apache.hbase"            %  "hbase-zookeeper"              % versions.hbase                    % Test classifier "tests",
      "org.apache.hbase"            %  "hbase-http"                   % versions.hbase                    % Test,
      "org.apache.hbase"            %  "hbase-metrics-api"            % versions.hbase                    % Test,
      "org.apache.hbase"            %  "hbase-metrics"                % versions.hbase                    % Test,
      "org.apache.hbase"            %  "hbase-asyncfs"                % versions.hbase                    % Test,
      "org.apache.hbase"            %  "hbase-logging"                % versions.hbase                    % Test,
      "org.apache.hbase"            %  "hbase-hadoop2-compat"         % versions.hbase                    % Test,
      "org.apache.hbase"            %  "hbase-hadoop2-compat"         % versions.hbase                    % Test classifier "tests",
      "org.apache.hadoop"           %  "hadoop-mapreduce-client-core" % versions.hadoop                   % Test,
      "junit"                       %  "junit"                        % "4.13"                            % Test,
      "jakarta.ws.rs"               %  "jakarta.ws.rs-api"            % "2.1.5"                           % Test,
      "ch.qos.logback"              %  "logback-classic"              % versions.logback                  % Test,
      "org.slf4j"                   %  "log4j-over-slf4j"             % "1.7.30"                          % Test,
      "javax.activation"            % "javax.activation-api"          % "1.2.0"                           % Test
    ),
    excludeDependencies ++= Seq(
      // workaround for https://github.com/sbt/sbt/issues/3618
      // include "jakarta.ws.rs" % "jakarta.ws.rs-api" instead
      "javax.ws.rs" % "javax.ws.rs-api",
      "org.slf4j" % "slf4j-log4j12"
    )
  )
  .dependsOn(core % "compile->compile ; test->test", caffeine % Test)
  .disablePlugins(AssemblyPlugin)

lazy val akka = (project in file("yupana-akka"))
  .settings(
    name := "yupana-akka",
    allSettings,
    libraryDependencies ++= Seq(
      "com.typesafe.akka"             %% "akka-actor"                 % versions.akka,
      "com.typesafe.akka"             %% "akka-stream"                % versions.akka,
      "com.typesafe.scala-logging"    %% "scala-logging"              % versions.scalaLogging,
      "com.google.protobuf"           %  "protobuf-java"              % versions.protobufJava force(),
      "org.scalatest"                 %% "scalatest"                  % versions.scalaTest                % Test,
      "org.scalamock"                 %% "scalamock"                  % versions.scalaMock                % Test,
      "com.typesafe.akka"             %% "akka-stream-testkit"        % versions.akka                     % Test
    )
  )
  .dependsOn(proto, core, schema % Test)
  .disablePlugins(AssemblyPlugin)

lazy val spark = (project in file("yupana-spark"))
  .settings(
    name := "yupana-spark",
    allSettings,
    libraryDependencies ++= Seq(
      "org.apache.spark"            %% "spark-core"                     % versions.spark                % Provided,
      "org.apache.spark"            %% "spark-sql"                      % versions.spark                % Provided,
      "org.apache.spark"            %% "spark-streaming"                % versions.spark                % Provided,
      "org.apache.hbase"            %  "hbase-mapreduce"                % versions.hbase,
      "org.scalatest"               %% "scalatest"                      % versions.scalaTest            % Test,
      "com.holdenkarau"             %% "spark-testing-base"             % versions.sparkTesting         % Test
    )
  )
  .dependsOn(core, hbase, externalLinks)
  .disablePlugins(AssemblyPlugin)

lazy val schema = (project in file("yupana-schema"))
  .settings(
    name := "yupana-schema",
    allSettings,
    libraryDependencies ++= Seq(
      "org.scalatest"               %% "scalatest"                  % versions.scalaTest        % Test
    )
  )
  .dependsOn(api, utils)
  .disablePlugins(AssemblyPlugin)

lazy val externalLinks = (project in file("yupana-external-links"))
  .settings(
    name := "yupana-external-links",
    allSettings,
    libraryDependencies ++= Seq(
      "org.json4s"                  %% "json4s-jackson"             % versions.json4s,
      "org.scalatest"               %% "scalatest"                  % versions.scalaTest        % Test,
      "org.scalamock"               %% "scalamock"                  % versions.scalaMock        % Test,
      "com.h2database"              %  "h2"                         % versions.h2Jdbc           % Test,
      "org.flywaydb"                %  "flyway-core"                % versions.flyway           % Test,
      "ch.qos.logback"              %  "logback-classic"            % versions.logback          % Test
    )
  )
  .dependsOn(schema, core, ehcache % Test)
  .disablePlugins(AssemblyPlugin)

lazy val ehcache = (project in file("yupana-ehcache"))
  .settings(
    name := "yupana-ehcache",
    allSettings,
    libraryDependencies ++= Seq(
      "org.ehcache"                   %  "ehcache"                      % versions.ehcache
    )
  )
  .dependsOn(core)
  .disablePlugins(AssemblyPlugin)

lazy val caffeine = (project in file("yupana-caffeine"))
  .settings(
    name := "yupana-caffeine",
    allSettings,
    libraryDependencies ++= Seq(
      "com.github.ben-manes.caffeine" %  "caffeine"                     % versions.caffeine,
      "com.github.ben-manes.caffeine" %  "jcache"                       % versions.caffeine
    )
  )
  .dependsOn(core)
  .disablePlugins(AssemblyPlugin)

lazy val ignite = (project in file("yupana-ignite"))
  .settings(
    name := "yupana-ignite",
    allSettings,
    libraryDependencies ++= Seq(
      "org.apache.ignite"             %  "ignite-core"                  % versions.ignite,
      "org.apache.ignite"             %  "ignite-slf4j"                 % versions.ignite
    )
  )
  .dependsOn(core)
  .disablePlugins(AssemblyPlugin)

lazy val writeAssemblyName = taskKey[Unit]("Writes assembly filename into file")

lazy val examples = (project in file("yupana-examples"))
  .settings(
    name := "yupana-examples",
    allSettings,
    noPublishSettings,
    libraryDependencies ++= Seq(
      "org.apache.spark"            %% "spark-core"                     % versions.spark                % Provided,
      "org.apache.spark"            %% "spark-sql"                      % versions.spark                % Provided,
      "org.apache.spark"            %% "spark-streaming"                % versions.spark                % Provided,
      "com.zaxxer"                  %  "HikariCP"                       % versions.hikariCP,
      "org.postgresql"              %  "postgresql"                     % versions.postgresqlJdbc       % Runtime,
      "ch.qos.logback"              %  "logback-classic"                % versions.logback              % Runtime
    ),
    excludeDependencies ++= Seq(
      "asm" % "asm"
    ),
    assembly / assemblyMergeStrategy := {
      case PathList("org", "apache", "jasper", _*)  => MergeStrategy.last
      case PathList("org", "apache", "commons", _*) => MergeStrategy.last
      case PathList("javax", "servlet", _*)         => MergeStrategy.last
      case PathList("javax", "el", _*)              => MergeStrategy.last
      case PathList(ps @ _*) if ps.last.endsWith(".proto") => MergeStrategy.discard
      case PathList("META-INF", "io.netty.versions.properties") => MergeStrategy.discard
      case PathList("META-INF", "native-image", "io.netty", "common", "native-image.properties") => MergeStrategy.first
      case PathList("org", "slf4j", "impl", _*)     => MergeStrategy.first
      case "module-info.class"                      => MergeStrategy.first
      case x                                        => (assembly / assemblyMergeStrategy).value(x)
    },
    writeAssemblyName := {
      val outputFile = target.value / "assemblyname.sh"
      val assemblyName = ((assembly / target).value / (assembly / assemblyJarName).value).getCanonicalPath
      streams.value.log.info("Assembly into: " + assemblyName)
      IO.write(outputFile, s"JARFILE=$assemblyName\n")
    },
    assembly := assembly.dependsOn(writeAssemblyName).value
  )
  .dependsOn(spark, akka, hbase, schema, externalLinks, ehcache % Runtime)
  .enablePlugins(FlywayPlugin)

lazy val versions = new {
  val spark =  "3.0.1"
  val sparkTesting = spark + "_1.0.0"

  val joda = "2.10.10"

  val protobufJava = "2.6.1"

  val scalaLogging = "3.9.2"
  val fastparse = "2.1.3"

<<<<<<< HEAD
  val hbase = "2.4.1"
  val hadoop = "3.0.3"
  val akka = "2.6.12"
=======
  val hbase = "1.3.6"
  val hadoop = "2.8.5"
  val akka = "2.5.32"
>>>>>>> 0218ff1f

  val lucene = "6.6.0"
  val ignite = "2.8.1"
  val ehcache = "3.3.2"
  val caffeine = "2.8.6"

  val json4s = "3.5.3"

  val flyway = "7.4.0"
  val hikariCP = "3.4.5"
  val logback = "1.2.3"
  val h2Jdbc = "1.4.199"
  val postgresqlJdbc = "42.2.18"

  val scalaTest = "3.2.5"
  val scalaCheck = "1.15.1"
  val scalaTestCheck = "3.2.4.0"
  val scalaMock = "5.1.0"
}

val commonSettings = Seq(
  organization := "org.yupana",
  scalaVersion := "2.12.12",
  scalacOptions ++= Seq(
    "-target:jvm-1.8",
    "-Xsource:2.12",
    "-deprecation",
    "-unchecked",
    "-feature",
    "-Xlint",
    "-Xfatal-warnings",
    "-Ywarn-dead-code",
    "-Ywarn-unused-import"
  ),
  Compile / console / scalacOptions --= Seq("-Ywarn-unused-import", "-Xfatal-warnings"),
  testOptions in Test += Tests.Argument("-l", "org.scalatest.tags.Slow"),
  parallelExecution in Test := false,
  coverageExcludedPackages := "<empty>;org\\.yupana\\.examples\\..*;org\\.yupana\\.proto\\..*;org\\.yupana\\.hbase\\.proto\\..*",
  headerLicense := Some(HeaderLicense.ALv2("2019", "Rusexpertiza LLC"))
)

val noPublishSettings = Seq(
  publish / skip := true
)

val publishSettings = Seq(
  publishMavenStyle := true,
  credentials += Credentials(Path.userHome / ".ivy2" / ".credentials_nexus"),
  publishTo := {
    if (isSnapshot.value)
      Some("nexus common snapshots" at "https://nexus.esc-hq.ru/nexus/content/repositories/common-snapshots/")
    else
      sonatypePublishToBundle.value
  },
  Test / publishArtifact := false,
  pomIncludeRepository := { _ =>
    false
  },
  licenses += ("Apache 2.0 License", url("http://www.apache.org/licenses/LICENSE-2.0")),
  homepage := Some(url("https://github.com/rusexpertiza-llc/yupana")),
  scmInfo := Some(
    ScmInfo(
      url("https://github.com/rusexpertiza-llc/yupana"),
      "scm:git:git@github.com/rusexpertiza-llc/yupana.git"
    )
  ),
  developers := List(
    Developer("rusexpertiza", "Rusexpertiza LLC", "info@1-ofd.ru", url("https://www.1-ofd.ru"))
  )
)

val pbSettings = Seq(
  PB.protocVersion := "-v261",
  Compile / PB.targets := Seq(
    scalapb.gen(grpc = false) -> (Compile / sourceManaged).value
  )
)

val releaseSettings = Seq(
  releaseProcess := Seq[ReleaseStep](
    checkSnapshotDependencies,
    inquireVersions,
    runClean,
    runTest,
    setReleaseVersion,
    commitReleaseVersion,
    tagRelease,
//    releaseStepCommandAndRemaining("+publishSigned"),
//    releaseStepCommand("sonatypeBundleRelease"),
//    setNextVersion,
//    commitNextVersion,
    pushChanges
  )
)

val allSettings = commonSettings ++ publishSettings ++ releaseSettings

credentials in ThisBuild ++= (for {
  username <- Option(System.getenv().get("SONATYPE_USERNAME"))
  password <- Option(System.getenv().get("SONATYPE_PASSWORD"))
} yield Credentials("Sonatype Nexus Repository Manager", "oss.sonatype.org", username, password)).toSeq<|MERGE_RESOLUTION|>--- conflicted
+++ resolved
@@ -98,7 +98,7 @@
     libraryDependencies ++= Seq(
       "org.apache.hbase"            %  "hbase-common"                 % versions.hbase,
       "org.apache.hbase"            %  "hbase-client"                 % versions.hbase,
-      "org.apache.hadoop"           %  "hadoop-common"                % versions.hadoop, // excludeAll(ExclusionRule(organization = "org.eclipse.jetty")),
+      "org.apache.hadoop"           %  "hadoop-common"                % versions.hadoop,
       "org.apache.hadoop"           %  "hadoop-hdfs-client"           % versions.hadoop,
       "com.thesamet.scalapb"        %% "scalapb-runtime"              % scalapbVersion                    % "protobuf"  exclude("com.google.protobuf", "protobuf-java"),
       "com.google.protobuf"         %  "protobuf-java"                % versions.protobufJava force(),
@@ -286,15 +286,10 @@
   val scalaLogging = "3.9.2"
   val fastparse = "2.1.3"
 
-<<<<<<< HEAD
   val hbase = "2.4.1"
   val hadoop = "3.0.3"
-  val akka = "2.6.12"
-=======
-  val hbase = "1.3.6"
-  val hadoop = "2.8.5"
+
   val akka = "2.5.32"
->>>>>>> 0218ff1f
 
   val lucene = "6.6.0"
   val ignite = "2.8.1"
