/*
 * Copyright 2019 Rusexpertiza LLC
 *
 * Licensed under the Apache License, Version 2.0 (the "License");
 * you may not use this file except in compliance with the License.
 * You may obtain a copy of the License at
 *
 *     http://www.apache.org/licenses/LICENSE-2.0
 *
 * Unless required by applicable law or agreed to in writing, software
 * distributed under the License is distributed on an "AS IS" BASIS,
 * WITHOUT WARRANTIES OR CONDITIONS OF ANY KIND, either express or implied.
 * See the License for the specific language governing permissions and
 * limitations under the License.
 */

package org.yupana.core.sql

import org.yupana.api.Time
import org.yupana.api.query.Expression.Condition
import org.yupana.api.query._
import org.yupana.api.schema.{ Dimension, MetricValue, Schema, Table }
import org.yupana.api.types._
import org.yupana.api.utils.CollectionUtils
import org.yupana.core.ConstantCalculator
import org.yupana.core.sql.SqlQueryProcessor.ExprType.ExprType
import org.yupana.core.sql.parser.{ SqlFieldList, SqlFieldsAll }

import java.time.{ LocalDateTime, ZoneOffset }

class SqlQueryProcessor(schema: Schema) extends QueryValidator with Serializable {

  import SqlQueryProcessor._

  private val calculator = new ConstantCalculator(schema.tokenizer)
  private val functionRegistry = new FunctionRegistry(calculator)

  def createQuery(select: parser.Select, parameters: Map[Int, parser.Value] = Map.empty): Either[String, Query] = {
    val state = new BuilderState(parameters)
    val query = for {
      table <- getTable(select.tableName)
      fields <- getFields(table, select, state)
      filter <- getFilter(table, fields, select.condition, state)
      groupBy <- getGroupBy(select, table, state)
      pf <- getPostFilter(table, fields, select.having, state)
    } yield {
      Query(table, fields, filter, groupBy, select.limit, pf)
    }

    query.flatMap(validateQuery)
  }

  def createDataPoints(
      upsert: parser.Upsert,
      parameters: Seq[Map[Int, parser.Value]]
  ): Either[String, Seq[DataPoint]] = {
    val params = if (parameters.isEmpty) Seq(Map.empty[Int, parser.Value]) else parameters

    if (upsert.values.forall(_.size == upsert.fieldNames.size)) {
      (for {
        mayBeTable <- getTable(Some(upsert.tableName))
        table <- mayBeTable.toRight("Table is not defined")
        fieldMap <- getFieldMap(table, upsert.fieldNames)
      } yield (table, fieldMap)).flatMap {
        case (table, fieldMap) =>
          val dps = params.flatMap { ps =>
            val state = new BuilderState(ps)

            upsert.values.map { values =>
              for {
                values <- getValues(state, table, values)
                time <- getTimeValue(fieldMap, values)
                dimensions <- getDimensionValues(table, fieldMap, values)
                metrics <- getMetricValues(fieldMap, values)
              } yield {
                DataPoint(table, time, dimensions, metrics)
              }
            }
          }
          CollectionUtils.collectErrors(dps)
      }
    } else {
      Left("Inconsistent UPSERT")
    }
  }

  private def getTable(schemaName: Option[String]): Either[String, Option[Table]] = {
    schemaName match {
      case Some(name) =>
        schema.getTable(name).map(Some(_)).toRight(s"Unknown table '$name'")
      case None =>
        Right(None)
    }
  }

  val function0Registry: Map[String, BuilderState => Expression[_]] = Map(
    "now" -> ((s: BuilderState) => ConstantExpr(Time(s.queryStartTime)))
  )

  private def getFields(
      table: Option[Table],
      select: parser.Select,
      state: BuilderState
  ): Either[String, Seq[QueryField]] = {

    select.fields match {
      case SqlFieldList(fs) =>
        val fields = fs.map(f => getField(table, f, state))
        CollectionUtils.collectErrors(fields)

      case SqlFieldsAll =>
        Left("All fields matching is not supported")
    }
  }

  private def getField(
      table: Option[Table],
      field: parser.SqlField,
      state: BuilderState
  ): Either[String, QueryField] = {
    val fieldName = state.fieldName(field)

    val resolver = table.map(fieldByName).getOrElse(constOnly)

    createExpr(state, resolver, field.expr, ExprType.Math).map(_.as(fieldName))
  }

  private def fieldByRef(table: Table, fields: Seq[QueryField]): NameResolver = { name =>
    val byRef = fields.find(_.name == name).map(f => f.expr)
    val byName = fieldByName(table)(name)
    (byRef, byName) match {
      case (Some(a), Right(b)) if a != b => Left(s"Ambiguous field $name")
      case (Some(e), _)                  => Right(e)
      case (None, x)                     => x
    }
  }

  private def constOrRef(fields: Seq[QueryField]): NameResolver = { name =>
    fields.find(_.name == name).map(f => f.expr).toRight(s"Unknown field $name")
  }

  private def createExpr(
      state: BuilderState,
      nameResolver: NameResolver,
      expr: parser.SqlExpr,
      exprType: ExprType
  ): Either[String, Expression[_]] = {
    val e = expr match {
      case parser.Case(cs, default) =>
        val converted = CollectionUtils.collectErrors(cs.map {
          case (condition, value) =>
            for {
              et <- createExpr(state, nameResolver, value, exprType)
              c <- createCondition(state, nameResolver, condition)
            } yield (c, et)
        })

        createExpr(state, nameResolver, default, exprType).flatMap(ve =>
          converted.flatMap { conv =>
            conv.foldRight(Right(ve): Either[String, Expression[_]]) {
              case ((condition, value), Right(e)) =>
                DataTypeUtils
                  .alignTypes(value, e, calculator)
                  .map(pair => ConditionExpr(condition, pair.a, pair.b).asInstanceOf[Expression[_]])

              case (_, Left(msg)) => Left(msg)
            }
          }
        )

      case parser.FieldName(name) => nameResolver(name)

      case parser.Constant(v) => convertValue(state, v, exprType)

      case parser.SqlArray(vs) =>
        val consts = CollectionUtils.collectErrors(vs.map(v => convertValue(state, v, exprType)))
        consts.flatMap(createArrayExpr)

      case parser.UMinus(a) =>
        createUMinus(state, nameResolver, a, ExprType.Math)

      case parser.Plus(l, r) =>
        createBinary(state, nameResolver, l, r, "+", ExprType.Math)

      case parser.Minus(l, r) =>
        createBinary(state, nameResolver, l, r, "-", ExprType.Math)

      case parser.Multiply(l, r) =>
        createBinary(state, nameResolver, l, r, "*", ExprType.Math)

      case parser.Divide(l, r) =>
        createBinary(state, nameResolver, l, r, "/", ExprType.Math)

      case parser.FunctionCall(f, Nil) =>
        function0Registry.get(f).map(_(state)).toRight(s"Unknown nullary function $f")

      case parser.Eq(l, r) =>
        createBinaryBool(state, nameResolver, l, r, "=")

      case parser.Ne(l, r) =>
        createBinaryBool(state, nameResolver, l, r, "<>")

      case parser.Ge(l, r) =>
        createBinaryBool(state, nameResolver, l, r, ">=")

      case parser.Gt(l, r) =>
        createBinaryBool(state, nameResolver, l, r, ">")

      case parser.Le(l, r) =>
        createBinaryBool(state, nameResolver, l, r, "<=")

      case parser.Lt(l, r) =>
        createBinaryBool(state, nameResolver, l, r, "<")

      case parser.IsNull(e) =>
        createExpr(state, nameResolver, e, ExprType.Math).map(ne => IsNullExpr(ne))

      case parser.IsNotNull(e) =>
        createExpr(state, nameResolver, e, ExprType.Math).map(nne => IsNotNullExpr(nne))

      case parser.In(e, vs) =>
        createExpr(state, nameResolver, e, ExprType.Cmp).flatMap {
          case ce: Expression[t] =>
            CollectionUtils
              .collectErrors(vs.map(v => convertValue(state, v, ce.dataType)))
              .map(cvs => InExpr(ce, cvs.toSet))
        }

      case parser.NotIn(e, vs) =>
        createExpr(state, nameResolver, e, ExprType.Cmp).flatMap {
          case ce: Expression[t] =>
            CollectionUtils
              .collectErrors(vs.map(v => convertValue(state, v, ce.dataType)))
              .map(cvs => NotInExpr(ce, cvs.toSet))
        }
      case parser.And(cs) =>
        CollectionUtils.collectErrors(cs.map(c => createCondition(state, nameResolver, c))).map(AndExpr)

      case parser.Or(cs) =>
        CollectionUtils.collectErrors(cs.map(c => createCondition(state, nameResolver, c))).map(OrExpr)

      case parser.BetweenCondition(e, f, t) =>
        createExpr(state, nameResolver, e, ExprType.Cmp).flatMap {
          case ex: Expression[t] =>
            for {
              from <- convertValue(state, f, ex.dataType)
              to <- convertValue(state, t, ex.dataType)
              ge <- createBooleanExpr(ex, ConstantExpr(from)(ex.dataType), ">=")
              le <- createBooleanExpr(ex, ConstantExpr(to)(ex.dataType), "<=")
            } yield AndExpr(Seq(ge, le))
        }

      case parser.FunctionCall(f, e :: Nil) =>
        for {
          ex <- createExpr(state, nameResolver, e, exprType)
          fexpr <- functionRegistry.unary(f, ex)
        } yield fexpr

      case parser.FunctionCall(f, e1 :: e2 :: Nil) =>
        for {
          a <- createExpr(state, nameResolver, e1, exprType)
          b <- createExpr(state, nameResolver, e2, exprType)
          fexpr <- functionRegistry.bi(f, a, b)
        } yield fexpr

      case parser.FunctionCall(f, _) =>
        Left(s"Undefined function $f")

      case parser.CastExpr(e, t) =>
        for {
          ex <- createExpr(state, nameResolver, e, exprType)
          tpe <- createType(t)
          c <- DataTypeUtils.exprCast(ex, tpe.aux, calculator)
        } yield c
    }

    e.map {
      case die: DimensionIdExpr => die
      case ex if exprType == ExprType.Cmp && ex.dataType == DataType[String] && ex.kind != Const =>
        LowerExpr(ex.asInstanceOf[Expression[String]])
      case ex => ex
    }
  }

  private def createType(name: String): Either[String, DataType] = {
    DataType.bySqlName(name).toRight(s"Unknown type $name")
  }

  private def createUMinus(
      state: SqlQueryProcessor.BuilderState,
      resolver: NameResolver,
      expr: parser.SqlExpr,
      exprType: ExprType
  ): Either[String, Expression[_]] = {
    expr match {
      // TODO: this may be removed when we will calculate constant values before query execution
      case parser.Constant(parser.NumericValue(n)) => Right(ConstantExpr(-n))
      case _ =>
        for {
          e <- createExpr(state, resolver, expr, exprType)
          u <- functionRegistry.unary("-", e)
        } yield u
    }
  }

  private def createArrayExpr(expressions: Seq[ConstantExpr[_]]): Either[String, Expression[_]] = {
    // we assume all expressions have exact same type, but it might require to align type in future
    val first = expressions.head

    val incorrectType = expressions.collect {
      case x if x.dataType != first.dataType => x
    }

    if (incorrectType.isEmpty) {
      Right(
        ArrayExpr[first.dataType.T](expressions.asInstanceOf[Seq[Expression[first.dataType.T]]])(
          first.dataType
        )
      )
    } else {
      val err = incorrectType.map(e => s"$e has type ${e.dataType}").mkString(", ")
      Left(s"All expressions must have same type but: $err")
    }
  }

  private def createBinary(
      state: BuilderState,
      nameResolver: NameResolver,
      l: parser.SqlExpr,
      r: parser.SqlExpr,
      fun: String,
      exprType: ExprType
  ): Either[String, Expression[_]] =
    for {
      le <- createExpr(state, nameResolver, l, exprType)
      re <- createExpr(state, nameResolver, r, exprType)
      biFunction <- functionRegistry.bi(fun, le, re)
    } yield biFunction

<<<<<<< HEAD
  private def createBooleanExpr(
      l: Expression[_],
      r: Expression[_],
      fun: String
  ): Either[String, Expression[Boolean]] = {
    FunctionRegistry.bi(fun, l, r).flatMap { e =>
=======
  def createBooleanExpr(l: Expression[_], r: Expression[_], fun: String): Either[String, Expression[Boolean]] = {
    functionRegistry.bi(fun, l, r).flatMap { e =>
>>>>>>> 9522c360
      if (e.dataType == DataType[Boolean]) Right(e.asInstanceOf[Expression[Boolean]])
      else Left(s"$fun result has type ${e.dataType.meta.sqlType} but BOOLEAN required")
    }
  }

  private def createBinaryBool(
      state: BuilderState,
      resolver: NameResolver,
      a: parser.SqlExpr,
      b: parser.SqlExpr,
      cmpName: String
  ): Either[String, Condition] = {
    for {
      l <- createExpr(state, resolver, a, ExprType.Cmp)
      r <- createExpr(state, resolver, b, ExprType.Cmp)
      op <- createBooleanExpr(l, r, cmpName)
    } yield op
  }

  private def createCondition(
      state: BuilderState,
      resolver: NameResolver,
      e: parser.SqlExpr
  ): Either[String, Condition] = {
    createExpr(state, resolver, e, ExprType.Cmp).flatMap(e =>
      if (e.dataType == DataType[Boolean]) Right(e.asInstanceOf[Condition])
      else Left(s"$e has type ${e.dataType}, but BOOLEAN is required")
    )
  }

  private def convertValue[T](state: BuilderState, v: parser.Value, dataType: DataType.Aux[T]): Either[String, T] = {
    convertValue(state, v, ExprType.Cmp).flatMap(const => DataTypeUtils.constCast(const, dataType, calculator))
  }

  private def convertValue(
      state: BuilderState,
      v: parser.Value,
      exprType: ExprType,
      prepared: Boolean = false
  ): Either[String, ConstantExpr[_]] = {
    v match {
      case parser.StringValue(s) =>
        val const = if (exprType == ExprType.Cmp) s.toLowerCase else s
        Right(ConstantExpr(const, prepared))

      case parser.NumericValue(n) =>
        Right(ConstantExpr(n, prepared))

      case parser.BooleanValue(b) =>
        Right(ConstantExpr(b, prepared))

      case parser.TimestampValue(t) =>
        Right(ConstantExpr(Time(t), prepared))

      case parser.PeriodValue(p) if exprType == ExprType.Cmp =>
        if (p.getPeriod.getYears == 0 && p.getPeriod.getMonths == 0) {
          Right(ConstantExpr(p.getDuration.plusDays(p.getPeriod.getDays).toMillis, prepared))
        } else {
          Left(s"Period $p cannot be used as duration, because it has months or years")
        }

      case parser.PeriodValue(p) => Right(ConstantExpr(p, prepared))

      case parser.Placeholder(id) =>
        state.placeholderValue(id).flatMap(v => convertValue(state, v, exprType, prepared = true))
    }
  }

  private def getFilter(
      table: Option[Table],
      fields: Seq[QueryField],
      condition: Option[parser.SqlExpr],
      state: BuilderState
  ): Either[String, Option[Condition]] = {
    val resolver = table.map(t => fieldByRef(t, fields)(_)).getOrElse(constOrRef(fields)(_))
    condition match {
      case Some(c) =>
        createCondition(state, resolver, c).map(Some(_))
      case None => Right(None)
    }
  }

  private def getPostFilter(
      table: Option[Table],
      fields: Seq[QueryField],
      condition: Option[parser.SqlExpr],
      state: BuilderState
  ): Either[String, Option[Condition]] = {
    val resolver = table.map(t => fieldByRef(t, fields)(_)).getOrElse(constOrRef(fields)(_))
    condition match {
      case Some(c) =>
        createCondition(state, resolver, c).map(Some(_))
      case None => Right(None)
    }
  }

  private def substituteGroupings(select: parser.Select): Seq[parser.SqlExpr] = {
    select.groupings.map {
      case g @ parser.FieldName(n) =>
        select.fields match {
          case SqlFieldList(fields) => fields.find(_.alias.contains(n)).map(_.expr).getOrElse(g)
          case SqlFieldsAll         => g
        }
      case x => x
    }
  }

  private def getGroupBy(
      select: parser.Select,
      table: Option[Table],
      state: BuilderState
  ): Either[String, Seq[Expression[_]]] = {
    val filled = substituteGroupings(select)
    val resolver = table.map(fieldByName).getOrElse(constOnly)

    val groupBy = filled.map { sqlExpr =>
      createExpr(state, resolver, sqlExpr, ExprType.Math)
    }

    CollectionUtils.collectErrors(groupBy)
  }

  private val constOnly: NameResolver = name => Left(s"Unknown field $name")

  private def fieldByName(table: Table)(name: String): Either[String, Expression[_]] = {
    val lowerName = name.toLowerCase
    if (lowerName == TIME_FIELD) {
      Right(TimeExpr)
    } else {
      getMetricExpr(table, lowerName) orElse getDimExpr(table, lowerName) orElse getLinkExpr(
        table,
        name
      ) toRight s"Unknown field $name"
    }
  }

  private def getMetricExpr(table: Table, fieldName: String): Option[Expression[_]] = {
    table.metrics.find(_.name.toLowerCase == fieldName).map(f => MetricExpr(f.aux))
  }

  private def getDimExpr(table: Table, fieldName: String): Option[Expression[_]] = {
    table.dimensionSeq.find(_.name.toLowerCase == fieldName).map(d => DimensionExpr(d.aux))
  }

  private def getLinkExpr(table: Table, fieldName: String): Option[Expression[_]] = {

    val pos = fieldName.indexOf('_')

    if (pos > 0) {
      val catName = fieldName.substring(0, pos)
      val catField = fieldName.substring(pos + 1)
      for {
        c <- table.externalLinks.find(_.linkName equalsIgnoreCase catName)
        f <- c.fields.find { m => m.name equalsIgnoreCase catField }
      } yield new LinkExpr(c, f.aux)
    } else {
      None
    }
  }

  private def getFieldMap(table: Table, fieldNames: Seq[String]): Either[String, Map[Expression[_], Int]] = {
    val exprs = CollectionUtils.collectErrors[Expression[_]](
      fieldNames.map { name =>
        fieldByName(table)(name) match {
          case Right(LinkExpr(_, _)) => Left(s"External link field $name cannot be upserted")
          case Right(x)              => Right(x)
          case err                   => err
        }
      }
    )
    exprs.map(_.zipWithIndex.toMap)
  }

  private def getValues(
      state: BuilderState,
      table: Table,
      values: Seq[parser.SqlExpr]
  ): Either[String, Array[ConstantExpr[_]]] = {
    val vs = values.map { v =>
      createExpr(state, fieldByName(table), v, ExprType.Math) match {
        case Right(e: Expression[t]) if e.kind == Const =>
          val eval = calculator.evaluateConstant[t](e)
          if (eval != null) {
            Right(ConstantExpr(eval)(e.dataType.aux).asInstanceOf[ConstantExpr[_]])
          } else {
            Left(s"Cannon evaluate $e")
          }
        case Right(e) => Left(s"$e is not constant")

        case Left(m) => Left(m)
      }
    }

    CollectionUtils.collectErrors[ConstantExpr[_]](vs).map(_.toArray)
  }

  private def getTimeValue(fieldMap: Map[Expression[_], Int], values: Array[ConstantExpr[_]]): Either[String, Long] = {
    val idx = fieldMap.get(TimeExpr).toRight("time field is not defined")
    idx.map(values).flatMap(c => DataTypeUtils.constCast(c, DataType[Time], calculator)).map(_.millis)
  }

  private def getDimensionValues(
      table: Table,
      fieldMap: Map[Expression[_], Int],
      values: Array[ConstantExpr[_]]
  ): Either[String, Map[Dimension, _]] = {
    val dimValues = table.dimensionSeq.map { dim =>
      val idx = fieldMap.get(DimensionExpr(dim.aux)).toRight(s"${dim.name} is not defined")
      idx.map(values).flatMap(c => DataTypeUtils.constCast(c, dim.dataType, calculator)).map(dim -> _)
    }

    CollectionUtils.collectErrors(dimValues).map(_.toMap)
  }

  private def getMetricValues(
      fieldMap: Map[Expression[_], Int],
      values: Array[ConstantExpr[_]]
  ): Either[String, Seq[MetricValue]] = {
    val vs = fieldMap.collect {
      case (MetricExpr(m), idx) =>
        val x: Either[String, Any] = DataTypeUtils.constCast(values(idx), m.dataType, calculator)
        x.map(v => MetricValue(m, v))
    }

    CollectionUtils.collectErrors(vs.toSeq)
  }
}

object SqlQueryProcessor {
  type NameResolver = String => Either[String, Expression[_]]
  val TIME_FIELD: String = Table.TIME_FIELD_NAME

  object ExprType extends Enumeration {
    type ExprType = Value
    val Cmp, Math = Value
  }

  class BuilderState(parameters: Map[Int, parser.Value]) {
    private var fieldNames = Map.empty[String, Int]

    val queryStartTime: LocalDateTime = LocalDateTime.now(ZoneOffset.UTC)

    def fieldName(field: parser.SqlField): String = {
      val name = field.alias orElse field.expr.proposedName getOrElse "field"
      fieldNames.get(name) match {
        case Some(i) =>
          fieldNames += name -> (i + 1)
          s"${name}_$i"

        case None =>
          fieldNames += name -> 2
          name
      }
    }

    def placeholderValue(id: Int): Either[String, parser.Value] = {
      parameters.get(id).toRight(s"Value for placeholder #$id is not defined")
    }
  }
}<|MERGE_RESOLUTION|>--- conflicted
+++ resolved
@@ -337,17 +337,12 @@
       biFunction <- functionRegistry.bi(fun, le, re)
     } yield biFunction
 
-<<<<<<< HEAD
   private def createBooleanExpr(
       l: Expression[_],
       r: Expression[_],
       fun: String
   ): Either[String, Expression[Boolean]] = {
-    FunctionRegistry.bi(fun, l, r).flatMap { e =>
-=======
-  def createBooleanExpr(l: Expression[_], r: Expression[_], fun: String): Either[String, Expression[Boolean]] = {
     functionRegistry.bi(fun, l, r).flatMap { e =>
->>>>>>> 9522c360
       if (e.dataType == DataType[Boolean]) Right(e.asInstanceOf[Expression[Boolean]])
       else Left(s"$fun result has type ${e.dataType.meta.sqlType} but BOOLEAN required")
     }
