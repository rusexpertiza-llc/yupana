import ReleaseTransformations._
import sbt.Keys.excludeDependencies

ThisBuild / useCoursier := false

Global / concurrentRestrictions += Tags.limit(Tags.Test, 1)

lazy val javaVersion = Def.setting {
  val v = sys.props.get("java.version")
    .map(_.split("\\."))
    .getOrElse(sys.error("Cannot detect JDK version"))

  if (v(0) == "1") v(1).toInt else v(0).toInt
}


lazy val yupana = (project in file("."))
  .aggregate(
    api,
    serialization,
    protocol,
    serialization,
    jdbc,
    utils,
    settings,
    metrics,
    cache,
    core,
    hbase,
    khipu,
    netty,
    postgres,
    spark,
    schema,
    externalLinks,
    examples,
    khipuExamples,
    ehcache,
    ignite,
    caffeine,
    benchmarks
  )
  .settings(
    allSettings,
    noPublishSettings,
    crossScalaVersions := Nil
  )

lazy val api = (project in file("yupana-api"))
  .settings(
    name := "yupana-api",
    allSettings,
    libraryDependencies ++= Seq(
      "org.threeten"           %  "threeten-extra"       % versions.threeTenExtra,
      "org.scalatest"          %% "scalatest"            % versions.scalaTest         % Test,
      "org.scalatestplus"      %% "scalacheck-1-17"      % versions.scalaTestCheck    % Test
    )
  )
  .disablePlugins(AssemblyPlugin)

lazy val serialization = (project in file("yupana-serialization"))
  .settings(
<<<<<<< HEAD
    name := "yupana-serialization",
    allSettings
  )
  .dependsOn(api)
  .disablePlugins(AssemblyPlugin)
=======
    name := "yupana-reader-writer",
    allSettings,
    libraryDependencies ++= Seq(
      "org.threeten"           %  "threeten-extra"       % versions.threeTenExtra,
      "org.scalatest"          %% "scalatest"            % versions.scalaTest         % Test,
      "org.scalatestplus"      %% "scalacheck-1-17"      % versions.scalaTestCheck    % Test
    )
  )
  .disablePlugins(AssemblyPlugin)
  .dependsOn(api)
>>>>>>> 735bf683

lazy val protocol = (project in file("yupana-protocol"))
  .settings(
    name := "yupana-protocol",
    allSettings,
    libraryDependencies ++= Seq(
      "org.scalatest"          %% "scalatest"            % versions.scalaTest         % Test
    )
  )
<<<<<<< HEAD
  .dependsOn(api)
=======
  .dependsOn(serialization)
>>>>>>> 735bf683
  .disablePlugins(AssemblyPlugin)

lazy val jdbc = (project in file("yupana-jdbc"))
  .settings(
    name := "yupana-jdbc",
    allSettings,
    libraryDependencies ++= Seq(
      "org.scalatest"          %% "scalatest"               % versions.scalaTest         % Test,
      "org.scalamock"          %% "scalamock"               % versions.scalaMock         % Test
    ),
    buildInfoKeys := {
      val vn = VersionNumber(version.value)
      Seq[BuildInfoKey](
        version,
        "majorVersion" -> vn.numbers(0).toInt,
        "minorVersion" -> vn.numbers(1).toInt
      )
    },
    buildInfoPackage := "org.yupana.jdbc.build",
    Compile / assembly / artifact := {
      val art = (Compile / assembly / artifact).value
      art.withClassifier(Some("driver"))
    },
    addArtifact(Compile / assembly / artifact, assembly)
  )
  .enablePlugins(BuildInfoPlugin)
  .enablePlugins(AssemblyPlugin)
  .dependsOn(api, protocol, serialization)

lazy val utils = (project in file("yupana-utils"))
  .settings(
    name := "yupana-utils",
    allSettings,
    libraryDependencies ++= Seq(
      "org.apache.lucene"           %  "lucene-analyzers-common"       % versions.lucene,
      "org.scalatest"               %% "scalatest"                     % versions.scalaTest % Test
    )
  )
  .dependsOn(api)
  .disablePlugins(AssemblyPlugin)

lazy val settings = (project in file("yupana-settings"))
  .settings(
    name := "yupana-settings",
    allSettings,
    libraryDependencies ++= Seq(
      "com.typesafe.scala-logging"  %% "scala-logging"                 % versions.scalaLogging,
      "org.scalatest"               %% "scalatest"                     % versions.scalaTest % Test
    )
  )
  .disablePlugins(AssemblyPlugin)

lazy val metrics = (project in file("yupana-metrics"))
  .settings(
    name := "yupana-metrics",
    allSettings,
    libraryDependencies ++= Seq(
      "com.typesafe.scala-logging"  %% "scala-logging"                 % versions.scalaLogging
    )
  )
  .disablePlugins(AssemblyPlugin)

lazy val cache = (project in file("yupana-cache"))
  .settings(
    name := "yupana-cache",
    allSettings,
    libraryDependencies ++= Seq(
      "javax.cache"                 %  "cache-api"                     % "1.1.1",
      "com.typesafe.scala-logging"  %% "scala-logging"                 % versions.scalaLogging,
    )
  )
  .dependsOn(api, settings)
  .disablePlugins(AssemblyPlugin)

lazy val core = (project in file("yupana-core"))
  .settings(
    name := "yupana-core",
    allSettings,
    libraryDependencies ++= Seq(
      "org.scala-lang"                %  "scala-reflect"                % scalaVersion.value,
      "org.scala-lang"                %  "scala-compiler"               % scalaVersion.value,
      "com.typesafe.scala-logging"    %% "scala-logging"                % versions.scalaLogging,
      "com.lihaoyi"                   %% "fastparse"                    % versions.fastparse,
      "com.twitter"                   %% "algebird-core"                % "0.13.9",
      "at.favre.lib"                  %  "bcrypt"                       % "0.10.2",
      "ch.qos.logback"                %  "logback-classic"              % versions.logback            % Test,
      "org.scalatest"                 %% "scalatest"                    % versions.scalaTest          % Test,
      "org.scalamock"                 %% "scalamock"                    % versions.scalaMock          % Test,
      "org.scalatestplus"             %% "scalacheck-1-17"              % versions.scalaTestCheck     % Test
    )
  )
  .dependsOn(api, serialization, settings, metrics, cache, utils % Test)
  .disablePlugins(AssemblyPlugin)

lazy val hbase = (project in file("yupana-hbase"))
  .settings(
    name := "yupana-hbase",
    allSettings,
    libraryDependencies ++= Seq(
      "org.apache.hbase"            %  "hbase-common"                   % versions.hbase,
      "org.apache.hbase"            %  "hbase-client"                   % versions.hbase,
      "org.apache.hadoop"           %  "hadoop-common"                  % versions.hadoop,
      "org.apache.hadoop"           %  "hadoop-hdfs-client"             % versions.hadoop,
      "io.circe"                    %% "circe-parser"                   % versions.circe,
      "io.circe"                    %% "circe-generic"                  % versions.circe,
      "org.scalatest"               %% "scalatest"                      % versions.scalaTest                % Test,
      "org.scalamock"               %% "scalamock"                      % versions.scalaMock                % Test,
      "com.dimafeng"                %% "testcontainers-scala-scalatest" % "0.40.11"                         % Test
    ),
    excludeDependencies ++= Seq(
      // workaround for https://github.com/sbt/sbt/issues/3618
      // include "jakarta.ws.rs" % "jakarta.ws.rs-api" instead
      "javax.ws.rs" % "javax.ws.rs-api",
      "org.slf4j" % "slf4j-log4j12"
    )
  )
  .dependsOn(core % "compile->compile ; test->test", cache, caffeine % Test)
  .disablePlugins(AssemblyPlugin)

lazy val khipu = (project in file("yupana-khipu"))
  .settings(
    name := "yupana-khipu",
    allSettings
  )
  .dependsOn(core % "compile->compile ; test->test", caffeine % Test)
  .disablePlugins(AssemblyPlugin)

lazy val netty = (project in file("yupana-netty"))
  .settings(
    name := "yupana-netty",
    allSettings,
    libraryDependencies ++= Seq(
      "com.typesafe.scala-logging"  %% "scala-logging"                 % versions.scalaLogging,
      "io.netty"                    %  "netty-all"                     % versions.netty,

      "ch.qos.logback"              %  "logback-classic"               % versions.logback             % Runtime,
      "org.scalatest"               %% "scalatest"                     % versions.scalaTest           % Test,
      "org.scalamock"               %% "scalamock"                     % versions.scalaMock           % Test
    )
  ).disablePlugins(AssemblyPlugin).dependsOn(api, core % "compile->compile; test->test", protocol)

lazy val postgres = (project in file("yupana-postgres"))
  .settings(
    name := "yupana-postgres",
    allSettings,
    libraryDependencies ++= Seq(
      "com.typesafe.scala-logging"  %% "scala-logging"                 % versions.scalaLogging,
      "io.netty"                    %  "netty-all"                     % versions.netty,

      "ch.qos.logback"              %  "logback-classic"               % versions.logback             % Runtime,
      "org.postgresql"              %  "postgresql"                    % versions.postgresqlJdbc      % Test,
      "org.scalatest"               %% "scalatest"                     % versions.scalaTest           % Test,
      "org.scalamock"               %% "scalamock"                     % versions.scalaMock           % Test
    )
<<<<<<< HEAD
  ).disablePlugins(AssemblyPlugin).dependsOn(api, core % "compile->compile; test->test", serialization)
=======
  ).disablePlugins(AssemblyPlugin).dependsOn(api, protocol, core % "compile->compile;test->test")
>>>>>>> 735bf683

lazy val spark = (project in file("yupana-spark"))
  .settings(
    name := "yupana-spark",
    allSettings,
    libraryDependencies ++= Seq(
      "org.apache.spark"            %% "spark-core"                     % versions.spark          % Provided,
      "org.apache.spark"            %% "spark-sql"                      % versions.spark          % Provided,
      "org.apache.spark"            %% "spark-streaming"                % versions.spark          % Provided,
      "org.apache.hbase"            %  "hbase-mapreduce"                % versions.hbase,
      "org.scalatest"               %% "scalatest"                      % versions.scalaTest      % Test,
      "ch.qos.logback"              %  "logback-classic"                % versions.logback        % Test,
      "ch.qos.logback"              %  "logback-core"                   % versions.logback        % Test,
      "com.dimafeng"                %% "testcontainers-scala-scalatest" % "0.40.11"               % Test

    ),
    excludeDependencies ++= Seq(
      // workaround for https://github.com/sbt/sbt/issues/3618
      // include "jakarta.ws.rs" % "jakarta.ws.rs-api" instead
      "javax.ws.rs" % "javax.ws.rs-api",
      "org.slf4j" % "slf4j-log4j12"
    ),
    Test / fork := true,
    Test / javaOptions ++= {
      if (javaVersion.value > 8)
        Seq(
          "--add-opens", "java.base/sun.nio.ch=ALL-UNNAMED",
          "--add-opens", "java.base/sun.security.action=ALL-UNNAMED"
        )
      else Seq.empty
    }
  )
  .dependsOn(core, cache, settings, hbase, externalLinks)
  .disablePlugins(AssemblyPlugin)

lazy val schema = (project in file("yupana-schema"))
  .settings(
    name := "yupana-schema",
    allSettings,
    libraryDependencies ++= Seq(
      "org.scalatest"               %% "scalatest"                  % versions.scalaTest        % Test
    )
  )
  .dependsOn(api, utils)
  .disablePlugins(AssemblyPlugin)

lazy val externalLinks = (project in file("yupana-external-links"))
  .settings(
    name := "yupana-external-links",
    allSettings,
    libraryDependencies ++= Seq(
      "io.circe"                    %% "circe-parser"               % versions.circe,
      "io.circe"                    %% "circe-generic"              % versions.circe,
      "org.scalatest"               %% "scalatest"                  % versions.scalaTest        % Test,
      "org.scalamock"               %% "scalamock"                  % versions.scalaMock        % Test,
      "com.h2database"              %  "h2"                         % versions.h2Jdbc           % Test,
      "org.flywaydb"                %  "flyway-core"                % versions.flyway           % Test,
      "ch.qos.logback"              %  "logback-classic"            % versions.logback          % Test
    )
  )
  .dependsOn(schema, settings, cache, core, ehcache % Test)
  .disablePlugins(AssemblyPlugin)

lazy val ehcache = (project in file("yupana-ehcache"))
  .settings(
    name := "yupana-ehcache",
    allSettings,
    libraryDependencies ++= Seq(
      "org.ehcache"                   %  "ehcache"                      % versions.ehcache
    )
  )
  .dependsOn(cache, settings)
  .disablePlugins(AssemblyPlugin)

lazy val caffeine = (project in file("yupana-caffeine"))
  .settings(
    name := "yupana-caffeine",
    allSettings,
    libraryDependencies ++= Seq(
      "com.github.ben-manes.caffeine" %  "caffeine"                     % versions.caffeine
    )
  )
  .dependsOn(cache, settings)
  .disablePlugins(AssemblyPlugin)

lazy val ignite = (project in file("yupana-ignite"))
  .settings(
    name := "yupana-ignite",
    allSettings,
    libraryDependencies ++= Seq(
      "org.apache.ignite"             %  "ignite-core"                  % versions.ignite,
      "org.apache.ignite"             %  "ignite-slf4j"                 % versions.ignite
    )
  )
  .dependsOn(cache, settings)
  .disablePlugins(AssemblyPlugin)

lazy val writeAssemblyName = taskKey[Unit]("Writes assembly filename into file")

lazy val examples = (project in file("yupana-examples"))
  .settings(
    name := "yupana-examples",
    allSettings,
    noPublishSettings,
    libraryDependencies ++= Seq(
      "com.typesafe"                %  "config"                         % "1.4.3",
      "org.apache.spark"            %% "spark-core"                     % versions.spark                % Provided,
      "org.apache.spark"            %% "spark-sql"                      % versions.spark                % Provided,
      "org.apache.spark"            %% "spark-streaming"                % versions.spark                % Provided,
      "com.zaxxer"                  %  "HikariCP"                       % versions.hikariCP,
      "org.postgresql"              %  "postgresql"                     % versions.postgresqlJdbc       % Runtime,
      "ch.qos.logback"              %  "logback-classic"                % versions.logback              % Runtime
    ),
    excludeDependencies ++= Seq(
      "javax.activation"  % "javax.activation-api",
      "javax.activation"  % "activation",
      "com.sun.jersey"    % "jersey-json",
      "javax.inject"      % "javax.inject",
      "javax.servlet"     % "javax.servlet-api",
      "javax.servlet.jsp" % "javax.servlet.jsp-api",
      "javax.servlet.jsp" % "jsp-api"
    ),
    assembly / assemblyMergeStrategy := {
      case PathList(ps @ _*) if ps.last.endsWith(".proto") => MergeStrategy.discard
      case PathList("META-INF", "io.netty.versions.properties") => MergeStrategy.discard
      case PathList("META-INF", "native-image", "io.netty", "common", "native-image.properties") => MergeStrategy.first
      case PathList("org", "slf4j", "impl", _*)     => MergeStrategy.first
      case "module-info.class"                      => MergeStrategy.first
      case PathList("META-INF", "versions", xs @ _, "module-info.class") => MergeStrategy.discard
      case x                                        => (assembly / assemblyMergeStrategy).value(x)
    },
    writeAssemblyName := {
      val outputFile = target.value / "assemblyname.sh"
      val assemblyName = ((assembly / target).value / (assembly / assemblyJarName).value).getCanonicalPath
      streams.value.log.info("Assembly into: " + assemblyName)
      IO.write(outputFile, s"JARFILE=$assemblyName\n")
    },
    assembly := assembly.dependsOn(writeAssemblyName).value
  )
  .dependsOn(spark, netty, hbase, schema, externalLinks, ehcache % Runtime)
  .enablePlugins(FlywayPlugin)

lazy val khipuExamples = (project in file("yupana-khipu-examples"))
  .settings(
    name := "yupana-khipu-examples",
    allSettings,
    noPublishSettings,
    libraryDependencies ++= Seq(
      "com.typesafe"                %  "config"                         % "1.4.3",
      "ch.qos.logback"              %  "logback-classic"                % versions.logback              % Runtime
    )
  )
  .dependsOn(khipu, netty, schema, externalLinks, jdbc, caffeine % Runtime)
  .disablePlugins(AssemblyPlugin)


lazy val benchmarks = (project in file("yupana-benchmarks"))
  .enablePlugins(JmhPlugin)
  .settings(commonSettings, noPublishSettings)
  .dependsOn(core % "compile->test", api, schema, externalLinks, hbase, hbase % "compile->test")
  .settings(
    name := "yupana-benchmarks",
    libraryDependencies ++= Seq(
      "com.github.scopt"              %% "scopt"                      % versions.scopt,
      "io.prometheus"                 %  "simpleclient"               % versions.prometheus,
      "io.prometheus"                 %  "simpleclient_pushgateway"   % versions.prometheus,
      "jakarta.ws.rs"                 %  "jakarta.ws.rs-api"          % "2.1.5",
      "org.scalatest"                 %% "scalatest"                  % versions.scalaTest    % Test
    ),
    excludeDependencies ++= Seq(
      // workaround for https://github.com/sbt/sbt/issues/3618
      // include "jakarta.ws.rs" % "jakarta.ws.rs-api" instead
      "javax.ws.rs" % "javax.ws.rs-api",
      "org.slf4j" % "slf4j-log4j12"
    )
  )
  .disablePlugins(AssemblyPlugin)

lazy val docs = project
  .in(file("yupana-docs"))
  .dependsOn(api, core, protocol)
  .enablePlugins(MdocPlugin, ScalaUnidocPlugin, DocusaurusPlugin)
  .disablePlugins(AssemblyPlugin)
  .settings(
    scalaVersion := versions.scala213,
    moduleName := "yupana-docs",
    noPublishSettings,
    ScalaUnidoc / unidoc / unidocProjectFilter := inProjects(api, core, protocol),
    ScalaUnidoc / unidoc / target := (LocalRootProject / baseDirectory).value / "website" / "static" / "api",
    cleanFiles += (ScalaUnidoc / unidoc / target).value,
    docusaurusCreateSite := docusaurusCreateSite.dependsOn(Compile / unidoc).value,
    docusaurusPublishGhpages := docusaurusPublishGhpages.dependsOn(Compile / unidoc).value,
    mdocIn := (LocalRootProject / baseDirectory).value / "docs" / "mdoc",
    mdocOut := (LocalRootProject / baseDirectory).value / "website" / "target" / "docs",
    Compile / resourceGenerators += Def.task {
      val imagesPath =  (LocalRootProject / baseDirectory).value / "docs" / "assets" / "images"
      val images = (imagesPath * "*").get()

      val targetPath = (LocalRootProject / baseDirectory).value / "website" / "static" / "assets" / "images"

      val pairs = images pair Path.rebase(imagesPath, targetPath)
      IO.copy(pairs, overwrite = true, preserveLastModified = true, preserveExecutable = false)

      pairs.map(_._2)
    }.taskValue,
    mdocVariables := Map(
      "SCALA_VERSION" -> minMaj(scalaVersion.value, "2.12"),
      "HBASE_VERSION" -> minMaj(versions.hbase, "1.3"),
      "HADOOP_VERSION" -> minMaj(versions.hadoop, "3.0"),
      "SPARK_VERSION" -> minMaj(versions.spark, "2.4"),
      "IGNITE_VERSION" -> versions.ignite
    )
  )

def minMaj(v: String, default: String): String = {
  val n = VersionNumber(v)
  val r = for {
    f <- n._1
    s <- n._2
  } yield s"$f.$s"
  r getOrElse default
}

lazy val versions = new {
  val scala213 = "2.13.13"

  val spark = "3.5.1"

  val threeTenExtra = "1.7.2"

  val scalaLogging = "3.9.5"
  val fastparse = "2.3.1"
  val scopt = "4.1.0"
  val prometheus = "0.16.0"

  val hbase = "2.5.7"
  val hadoop = "3.3.6"

  val netty = "4.1.97.Final"

  val lucene = "6.6.0"
  val ignite = "2.8.1"
  val ehcache = "3.9.7"
  val caffeine = "3.1.8"

  val circe = "0.14.5" // To have same cats version wuth Spark

  val flyway = "7.4.0"
  val hikariCP = "4.0.3"
  val logback = "1.3.14"
  val h2Jdbc = "1.4.200"
  val postgresqlJdbc = "42.7.3"

  val scalaTest = "3.2.18"
  val scalaTestCheck = "3.2.18.0"
  val scalaMock = "5.2.0"
}

val commonSettings = Seq(
  organization := "org.yupana",
  scalaVersion := versions.scala213,
  scalacOptions ++= Seq(
    "-release:17",
    "-Xsource:2.13",
    "-deprecation",
    "-unchecked",
    "-feature",
    "-Xlint:-byname-implicit,_",
    "-Xfatal-warnings",
    "-Ywarn-dead-code"
  ),
  Compile / console / scalacOptions --= Seq("-Ywarn-unused-import", "-Xfatal-warnings"),
  Test / testOptions += Tests.Argument("-l", "org.scalatest.tags.Slow"),
  Test / parallelExecution := false,
  Test / javaOptions ++= Seq(
    "--add-opens=java.base/jdk.internal.misc=ALL-UNNAMED",
    "--add-modules=jdk.incubator.foreign",
    "--add-exports=jdk.incubator.foreign/jdk.internal.foreign=ALL-UNNAMED",
    // taken from https://github.com/apache/spark/blob/v3.5.0/launcher/src/main/java/org/apache/spark/launcher/JavaModuleOptions.java
    "-XX:+IgnoreUnrecognizedVMOptions",
    "--add-opens=java.base/java.lang=ALL-UNNAMED",
    "--add-opens=java.base/java.lang.invoke=ALL-UNNAMED",
    "--add-opens=java.base/java.lang.reflect=ALL-UNNAMED",
    "--add-opens=java.base/java.io=ALL-UNNAMED",
    "--add-opens=java.base/java.net=ALL-UNNAMED",
    "--add-opens=java.base/java.nio=ALL-UNNAMED",
    "--add-opens=java.base/java.util=ALL-UNNAMED",
    "--add-opens=java.base/java.util.concurrent=ALL-UNNAMED",
    "--add-opens=java.base/java.util.concurrent.atomic=ALL-UNNAMED",
    "--add-opens=java.base/sun.nio.ch=ALL-UNNAMED",
    "--add-opens=java.base/sun.nio.cs=ALL-UNNAMED",
    "--add-opens=java.base/sun.security.action=ALL-UNNAMED",
    "--add-opens=java.base/sun.util.calendar=ALL-UNNAMED",
    "--add-opens=java.security.jgss/sun.security.krb5=ALL-UNNAMED",
    "-Djdk.reflect.useDirectMethodHandle=false"
  ),
  Test / fork := true,
  coverageExcludedPackages := "<empty>;org\\.yupana\\.examples\\..*;;org\\.yupana\\.khipu\\.examples\\..*;org\\.yupana\\.benchmarks\\..*",
  headerLicense := Some(HeaderLicense.ALv2("2019", "Rusexpertiza LLC"))
)

val noPublishSettings = Seq(
  publish / skip := true
)

val publishSettings = Seq(
  publishMavenStyle := true,
  credentials += Credentials(Path.userHome / ".ivy2" / ".credentials_nexus"),
  publishTo := {
    if (isSnapshot.value)
      Some("nexus common snapshots" at "https://nexus.esc-hq.ru/nexus/content/repositories/common-snapshots/")
    else
      sonatypePublishToBundle.value
  },
  Test / publishArtifact := false,
  pomIncludeRepository := { _ =>
    false
  },
  licenses += ("Apache 2.0 License", url("http://www.apache.org/licenses/LICENSE-2.0")),
  homepage := Some(url("https://github.com/rusexpertiza-llc/yupana")),
  scmInfo := Some(
    ScmInfo(
      url("https://github.com/rusexpertiza-llc/yupana"),
      "scm:git:git@github.com/rusexpertiza-llc/yupana.git"
    )
  ),
  developers := List(
    Developer("rusexpertiza", "Rusexpertiza LLC", "info@1-ofd.ru", url("https://www.1-ofd.ru"))
  )
)

val releaseSettings = Seq(
  releaseProcess := Seq[ReleaseStep](
    checkSnapshotDependencies,
    inquireVersions,
    runClean,
    runTest,
    setReleaseVersion,
    commitReleaseVersion,
    tagRelease,
    //    releaseStepCommandAndRemaining("+publishSigned"),
    //    releaseStepCommand("sonatypeBundleRelease"),
    //    setNextVersion,
    //    commitNextVersion,
    pushChanges
  )
)

val allSettings = commonSettings ++ publishSettings ++ releaseSettings

ThisBuild / credentials ++= (for {
  username <- Option(System.getenv().get("SONATYPE_USERNAME"))
  password <- Option(System.getenv().get("SONATYPE_PASSWORD"))
} yield Credentials("Sonatype Nexus Repository Manager", "oss.sonatype.org", username, password)).toSeq<|MERGE_RESOLUTION|>--- conflicted
+++ resolved
@@ -17,7 +17,6 @@
 lazy val yupana = (project in file("."))
   .aggregate(
     api,
-    serialization,
     protocol,
     serialization,
     jdbc,
@@ -60,13 +59,6 @@
 
 lazy val serialization = (project in file("yupana-serialization"))
   .settings(
-<<<<<<< HEAD
-    name := "yupana-serialization",
-    allSettings
-  )
-  .dependsOn(api)
-  .disablePlugins(AssemblyPlugin)
-=======
     name := "yupana-reader-writer",
     allSettings,
     libraryDependencies ++= Seq(
@@ -77,7 +69,6 @@
   )
   .disablePlugins(AssemblyPlugin)
   .dependsOn(api)
->>>>>>> 735bf683
 
 lazy val protocol = (project in file("yupana-protocol"))
   .settings(
@@ -87,11 +78,7 @@
       "org.scalatest"          %% "scalatest"            % versions.scalaTest         % Test
     )
   )
-<<<<<<< HEAD
   .dependsOn(api)
-=======
-  .dependsOn(serialization)
->>>>>>> 735bf683
   .disablePlugins(AssemblyPlugin)
 
 lazy val jdbc = (project in file("yupana-jdbc"))
@@ -246,11 +233,7 @@
       "org.scalatest"               %% "scalatest"                     % versions.scalaTest           % Test,
       "org.scalamock"               %% "scalamock"                     % versions.scalaMock           % Test
     )
-<<<<<<< HEAD
   ).disablePlugins(AssemblyPlugin).dependsOn(api, core % "compile->compile; test->test", serialization)
-=======
-  ).disablePlugins(AssemblyPlugin).dependsOn(api, protocol, core % "compile->compile;test->test")
->>>>>>> 735bf683
 
 lazy val spark = (project in file("yupana-spark"))
   .settings(
