--- conflicted
+++ resolved
@@ -33,14 +33,10 @@
 
   private def toWord[$: P] = P(IgnoreCase("TO"))
 
-<<<<<<< HEAD
+  private def trueConst[$: P]: P[Boolean] = P(IgnoreCase("TRUE")).map(_ => true)
+  private def falseConst[$: P]: P[Boolean] = P(IgnoreCase("FALSE")).map(_ => false)
+
   def placeholder[$: P]: P[Placeholder] = {
-=======
-  private def trueConst[_: P]: P[Boolean] = P(IgnoreCase("TRUE")).map(_ => true)
-  private def falseConst[_: P]: P[Boolean] = P(IgnoreCase("FALSE")).map(_ => false)
-
-  def placeholder[_: P]: P[Placeholder] = {
->>>>>>> 1c52ed7f
     val p = P("?")
     val idx = p.misc.getOrElse(PLACEHOLDER_ID, 1).asInstanceOf[Int]
 
@@ -63,20 +59,16 @@
   }
 
   private def stringCharacter[$: P] = CharPred(c => c != '\'' && CharPredicates.isPrintableChar(c)).!
-  def escapedCharacter[$: P] = P("\\" ~/ CharIn("'\\\\nrt").!).map {
+
+  private def escapedCharacter[$: P]: P[String] = P("\\" ~/ CharIn("'\\\\nrt").!).map {
     case "n" => "\n"
     case "r" => "\r"
     case "t" => "\t"
     case x   => x
   }
 
-<<<<<<< HEAD
   def string[$: P]: P[String] = P("'" ~/ (escapedCharacter | stringCharacter).rep ~ "'").map(_.mkString)
-  def boolean[$: P]: P[Boolean] = string.map(_.toBoolean)
-=======
-  def string[_: P]: P[String] = P("'" ~/ (escapedCharacter | stringCharacter).rep ~ "'").map(_.mkString)
-  def boolean[_: P]: P[Boolean] = P(trueConst | falseConst)
->>>>>>> 1c52ed7f
+  def boolean[$: P]: P[Boolean] = P(trueConst | falseConst)
 
   private def year[$: P] = P(digit.rep(exactly = 4).!.map(_.toInt))
   private def twoDigitInt[$: P] = P(digit.rep(min = 1, max = 2).map(_.mkString.toInt))
@@ -114,16 +106,10 @@
     P("{" ~ wsp ~ tsWord ~/ wsp ~ "'" ~ dateAndTime ~ "'" ~ wsp ~ "}")
   }
 
-<<<<<<< HEAD
   def numericValue[$: P]: P[NumericValue] = P(number).map(NumericValue.apply)
   def stringValue[$: P]: P[StringValue] = P(string).map(StringValue.apply)
+  def booleanValue[$: P]: P[BooleanValue] = P(boolean).map(BooleanValue.apply)
   def timestampValue[$: P]: P[TimestampValue] = P(pgTimestamp | msTimestamp).map(TimestampValue.apply)
-=======
-  def numericValue[_: P]: P[NumericValue] = P(number).map(NumericValue)
-  def stringValue[_: P]: P[StringValue] = P(string).map(StringValue)
-  def booleanValue[_: P]: P[BooleanValue] = P(boolean).map(BooleanValue)
-  def timestampValue[_: P]: P[TimestampValue] = P(pgTimestamp | msTimestamp).map(TimestampValue.apply)
->>>>>>> 1c52ed7f
 
   def INTERVAL_PARTS[$: P]: List[IntervalPart] = List(
     IntervalPart(
@@ -167,16 +153,12 @@
     P(intervalWord ~/ wsp ~ (duration | singleFieldDuration)).map(PeriodValue.apply)
   }
 
-<<<<<<< HEAD
-  def value[$: P]: P[Value] = P(numericValue | timestampValue | periodValue | stringValue | placeholder)
-=======
-  def tupleValue[_: P]: P[TupleValue] =
-    P("(" ~ wsp ~ value ~ wsp ~ "," ~/ wsp ~ value ~/ wsp ~ ")").map(TupleValue.tupled)
+  def tupleValue[$: P]: P[TupleValue] =
+    P("(" ~ wsp ~ value ~ wsp ~ "," ~/ wsp ~ value ~/ wsp ~ ")").map((TupleValue.apply _).tupled)
 
-  def value[_: P]: P[Value] = P(
+  def value[$: P]: P[Value] = P(
     numericValue | timestampValue | periodValue | stringValue | booleanValue | placeholder | tupleValue
   )
->>>>>>> 1c52ed7f
 
   case class IntervalPart(name: String, parser: () => P[PeriodDuration], separator: () => P[Unit])
 }