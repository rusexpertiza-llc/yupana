/*
 * Copyright 2019 Rusexpertiza LLC
 *
 * Licensed under the Apache License, Version 2.0 (the "License");
 * you may not use this file except in compliance with the License.
 * You may obtain a copy of the License at
 *
 *     http://www.apache.org/licenses/LICENSE-2.0
 *
 * Unless required by applicable law or agreed to in writing, software
 * distributed under the License is distributed on an "AS IS" BASIS,
 * WITHOUT WARRANTIES OR CONDITIONS OF ANY KIND, either express or implied.
 * See the License for the specific language governing permissions and
 * limitations under the License.
 */

package org.yupana.protocol

/**
  * Protocol messages tags.  Client messages use lower case chars, server messages use upper case.
  */
<<<<<<< HEAD
object Tags {
  val ERROR_MESSAGE: Byte = 'E'
  val HEARTBEAT: Byte = 'k'
=======
sealed trait Tag {
  val value: Byte
>>>>>>> ff6c041f

  def toChar: Char = value.toChar
}

case object ErrorMessageTag extends Tag { override val value: Byte = 'E' }
case object HeartbeatTag extends Tag { override val value: Byte = 'k' }

case object QuitTag extends Tag { override val value: Byte = 'q' }

case object CancelTag extends Tag { override val value: Byte = 'x' }
case object CanceledTag extends Tag { override val value: Byte = 'X' }

case object HelloTag extends Tag { override val value: Byte = 'h' }
case object HelloResponseTag extends Tag { override val value: Byte = 'H' }

case object CredentialsRequestTag extends Tag { override val value: Byte = 'C' }
case object CredentialsTag extends Tag { override val value: Byte = 'c' }
case object AuthorizedTag extends Tag { override val value: Byte = 'A' }

case object SqlQueryTag extends Tag { override val value: Byte = 's' }
case object BatchQueryTag extends Tag { override val value: Byte = 'b' }
case object NextTag extends Tag { override val value: Byte = 'n' }

case object ResultHeaderTag extends Tag { override val value: Byte = 'R' }
case object ResultRowTag extends Tag { override val value: Byte = 'D' }
case object ResultFooterTag extends Tag { override val value: Byte = 'F' }<|MERGE_RESOLUTION|>--- conflicted
+++ resolved
@@ -19,14 +19,8 @@
 /**
   * Protocol messages tags.  Client messages use lower case chars, server messages use upper case.
   */
-<<<<<<< HEAD
-object Tags {
-  val ERROR_MESSAGE: Byte = 'E'
-  val HEARTBEAT: Byte = 'k'
-=======
 sealed trait Tag {
   val value: Byte
->>>>>>> ff6c041f
 
   def toChar: Char = value.toChar
 }
