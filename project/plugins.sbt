addSbtPlugin("com.github.sbt" % "sbt-release" % "1.3.0")

addSbtPlugin("org.xerial.sbt" % "sbt-sonatype" % "3.9.21")

addSbtPlugin("com.github.sbt" % "sbt-pgp" % "2.2.1")

addSbtPlugin("com.eed3si9n" % "sbt-buildinfo" % "0.11.0")

<<<<<<< HEAD
addSbtPlugin("com.thesamet" % "sbt-protoc" % "1.0.6")

libraryDependencies += "com.thesamet.scalapb" %% "compilerplugin" % "0.9.8"

addSbtPlugin("com.eed3si9n" % "sbt-assembly" % "2.1.3")
=======
addSbtPlugin("com.eed3si9n" % "sbt-assembly" % "2.1.5")
>>>>>>> 09612068

addSbtPlugin("io.github.davidmweber" % "flyway-sbt" % "7.4.0")

addSbtPlugin("org.scoverage" % "sbt-scoverage" % "2.0.9")

addSbtPlugin("de.heikoseeberger" % "sbt-header" % "5.10.0")

addSbtPlugin("org.scalameta" % "sbt-scalafmt" % "2.5.2")

addSbtPlugin("pl.project13.scala" % "sbt-jmh" % "0.4.7")

addSbtPlugin("org.scalameta" % "sbt-mdoc" % "2.5.2")
addSbtPlugin("com.github.sbt" % "sbt-unidoc" % "0.5.0")<|MERGE_RESOLUTION|>--- conflicted
+++ resolved
@@ -6,15 +6,7 @@
 
 addSbtPlugin("com.eed3si9n" % "sbt-buildinfo" % "0.11.0")
 
-<<<<<<< HEAD
-addSbtPlugin("com.thesamet" % "sbt-protoc" % "1.0.6")
-
-libraryDependencies += "com.thesamet.scalapb" %% "compilerplugin" % "0.9.8"
-
-addSbtPlugin("com.eed3si9n" % "sbt-assembly" % "2.1.3")
-=======
 addSbtPlugin("com.eed3si9n" % "sbt-assembly" % "2.1.5")
->>>>>>> 09612068
 
 addSbtPlugin("io.github.davidmweber" % "flyway-sbt" % "7.4.0")
 
