package org.yupana.core

import java.util.Properties

import org.joda.time.format.DateTimeFormat
import org.joda.time.{ DateTime, DateTimeZone, LocalDateTime }
import org.scalatest._
import org.scalatest.prop.TableDrivenPropertyChecks
import org.yupana.api.Time
import org.yupana.api.query._
import org.yupana.api.schema.MetricValue
import org.yupana.api.types._
import org.yupana.api.utils.SortedSetIterator
import org.yupana.core.cache.CacheFactory
import org.yupana.core.dao.{ DictionaryDao, DictionaryProviderImpl, TSDao, TsdbQueryMetricsDao }
import org.yupana.core.model._
import org.yupana.core.sql.SqlQueryProcessor
import org.yupana.core.sql.parser.{ Select, SqlParser }
import org.yupana.core.utils.SparseTable
import org.yupana.core.utils.metric.NoMetricCollector

trait TSTestDao extends TSDao[Iterator, Long]

class TsdbTest
    extends FlatSpec
    with Matchers
    with TsdbMocks
    with OptionValues
    with TableDrivenPropertyChecks
    with BeforeAndAfterAll
    with BeforeAndAfterEach {

  override protected def beforeAll(): Unit = {
    val properties = new Properties()
    properties.load(getClass.getClassLoader.getResourceAsStream("app.properties"))
    CacheFactory.init(properties, "test")
  }

  override protected def beforeEach(): Unit = {
    CacheFactory.flushCaches()
  }

  import org.yupana.api.query.syntax.All._

  "TSDB" should "put datapoint to database" in {

    val tsdbDaoMock = mock[TSTestDao]
    val metricsDaoMock = mock[TsdbQueryMetricsDao]
    val dictionaryDaoMock = mock[DictionaryDao]
    val dictionaryProvider = new DictionaryProviderImpl(dictionaryDaoMock)
    val tsdb = new TSDB(tsdbDaoMock, metricsDaoMock, dictionaryProvider, identity)

    val time = new LocalDateTime(2017, 10, 15, 12, 57).toDateTime(DateTimeZone.UTC).getMillis
    val tags = Map(TestDims.TAG_A -> "test1", TestDims.TAG_B -> "test2")
    val dp1 = DataPoint(TestSchema.testTable, time, tags, Seq(MetricValue(TestTableFields.TEST_FIELD, 1.0)))
    val dp2 = DataPoint(TestSchema.testTable, time + 1, tags, Seq(MetricValue(TestTableFields.TEST_FIELD, 1.0)))
    val dp3 =
      DataPoint(TestSchema.testTable2, time + 1, tags, Seq(MetricValue(TestTable2Fields.TEST_FIELD, BigDecimal(1))))

    (dictionaryDaoMock.getIdsByValues _).expects(TestDims.TAG_A, Set("test1")).returning(Map("test1" -> 1L))
    (dictionaryDaoMock.getIdsByValues _).expects(TestDims.TAG_B, Set("test2")).returning(Map("test2" -> 2L))
    (tsdbDaoMock.put _).expects(Seq(dp1, dp2, dp3))

    tsdb.put(Seq(dp1, dp2, dp3))
  }

  it should "execute query with filter by tags" in withTsdbMock { (tsdb, tsdbDaoMock) =>
    val qtime = new LocalDateTime(2017, 10, 15, 12, 57).toDateTime(DateTimeZone.UTC)
    val from = qtime.getMillis
    val to = qtime.plusDays(1).getMillis

    val query = Query(
      TestSchema.testTable,
      const(Time(qtime)),
      const(Time(qtime.plusDays(1))),
      Seq(
        time as "time_time",
        metric(TestTableFields.TEST_FIELD) as "testField",
        dimension(TestDims.TAG_A) as "TAG_A",
        dimension(TestDims.TAG_B) as "TAG_B"
      ),
      SimpleCondition(BinaryOperationExpr(BinaryOperation.equ[String], dimension(TestDims.TAG_A), const("test1")))
    )

    val pointTime = qtime.getMillis + 10

    (tsdbDaoMock.query _)
      .expects(
        InternalQuery(
          TestSchema.testTable,
          Set[Expression](
            time,
            metric(TestTableFields.TEST_FIELD),
            dimension(TestDims.TAG_A),
            dimension(TestDims.TAG_B)
          ),
          and(
            equ(dimension(TestDims.TAG_A), const("test1")),
            ge(time, const(Time(from))),
            lt(time, const(Time(to)))
          )
        ),
        *,
        NoMetricCollector
      )
      .onCall(
        (_, b, _) =>
          Iterator(
            b.set(time, Some(Time(pointTime)))
              .set(metric(TestTableFields.TEST_FIELD), Some(1d))
              .set(dimension(TestDims.TAG_A), Some("test1"))
              .set(dimension(TestDims.TAG_B), Some("test2"))
              .buildAndReset()
          )
      )

    val rows = tsdb.query(query).toList
    rows should have size 1
    val row = rows.head

    row.fieldValueByName[Time]("time_time").value shouldBe Time(pointTime)
    row.fieldValueByName[Double]("testField").value shouldBe 1d
    row.fieldValueByName[String]("TAG_A").value shouldBe "test1"
    row.fieldValueByName[String]("TAG_B").value shouldBe "test2"
  }

  it should "execute query with filter by tag ids" in withTsdbMock { (tsdb, tsdbDaoMock) =>
    val qtime = new LocalDateTime(2017, 10, 15, 12, 57).toDateTime(DateTimeZone.UTC)
    val from = qtime.getMillis
    val to = qtime.plusDays(1).getMillis

    val query = Query(
      TestSchema.testTable,
      const(Time(qtime)),
      const(Time(qtime.plusDays(1))),
      Seq(
        time as "time_time",
        metric(TestTableFields.TEST_FIELD) as "testField",
        dimension(TestDims.TAG_A) as "TAG_A",
        dimension(TestDims.TAG_B) as "TAG_B"
      ),
      DimIdIn(dimension(TestDims.TAG_A), SortedSetIterator(123))
    )

    val pointTime = qtime.getMillis + 10

    (tsdbDaoMock.query _)
      .expects(
        InternalQuery(
          TestSchema.testTable,
          Set(time, metric(TestTableFields.TEST_FIELD), dimension(TestDims.TAG_A), dimension(TestDims.TAG_B)),
          and(
            DimIdIn(dimension(TestDims.TAG_A), SortedSetIterator(123)),
            ge(time, const(Time(from))),
            lt(time, const(Time(to)))
          )
        ),
        *,
        NoMetricCollector
      )
      .onCall(
        (_, b, _) =>
          Iterator(
            b.set(time, Some(Time(pointTime)))
              .set(metric(TestTableFields.TEST_FIELD), Some(1d))
              .set(dimension(TestDims.TAG_A), Some("test123"))
              .set(dimension(TestDims.TAG_B), Some("test2"))
              .buildAndReset()
          )
      )

    val rows = tsdb.query(query).toList
    rows should have size 1
    val row = rows.head

    row.fieldValueByName[Time]("time_time").value shouldBe Time(pointTime)
    row.fieldValueByName[Double]("testField").value shouldBe 1d
    row.fieldValueByName[String]("TAG_A").value shouldBe "test123"
    row.fieldValueByName[String]("TAG_B").value shouldBe "test2"
  }

  it should "execute query with filter by exact time values" in withTsdbMock { (tsdb, tsdbDaoMock) =>
    val qtime = new LocalDateTime(2017, 10, 15, 12, 57).toDateTime(DateTimeZone.UTC)
    val from = qtime.getMillis
    val to = qtime.plusDays(1).getMillis

    val pointTime = qtime.plusHours(2)

    val query = Query(
      TestSchema.testTable,
      const(Time(qtime)),
      const(Time(qtime.plusDays(1))),
      Seq(
        time as "time_time",
        metric(TestTableFields.TEST_FIELD) as "testField",
        dimension(TestDims.TAG_A) as "TAG_A"
      ),
      equ(time, const(Time(pointTime)))
    )

    (tsdbDaoMock.query _)
      .expects(
        InternalQuery(
          TestSchema.testTable,
          Set(time, metric(TestTableFields.TEST_FIELD), dimension(TestDims.TAG_A)),
          and(
            equ(time, const(Time(pointTime))),
            ge(time, const(Time(from))),
            lt(time, const(Time(to)))
          )
        ),
        *,
        NoMetricCollector
      )
      .onCall(
        (_, b, _) =>
          Iterator(
            b.set(time, Some(Time(pointTime)))
              .set(metric(TestTableFields.TEST_FIELD), Some(3d))
              .set(dimension(TestDims.TAG_A), Some("test12"))
              .buildAndReset()
          )
      )

    val rows = tsdb.query(query).toList
    rows should have size 1
    val row = rows.head

    row.fieldValueByName[Time]("time_time").value shouldBe Time(pointTime)
    row.fieldValueByName[Double]("testField").value shouldBe 3d
    row.fieldValueByName[String]("TAG_A").value shouldBe "test12"
  }

  it should "support filter by tuples" in withTsdbMock { (tsdb, tsdbDaoMock) =>
    val qtime = new LocalDateTime(2017, 10, 15, 12, 57).toDateTime(DateTimeZone.UTC)
    val from = qtime.getMillis
    val to = qtime.plusDays(1).getMillis

    val pointTime1 = qtime.plusMinutes(10)
    val pointTime2 = qtime.plusHours(2)

    val query = Query(
      TestSchema.testTable,
      const(Time(qtime)),
      const(Time(qtime.plusDays(1))),
      Seq(
        time as "time_time",
        metric(TestTableFields.TEST_FIELD) as "testField",
        dimension(TestDims.TAG_A) as "TAG_A"
      ),
      And(
        Seq(
          In(tuple(time, dimension(TestDims.TAG_A)), Set((Time(pointTime2), "test42")))
        )
      )
    )

    (tsdbDaoMock.query _)
      .expects(
        InternalQuery(
          TestSchema.testTable,
          Set(time, metric(TestTableFields.TEST_FIELD), dimension(TestDims.TAG_A)),
          and(
            in(tuple(time, dimension(TestDims.TAG_A)), Set((Time(pointTime2), "test42"))),
            ge(time, const(Time(from))),
            lt(time, const(Time(to)))
          )
        ),
        *,
        NoMetricCollector
      )
      .onCall(
        (_, b, _) =>
          Iterator(
            b.set(time, Some(Time(pointTime1)))
              .set(metric(TestTableFields.TEST_FIELD), Some(1d))
              .set(dimension(TestDims.TAG_A), Some("test42"))
              .buildAndReset(),
            b.set(time, Some(Time(pointTime2)))
              .set(metric(TestTableFields.TEST_FIELD), Some(3d))
              .set(dimension(TestDims.TAG_A), Some("test42"))
              .buildAndReset()
          )
      )

    val rows = tsdb.query(query).toList
    rows should have size 1
    val row = rows.head

    row.fieldValueByName[Time]("time_time").value shouldBe Time(pointTime2)
    row.fieldValueByName[Double]("testField").value shouldBe 3d
    row.fieldValueByName[String]("TAG_A").value shouldBe "test42"
  }

  it should "support exclude filter by tuples" in withTsdbMock { (tsdb, tsdbDaoMock) =>
    val qtime = new LocalDateTime(2017, 10, 15, 12, 57).toDateTime(DateTimeZone.UTC)
    val from = qtime.getMillis
    val to = qtime.plusDays(1).getMillis

    val pointTime1 = qtime.plusMinutes(10)
    val pointTime2 = qtime.plusHours(2)

    val query = Query(
      TestSchema.testTable,
      const(Time(qtime)),
      const(Time(qtime.plusDays(1))),
      Seq(
        time.toField,
        metric(TestTableFields.TEST_FIELD) as "testField",
        dimension(TestDims.TAG_A) as "TAG_A"
      ),
      And(
        Seq(
          equ(dimension(TestDims.TAG_B), const("B-52")),
          notIn(tuple(time, dimension(TestDims.TAG_A)), Set((Time(pointTime2), "test42")))
        )
      )
    )

    (tsdbDaoMock.query _)
      .expects(
        InternalQuery(
          TestSchema.testTable,
          Set(time, metric(TestTableFields.TEST_FIELD), dimension(TestDims.TAG_A)),
          and(
            notIn(tuple(time, dimension(TestDims.TAG_A)), Set((Time(pointTime2), "test42"))),
            equ(dimension(TestDims.TAG_B), const("B-52")),
            ge(time, const(Time(from))),
            lt(time, const(Time(to)))
          )
        ),
        *,
        NoMetricCollector
      )
      .onCall(
        (_, b, _) =>
          Iterator(
            b.set(time, Some(Time(pointTime1)))
              .set(dimension(TestDims.TAG_A), Some("test42"))
              .set(metric(TestTableFields.TEST_FIELD), Some(1d))
              .buildAndReset(),
            b.set(time, Some(Time(pointTime2)))
              .set(dimension(TestDims.TAG_A), Some("test24"))
              .set(metric(TestTableFields.TEST_FIELD), Some(2d))
              .buildAndReset(),
            b.set(time, Some(Time(pointTime2)))
              .set(dimension(TestDims.TAG_A), Some("test42"))
              .set(metric(TestTableFields.TEST_FIELD), Some(3d))
              .buildAndReset()
          )
      )

    val rows = tsdb.query(query).toList
    rows should have size 2

    val row = rows.head
    row.fieldValueByName[Time]("time").value shouldBe Time(pointTime1)
    row.fieldValueByName[Double]("testField").value shouldBe 1d
    row.fieldValueByName[String]("TAG_A").value shouldBe "test42"

    val row2 = rows(1)
    row2.fieldValueByName[Time]("time").value shouldBe Time(pointTime2)
    row2.fieldValueByName[Double]("testField").value shouldBe 2d
    row2.fieldValueByName[String]("TAG_A").value shouldBe "test24"
  }

  it should "support filter not equal for tags" in withTsdbMock { (tsdb, tsdbDaoMock) =>
    val qtime = new LocalDateTime(2017, 10, 15, 12, 57).toDateTime(DateTimeZone.UTC)
    val from = qtime.getMillis
    val to = qtime.plusDays(1).getMillis

    val query = Query(
      TestSchema.testTable,
      const(Time(qtime)),
      const(Time(qtime.plusDays(1))),
      Seq(
        time as "time_time",
        aggregate(Aggregation.sum[Double], TestTableFields.TEST_FIELD) as "sum_testField",
        dimension(TestDims.TAG_A) as "TAG_A",
        dimension(TestDims.TAG_B) as "TAG_B"
      ),
      neq(dimension(TestDims.TAG_A), const("test11"))
    )

    val pointTime = qtime.getMillis + 10

    (tsdbDaoMock.query _)
      .expects(
        InternalQuery(
          TestSchema.testTable,
          Set(time, dimension(TestDims.TAG_B), dimension(TestDims.TAG_A), metric(TestTableFields.TEST_FIELD)),
          and(
            ge(time, const(Time(from))),
            lt(time, const(Time(to))),
            neq(dimension(TestDims.TAG_A), const("test11"))
          )
        ),
        *,
        NoMetricCollector
      )
      .onCall(
        (_, b, _) =>
          Iterator(
            b.set(time, Some(Time(pointTime)))
              .set(dimension(TestDims.TAG_A), Some("test12"))
              .set(dimension(TestDims.TAG_B), Some("test2"))
              .set(metric(TestTableFields.TEST_FIELD), Some(1d))
              .buildAndReset()
          )
      )

    val rows = tsdb.query(query).toList
    rows should have size 1
    val row = rows.head

    row.fieldValueByName[Time]("time_time").value shouldBe Time(pointTime)
    row.fieldValueByName[Double]("sum_testField").value shouldBe 1d
    row.fieldValueByName[String]("TAG_A").value shouldBe "test12"
    row.fieldValueByName[String]("TAG_B").value shouldBe "test2"
  }

  it should "execute query" in withTsdbMock { (tsdb, tsdbDaoMock) =>
    val qtime = new LocalDateTime(2017, 10, 15, 12, 57).toDateTime(DateTimeZone.UTC)
    val from = qtime.getMillis
    val to = qtime.plusDays(1).getMillis

    val query = Query(
      TestSchema.testTable,
      const(Time(qtime)),
      const(Time(qtime.plusDays(1))),
      Seq(
        time as "time_time",
        aggregate(Aggregation.sum[Double], TestTableFields.TEST_FIELD) as "sum_testField",
        dimension(TestDims.TAG_A) as "TAG_A",
        dimension(TestDims.TAG_B) as "TAG_B"
      )
    )

    val pointTime = qtime.getMillis + 10

    (tsdbDaoMock.query _)
      .expects(
        InternalQuery(
          TestSchema.testTable,
          Set(time, metric(TestTableFields.TEST_FIELD), dimension(TestDims.TAG_A), dimension(TestDims.TAG_B)),
          and(
            ge(time, const(Time(from))),
            lt(time, const(Time(to)))
          )
        ),
        *,
        NoMetricCollector
      )
      .onCall(
        (_, b, _) =>
          Iterator(
            b.set(time, Some(Time(pointTime)))
              .set(dimension(TestDims.TAG_A), Some("test1"))
              .set(dimension(TestDims.TAG_B), Some("test2"))
              .set(metric(TestTableFields.TEST_FIELD), Some(1d))
              .buildAndReset()
          )
      )

    val row = tsdb.query(query).head

    row.fieldValueByName[Time]("time_time").value shouldBe Time(pointTime)
    row.fieldValueByName[Double]("sum_testField").value shouldBe 1d
    row.fieldValueByName[String]("TAG_A").value shouldBe "test1"
    row.fieldValueByName[String]("TAG_B").value shouldBe "test2"
  }

  it should "execute query with downsampling" in withTsdbMock { (tsdb, tsdbDaoMock) =>
    val qtime = new LocalDateTime(2017, 10, 15, 12, 57).toDateTime(DateTimeZone.UTC)
    val from = qtime.getMillis
    val to = qtime.plusDays(1).getMillis

    val query = Query(
      TestSchema.testTable,
      const(Time(qtime)),
      const(Time(qtime.plusDays(1))),
      Seq(
        function(UnaryOperation.truncDay, time) as "time",
        aggregate(Aggregation.sum[Double], TestTableFields.TEST_FIELD) as "sum_testField",
        dimension(TestDims.TAG_A) as "TAG_A",
        dimension(TestDims.TAG_B) as "TAG_B"
      ),
      None,
      Seq(function(UnaryOperation.truncDay, time), dimension(TestDims.TAG_A), dimension(TestDims.TAG_B))
    )

    val pointTime1 = qtime.getMillis + 10
    val pointTime2 = pointTime1 + 1

    (tsdbDaoMock.query _)
      .expects(
        InternalQuery(
          TestSchema.testTable,
          Set(time, metric(TestTableFields.TEST_FIELD), dimension(TestDims.TAG_A), dimension(TestDims.TAG_B)),
          and(
            ge(time, const(Time(from))),
            lt(time, const(Time(to)))
          )
        ),
        *,
        NoMetricCollector
      )
      .onCall(
        (_, b, _) =>
          Iterator(
            b.set(time, Some(Time(pointTime1)))
              .set(dimension(TestDims.TAG_A), Some("test1"))
              .set(dimension(TestDims.TAG_B), Some("test2"))
              .set(metric(TestTableFields.TEST_FIELD), Some(1d))
              .buildAndReset(),
            b.set(time, Some(Time(pointTime2)))
              .set(dimension(TestDims.TAG_A), Some("test1"))
              .set(dimension(TestDims.TAG_B), Some("test2"))
              .set(metric(TestTableFields.TEST_FIELD), Some(1d))
              .buildAndReset()
          )
      )

    val row = tsdb.query(query).head

    row.fieldValueByName[Time]("time").value shouldBe Time(qtime.withMillisOfDay(0).getMillis)
    row.fieldValueByName[Double]("sum_testField").value shouldBe 2d
    row.fieldValueByName[String]("TAG_A").value shouldBe "test1"
    row.fieldValueByName[String]("TAG_B").value shouldBe "test2"
  }

  it should "execute query with aggregation by tag" in withTsdbMock { (tsdb, tsdbDaoMock) =>
    val qtime = new LocalDateTime(2017, 10, 15, 12, 57).toDateTime(DateTimeZone.UTC)
    val from = qtime.getMillis
    val to = qtime.plusDays(1).getMillis

    val query = Query(
      TestSchema.testTable,
      const(Time(qtime)),
      const(Time(qtime.plusDays(1))),
      Seq(
        function(UnaryOperation.truncDay, time) as "time",
        aggregate(Aggregation.sum[Double], TestTableFields.TEST_FIELD) as "sum_testField",
        dimension(TestDims.TAG_A) as "TAG_A"
      ),
      None,
      Seq(dimension(TestDims.TAG_A))
    )

    val pointTime1 = qtime.getMillis + 10
    val pointTime2 = pointTime1 + 1

    (tsdbDaoMock.query _)
      .expects(
        InternalQuery(
          TestSchema.testTable,
          Set(time, metric(TestTableFields.TEST_FIELD), dimension(TestDims.TAG_A)),
          and(
            ge(time, const(Time(from))),
            lt(time, const(Time(to)))
          )
        ),
        *,
        NoMetricCollector
      )
      .onCall(
        (_, b, _) =>
          Iterator(
            b.set(time, Some(Time(pointTime1)))
              .set(dimension(TestDims.TAG_A), Some("test1"))
              .set(metric(TestTableFields.TEST_FIELD), Some(1d))
              .buildAndReset(),
            b.set(time, Some(Time(pointTime2)))
              .set(dimension(TestDims.TAG_A), Some("test1"))
              .set(metric(TestTableFields.TEST_FIELD), Some(1d))
              .buildAndReset(),
            b.set(time, Some(Time(pointTime1)))
              .set(dimension(TestDims.TAG_A), Some("test1"))
              .set(metric(TestTableFields.TEST_FIELD), Some(1d))
              .buildAndReset(),
            b.set(time, Some(Time(pointTime2)))
              .set(dimension(TestDims.TAG_A), Some("test1"))
              .set(metric(TestTableFields.TEST_FIELD), Some(1d))
              .buildAndReset(),
            b.set(time, Some(Time(pointTime1)))
              .set(dimension(TestDims.TAG_A), Some("test12"))
              .set(metric(TestTableFields.TEST_FIELD), Some(1d))
              .buildAndReset(),
            b.set(time, Some(Time(pointTime2)))
              .set(dimension(TestDims.TAG_A), Some("test12"))
              .set(metric(TestTableFields.TEST_FIELD), Some(1d))
              .buildAndReset()
          )
      )

    val results = tsdb.query(query).iterator

    val group1 = results.next()
    group1.fieldValueByName[Time]("time").value shouldBe Time(qtime.withMillisOfDay(0).getMillis)
    group1.fieldValueByName[Double]("sum_testField").value shouldBe 2d
    group1.fieldValueByName[String]("TAG_A").value shouldBe "test12"

    val group2 = results.next()
    group2.fieldValueByName[Time]("time").value shouldBe Time(qtime.withMillisOfDay(0).getMillis)
    group2.fieldValueByName[Double]("sum_testField").value shouldBe 4d
    group2.fieldValueByName[String]("TAG_A").value shouldBe "test1"
  }

  it should "execute query with aggregation by expression" in withTsdbMock { (tsdb, tsdbDaoMock) =>
    val qtime = new LocalDateTime(2017, 10, 15, 12, 57).toDateTime(DateTimeZone.UTC)
    val from = qtime.getMillis
    val to = qtime.plusDays(1).getMillis

    val query = Query(
      TestSchema.testTable,
      const(Time(qtime)),
      const(Time(qtime.plusDays(1))),
      Seq(
        metric(TestTableFields.TEST_FIELD) as "testField",
        function(UnaryOperation.truncDay, time) as "time",
        aggregate(Aggregation.count[String], dimension(TestDims.TAG_A)) as "TAG_A"
      ),
      None,
      Seq(metric(TestTableFields.TEST_FIELD))
    )

    val pointTime1 = qtime.getMillis + 10
    val pointTime2 = pointTime1 + 1

    (tsdbDaoMock.query _)
      .expects(
        InternalQuery(
          TestSchema.testTable,
          Set(time, metric(TestTableFields.TEST_FIELD), dimension(TestDims.TAG_A)),
          and(
            ge(time, const(Time(from))),
            lt(time, const(Time(to)))
          )
        ),
        *,
        NoMetricCollector
      )
      .onCall(
        (_, b, _) =>
          Iterator(
            b.set(time, Some(Time(pointTime1)))
              .set(dimension(TestDims.TAG_A), Some("test1"))
              .set(metric(TestTableFields.TEST_FIELD), Some(1d))
              .buildAndReset(),
            b.set(time, Some(Time(pointTime2)))
              .set(dimension(TestDims.TAG_A), Some("test1"))
              .set(metric(TestTableFields.TEST_FIELD), Some(1d))
              .buildAndReset(),
            b.set(time, Some(Time(pointTime1)))
              .set(dimension(TestDims.TAG_A), Some("test1"))
              .set(metric(TestTableFields.TEST_FIELD), Some(1d))
              .buildAndReset(),
            b.set(time, Some(Time(pointTime2)))
              .set(dimension(TestDims.TAG_A), Some("test1"))
              .set(metric(TestTableFields.TEST_FIELD), Some(1d))
              .buildAndReset(),
            b.set(time, Some(Time(pointTime1)))
              .set(dimension(TestDims.TAG_A), Some("test12"))
              .set(metric(TestTableFields.TEST_FIELD), Some(2d))
              .buildAndReset(),
            b.set(time, Some(Time(pointTime2)))
              .set(dimension(TestDims.TAG_A), Some("test12"))
              .set(metric(TestTableFields.TEST_FIELD), Some(2d))
              .buildAndReset()
          )
      )

    val results = tsdb.query(query).toList

    results should have size 2

    val group1 = results(0)
    group1.fieldValueByName[Time]("time").value shouldBe Time(qtime.withMillisOfDay(0).getMillis)
    group1.fieldValueByName[Double]("testField").value shouldBe 2d
    group1.fieldValueByName[Int]("TAG_A").value shouldBe 2

    val group2 = results(1)
    group2.fieldValueByName[Time]("time").value shouldBe Time(qtime.withMillisOfDay(0).getMillis)
    group2.fieldValueByName[Double]("testField").value shouldBe 1d
    group2.fieldValueByName[Int]("TAG_A").value shouldBe 4
  }

  it should "execute query without aggregation (grouping) by key" in withTsdbMock { (tsdb, tsdbDaoMock) =>
    val qtime = new LocalDateTime(2017, 12, 18, 11, 26).toDateTime(DateTimeZone.UTC)
    val from = qtime.getMillis
    val to = qtime.plusDays(1).getMillis

    val query = Query(
      filter = And(
        Seq(
          ge(time, const(Time(from))),
          lt(time, const(Time(to)))
        )
      ),
      groupBy = Seq(function(UnaryOperation.truncDay, time)),
      fields = Seq(
        aggregate(Aggregation.sum[Double], TestTableFields.TEST_FIELD) as "sum_testField"
      ),
      limit = None,
      table = TestSchema.testTable
    )

    val pointTime1 = qtime.getMillis + 10
    val pointTime2 = pointTime1 + 1

    (tsdbDaoMock.query _)
      .expects(
        InternalQuery(
          TestSchema.testTable,
          Set(time, metric(TestTableFields.TEST_FIELD)),
          and(
            ge(time, const(Time(from))),
            lt(time, const(Time(to)))
          )
        ),
        *,
        NoMetricCollector
      )
      .onCall(
        (_, b, _) =>
          Iterator(
            b.set(time, Some(Time(pointTime1))).set(metric(TestTableFields.TEST_FIELD), Some(1d)).buildAndReset(),
            b.set(time, Some(Time(pointTime2))).set(metric(TestTableFields.TEST_FIELD), Some(1d)).buildAndReset(),
            b.set(time, Some(Time(pointTime1))).set(metric(TestTableFields.TEST_FIELD), Some(1d)).buildAndReset(),
            b.set(time, Some(Time(pointTime2))).set(metric(TestTableFields.TEST_FIELD), Some(1d)).buildAndReset()
          )
      )

    val results = tsdb.query(query)

    val res = results.iterator.next()
    res.fieldValueByName[Double]("sum_testField").value shouldBe 4d

    results.iterator.hasNext shouldBe false
  }

  it should "execute query with filter values by external link field" in withTsdbMock { (tsdb, tsdbDaoMock) =>
    val testCatalogServiceMock = mockCatalogService(tsdb, TestLinks.TEST_LINK)

    val qtime = new LocalDateTime(2017, 10, 15, 12, 57).toDateTime(DateTimeZone.UTC)
    val from = qtime.getMillis
    val to = qtime.plusDays(1).getMillis

    val query = Query(
      TestSchema.testTable,
      const(Time(qtime)),
      const(Time(qtime.plusDays(1))),
      Seq(
        function(UnaryOperation.truncDay, time) as "time",
        aggregate(Aggregation.sum[Double], TestTableFields.TEST_FIELD) as "sum_testField",
        dimension(TestDims.TAG_A) as "TAG_A",
        dimension(TestDims.TAG_B) as "TAG_B",
        link(TestLinks.TEST_LINK, "testField") as "TestCatalog_testField"
      ),
      Some(equ(link(TestLinks.TEST_LINK, "testField"), const("testFieldValue"))),
      Seq(
        function(UnaryOperation.truncDay, time),
        dimension(TestDims.TAG_A),
        dimension(TestDims.TAG_B),
        link(TestLinks.TEST_LINK, "testField")
      )
    )

    (testCatalogServiceMock.condition _)
      .expects(
        and(
          ge(time, const(Time(from))),
          lt(time, const(Time(to))),
          equ(link(TestLinks.TEST_LINK, "testField"), const("testFieldValue"))
        )
      )
      .returning(
        and(
          ge(time, const(Time(from))),
          lt(time, const(Time(to))),
          in(dimension(TestDims.TAG_A), Set("test1", "test12"))
        )
      )

    val pointTime1 = qtime.getMillis + 10
    val pointTime2 = pointTime1 + 1

    (testCatalogServiceMock.setLinkedValues _)
      .expects(*, *, Set(link(TestLinks.TEST_LINK, "testField")))
      .onCall((qc, datas, _) => {
        setCatalogValueByTag(
          qc,
          datas,
          TestLinks.TEST_LINK,
          SparseTable("test1" -> Map("testField" -> "testFieldValue"), "test12" -> Map("testField" -> "testFieldValue"))
        )
      })

    (tsdbDaoMock.query _)
      .expects(
        InternalQuery(
          TestSchema.testTable,
          Set(time, dimension(TestDims.TAG_A), dimension(TestDims.TAG_B), metric(TestTableFields.TEST_FIELD)),
          and(
            ge(time, const(Time(from))),
            lt(time, const(Time(to))),
            in(dimension(TestDims.TAG_A), Set("test1", "test12"))
          )
        ),
        *,
        NoMetricCollector
      )
      .onCall(
        (_, b, _) =>
          Iterator(
            b.set(time, Some(Time(pointTime1)))
              .set(dimension(TestDims.TAG_A), Some("test1"))
              .set(dimension(TestDims.TAG_B), Some("test2"))
              .set(metric(TestTableFields.TEST_FIELD), Some(1d))
              .buildAndReset(),
            b.set(time, Some(Time(pointTime2)))
              .set(dimension(TestDims.TAG_A), Some("test1"))
              .set(dimension(TestDims.TAG_B), Some("test2"))
              .set(metric(TestTableFields.TEST_FIELD), Some(1d))
              .buildAndReset(),
            b.set(time, Some(Time(pointTime1)))
              .set(dimension(TestDims.TAG_A), Some("test12"))
              .set(dimension(TestDims.TAG_B), Some("test2"))
              .set(metric(TestTableFields.TEST_FIELD), Some(1d))
              .buildAndReset(),
            b.set(time, Some(Time(pointTime2)))
              .set(dimension(TestDims.TAG_A), Some("test12"))
              .set(dimension(TestDims.TAG_B), Some("test2"))
              .set(metric(TestTableFields.TEST_FIELD), Some(1d))
              .buildAndReset()
          )
      )

    val results = tsdb.query(query).iterator

    val r1 = results.next()
    r1.fieldValueByName[Time]("time").value shouldBe Time(qtime.withMillisOfDay(0).getMillis)
    r1.fieldValueByName[Double]("sum_testField").value shouldBe 2d
    r1.fieldValueByName[String]("TAG_A").value shouldBe "test12"
    r1.fieldValueByName[String]("TAG_B").value shouldBe "test2"
    r1.fieldValueByName[String]("TestCatalog_testField").value shouldBe "testFieldValue"

    val r2 = results.next()
    r2.fieldValueByName[Time]("time").value shouldBe Time(qtime.withMillisOfDay(0).getMillis)
    r2.fieldValueByName[Double]("sum_testField").value shouldBe 2d
    r2.fieldValueByName[String]("TAG_A").value shouldBe "test1"
    r2.fieldValueByName[String]("TAG_B").value shouldBe "test2"
    r2.fieldValueByName[String]("TestCatalog_testField").value shouldBe "testFieldValue"
  }

  it should "execute query with filter values by external link field return empty result when linked values not found" in withTsdbMock {
    (tsdb, tsdbDaoMock) =>
      val testCatalogServiceMock = mockCatalogService(tsdb, TestLinks.TEST_LINK)

      val qtime = new LocalDateTime(2017, 10, 15, 12, 57).toDateTime(DateTimeZone.UTC)
      val from = qtime.getMillis
      val to = qtime.plusDays(1).getMillis

      val query = Query(
        TestSchema.testTable,
        const(Time(qtime)),
        const(Time(qtime.plusDays(1))),
        Seq(
          truncDay(time) as "time",
          aggregate(Aggregation.sum[Double], TestTableFields.TEST_FIELD) as "sum_testField",
          dimension(TestDims.TAG_A) as "TAG_A",
          dimension(TestDims.TAG_B) as "TAG_B"
        ),
        Some(equ(link(TestLinks.TEST_LINK, "testField"), const("testFieldValue"))),
        Seq(truncDay(time))
      )

      (testCatalogServiceMock.condition _)
        .expects(
          and(
            ge(time, const(Time(from))),
            lt(time, const(Time(to))),
            equ(link(TestLinks.TEST_LINK, "testField"), const("testFieldValue"))
          )
        )
        .returning(
          and(
            ge(time, const(Time(from))),
            lt(time, const(Time(to))),
            in(dimension(TestDims.TAG_A), Set.empty)
          )
        )

      (tsdbDaoMock.query _)
        .expects(
          InternalQuery(
            TestSchema.testTable,
            Set(time, dimension(TestDims.TAG_A), dimension(TestDims.TAG_B), metric(TestTableFields.TEST_FIELD)),
            and(
              ge(time, const(Time(from))),
              lt(time, const(Time(to))),
              in(dimension(TestDims.TAG_A), Set())
            )
          ),
          *,
          NoMetricCollector
        )
        .returning(Iterator.empty)

      val result = tsdb.query(query)

      result shouldBe empty
  }

  it should "execute query with filter values by external link field return empty result when linked tag ids not found" in withTsdbMock {
    (tsdb, tsdbDaoMock) =>
      val testCatalogServiceMock = mockCatalogService(tsdb, TestLinks.TEST_LINK)

      val qtime = new LocalDateTime(2017, 10, 15, 12, 57).toDateTime(DateTimeZone.UTC)
      val from = qtime.getMillis
      val to = qtime.plusDays(1).getMillis

      val query = Query(
        TestSchema.testTable,
        const(Time(qtime)),
        const(Time(qtime.plusDays(1))),
        Seq(
          function(UnaryOperation.truncDay, time) as "time",
          aggregate(Aggregation.sum[Double], TestTableFields.TEST_FIELD) as "sum_testField",
          dimension(TestDims.TAG_A) as "TAG_A",
          dimension(TestDims.TAG_B) as "TAG_B"
        ),
        Some(
          SimpleCondition(
            BinaryOperationExpr(
              BinaryOperation.equ[String],
              link(TestLinks.TEST_LINK, "testField"),
              const("testFieldValue")
            )
          )
        ),
        Seq(function(UnaryOperation.truncDay, time))
      )

      (testCatalogServiceMock.condition _)
        .expects(
          and(
            ge(time, const(Time(from))),
            lt(time, const(Time(to))),
            equ(link(TestLinks.TEST_LINK, "testField"), const("testFieldValue"))
          )
        )
        .returning(
          and(
            ge(time, const(Time(from))),
            lt(time, const(Time(to))),
            DimIdIn(dimension(TestDims.TAG_A), SortedSetIterator.empty)
          )
        )

      (tsdbDaoMock.query _)
        .expects(
          InternalQuery(
            TestSchema.testTable,
            Set(time, dimension(TestDims.TAG_A), dimension(TestDims.TAG_B), metric(TestTableFields.TEST_FIELD)),
            and(
              ge(time, const(Time(from))),
              lt(time, const(Time(to))),
              DimIdIn(dimension(TestDims.TAG_A), SortedSetIterator.empty)
            )
          ),
          *,
          NoMetricCollector
        )
        .returning(Iterator.empty)

      val result = tsdb.query(query)

      result shouldBe empty
  }

  it should "execute query with exclude filter by external link field" in withTsdbMock { (tsdb, tsdbDaoMock) =>
    val testCatalogServiceMock = mockCatalogService(tsdb, TestLinks.TEST_LINK)

    val qtime = new LocalDateTime(2017, 10, 15, 12, 57).toDateTime(DateTimeZone.UTC)
    val from = qtime.getMillis
    val to = qtime.plusDays(1).getMillis

    val query = Query(
      TestSchema.testTable,
      const(Time(from)),
      const(Time(to)),
      Seq(
        function(UnaryOperation.truncDay, time) as "time",
        aggregate(Aggregation.sum[Double], TestTableFields.TEST_FIELD) as "sum_testField",
        dimension(TestDims.TAG_A) as "TAG_A",
        dimension(TestDims.TAG_B) as "TAG_B",
        link(TestLinks.TEST_LINK, "testField") as "TestCatalog_testField"
      ),
      Some(
        SimpleCondition(
          BinaryOperationExpr(
            BinaryOperation.neq[String],
            link(TestLinks.TEST_LINK, "testField"),
            const("testFieldValue")
          )
        )
      ),
      Seq(
        function(UnaryOperation.truncDay, time),
        dimension(TestDims.TAG_A),
        dimension(TestDims.TAG_B),
        link(TestLinks.TEST_LINK, "testField")
      )
    )

    (testCatalogServiceMock.condition _)
      .expects(
        and(
          ge(time, const(Time(from))),
          lt(time, const(Time(to))),
          neq(link(TestLinks.TEST_LINK, "testField"), const("testFieldValue"))
        )
      )
      .returning(
        and(
          ge(time, const(Time(from))),
          lt(time, const(Time(to))),
          NotIn(dimension(TestDims.TAG_A), Set("test11", "test12"))
        )
      )

    val pointTime1 = qtime.getMillis + 10
    val pointTime2 = pointTime1 + 1

    (testCatalogServiceMock.setLinkedValues _)
      .expects(*, *, Set(link(TestLinks.TEST_LINK, "testField")))
      .onCall((qc, datas, _) => {
        setCatalogValueByTag(
          qc,
          datas,
          TestLinks.TEST_LINK,
          SparseTable("test13" -> Map("testField" -> "test value 3"))
        )
      })

    (tsdbDaoMock.query _)
      .expects(
        InternalQuery(
          TestSchema.testTable,
          Set(time, dimension(TestDims.TAG_A), dimension(TestDims.TAG_B), metric(TestTableFields.TEST_FIELD)),
          and(
            ge(time, const(Time(from))),
            lt(time, const(Time(to))),
            notIn(dimension(TestDims.TAG_A), Set("test11", "test12"))
          )
        ),
        *,
        NoMetricCollector
      )
      .onCall(
        (_, b, _) =>
          Iterator(
            b.set(time, Some(Time(pointTime1)))
              .set(dimension(TestDims.TAG_A), Some("test13"))
              .set(dimension(TestDims.TAG_B), Some("test21"))
              .set(metric(TestTableFields.TEST_FIELD), Some(1d))
              .buildAndReset(),
            b.set(time, Some(Time(pointTime2)))
              .set(dimension(TestDims.TAG_A), Some("test13"))
              .set(dimension(TestDims.TAG_B), Some("test21"))
              .set(metric(TestTableFields.TEST_FIELD), Some(1d))
              .buildAndReset()
          )
      )

    val rows = tsdb.query(query).toList
    rows should have size 1
    val row = rows.head

    row.fieldValueByName[Time]("time").value shouldBe Time(qtime.withMillisOfDay(0).getMillis)
    row.fieldValueByName[Double]("sum_testField").value shouldBe 2d
    row.fieldValueByName[String]("TAG_A").value shouldBe "test13"
    row.fieldValueByName[String]("TAG_B").value shouldBe "test21"
    row.fieldValueByName[String]("TestCatalog_testField").value shouldBe "test value 3"
  }

  it should "execute query with exclude filter by external link field when link service return tag ids" in withTsdbMock {
    (tsdb, tsdbDaoMock) =>
      val testCatalogServiceMock = mockCatalogService(tsdb, TestLinks.TEST_LINK)

      val qtime = new LocalDateTime(2017, 10, 15, 12, 57).toDateTime(DateTimeZone.UTC)
      val from = qtime.getMillis
      val to = qtime.plusDays(1).getMillis

      val query = Query(
        TestSchema.testTable,
        const(Time(from)),
        const(Time(to)),
        Seq(
          function(UnaryOperation.truncDay, time) as "time",
          aggregate(Aggregation.sum[Double], TestTableFields.TEST_FIELD) as "sum_testField",
          dimension(TestDims.TAG_A) as "TAG_A",
          dimension(TestDims.TAG_B) as "TAG_B",
          link(TestLinks.TEST_LINK, "testField") as "TestCatalog_testField"
        ),
        Some(neq(link(TestLinks.TEST_LINK, "testField"), const("testFieldValue"))),
        Seq(
          function(UnaryOperation.truncDay, time),
          dimension(TestDims.TAG_A),
          dimension(TestDims.TAG_B),
          link(TestLinks.TEST_LINK, "testField")
        )
      )

      (testCatalogServiceMock.condition _)
        .expects(
          and(
            ge(time, const(Time(from))),
            lt(time, const(Time(to))),
            neq(link(TestLinks.TEST_LINK, "testField"), const("testFieldValue"))
          )
        )
        .returning(
          and(
            ge(time, const(Time(from))),
            lt(time, const(Time(to))),
            DimIdNotIn(dimension(TestDims.TAG_A), SortedSetIterator(1, 2))
          )
        )

      (testCatalogServiceMock.setLinkedValues _)
        .expects(*, *, Set(link(TestLinks.TEST_LINK, "testField")))
        .onCall((qc, datas, _) => {
          setCatalogValueByTag(
            qc,
            datas,
            TestLinks.TEST_LINK,
            SparseTable("test13" -> Map("testField" -> "test value 3"))
          )
        })

      val pointTime1 = qtime.getMillis + 10
      val pointTime2 = pointTime1 + 1

      (tsdbDaoMock.query _)
        .expects(
          InternalQuery(
            TestSchema.testTable,
            Set(time, metric(TestTableFields.TEST_FIELD), dimension(TestDims.TAG_A), dimension(TestDims.TAG_B)),
            and(
              ge(time, const(Time(from))),
              lt(time, const(Time(to))),
              DimIdNotIn(dimension(TestDims.TAG_A), SortedSetIterator(1, 2))
            )
          ),
          *,
          NoMetricCollector
        )
        .onCall(
          (_, b, _) =>
            Iterator(
              b.set(time, Some(Time(pointTime1)))
                .set(dimension(TestDims.TAG_A), Some("test13"))
                .set(dimension(TestDims.TAG_B), Some("test21"))
                .set(metric(TestTableFields.TEST_FIELD), Some(1d))
                .buildAndReset(),
              b.set(time, Some(Time(pointTime2)))
                .set(dimension(TestDims.TAG_A), Some("test13"))
                .set(dimension(TestDims.TAG_B), Some("test21"))
                .set(metric(TestTableFields.TEST_FIELD), Some(1d))
                .buildAndReset()
            )
        )

      val rows = tsdb.query(query).toList
      rows should have size 1
      val row = rows.head

      row.fieldValueByName[Time]("time").value shouldBe Time(qtime.withMillisOfDay(0).getMillis)
      row.fieldValueByName[Double]("sum_testField").value shouldBe 2d
      row.fieldValueByName[String]("TAG_A").value shouldBe "test13"
      row.fieldValueByName[String]("TAG_B").value shouldBe "test21"
      row.fieldValueByName[String]("TestCatalog_testField").value shouldBe "test value 3"
  }

  it should "exclude tag ids from external link filter then they are in FilterNeq" in withTsdbMock {
    (tsdb, tsdbDaoMock) =>
      val testCatalogServiceMock = mockCatalogService(tsdb, TestLinks.TEST_LINK)
      val testCatalog2ServiceMock = mockCatalogService(tsdb, TestLinks.TEST_LINK2)

      val qtime = new LocalDateTime(2017, 10, 15, 12, 57).toDateTime(DateTimeZone.UTC)
      val from = qtime.getMillis
      val to = qtime.plusDays(1).getMillis

      val query = Query(
        TestSchema.testTable,
        const(Time(from)),
        const(Time(to)),
        Seq(
          function(UnaryOperation.truncDay, time) as "time",
          sum(metric(TestTableFields.TEST_FIELD)) as "sum_testField",
          dimension(TestDims.TAG_A).toField,
          dimension(TestDims.TAG_B).toField,
          link(TestLinks.TEST_LINK, "testField") as "TestCatalog_testField"
        ),
        Some(
          And(
            Seq(
              neq(link(TestLinks.TEST_LINK, "testField"), const("testFieldValue")),
              equ(link(TestLinks.TEST_LINK2, "testField2"), const("testFieldValue2"))
            )
          )
        ),
        Seq(
          function(UnaryOperation.truncDay, time),
          dimension(TestDims.TAG_A),
          dimension(TestDims.TAG_B),
          link(TestLinks.TEST_LINK, "testField")
        )
      )

      (testCatalogServiceMock.condition _)
        .expects(
          and(
            ge(time, const(Time(from))),
            lt(time, const(Time(to))),
            neq(link(TestLinks.TEST_LINK, "testField"), const("testFieldValue")),
            equ(link(TestLinks.TEST_LINK2, "testField2"), const("testFieldValue2"))
          )
        )
        .returning(
          and(
            ge(time, const(Time(from))),
            lt(time, const(Time(to))),
            notIn(dimension(TestDims.TAG_A), Set("test11", "test12")),
            equ(link(TestLinks.TEST_LINK2, "testField2"), const("testFieldValue2"))
          )
        )

      (testCatalog2ServiceMock.condition _)
        .expects(
          and(
            ge(time, const(Time(from))),
            lt(time, const(Time(to))),
            neq(link(TestLinks.TEST_LINK, "testField"), const("testFieldValue")),
            equ(link(TestLinks.TEST_LINK2, "testField2"), const("testFieldValue2"))
          )
        )
        .returning(
          and(
            ge(time, const(Time(from))),
            lt(time, const(Time(to))),
            neq(link(TestLinks.TEST_LINK, "testField"), const("testFieldValue")),
            in(dimension(TestDims.TAG_A), Set("test12", "test13"))
          )
        )

      (testCatalogServiceMock.setLinkedValues _)
        .expects(*, *, Set(link(TestLinks.TEST_LINK, "testField")))
        .onCall((qc, datas, _) => {
          setCatalogValueByTag(
            qc,
            datas,
            TestLinks.TEST_LINK,
            SparseTable("test13" -> Map("testField" -> "test value 3"))
          )
        })

      val pointTime1 = qtime.getMillis + 10
      val pointTime2 = pointTime1 + 1

      (tsdbDaoMock.query _)
        .expects(
          InternalQuery(
            TestSchema.testTable,
            Set(time, metric(TestTableFields.TEST_FIELD), dimension(TestDims.TAG_A), dimension(TestDims.TAG_B)),
            and(
              ge(time, const(Time(from))),
              lt(time, const(Time(to))),
              in(dimension(TestDims.TAG_A), Set("test12", "test13")),
              notIn(dimension(TestDims.TAG_A), Set("test11", "test12"))
            )
          ),
          *,
          NoMetricCollector
        )
        .onCall(
          (_, b, _) =>
            Iterator(
              b.set(time, Some(Time(pointTime1)))
                .set(dimension(TestDims.TAG_A), Some("test13"))
                .set(dimension(TestDims.TAG_B), Some("test21"))
                .set(metric(TestTableFields.TEST_FIELD), Some(1d))
                .buildAndReset(),
              b.set(time, Some(Time(pointTime2)))
                .set(dimension(TestDims.TAG_A), Some("test13"))
                .set(dimension(TestDims.TAG_B), Some("test21"))
                .set(metric(TestTableFields.TEST_FIELD), Some(1d))
                .buildAndReset()
            )
        )

      val rows = tsdb.query(query).toList
      rows should have size 1
      val row = rows.head

      row.fieldValueByName[Time]("time").value shouldBe Time(qtime.withMillisOfDay(0).getMillis)
      row.fieldValueByName[Double]("sum_testField").value shouldBe 2d
      row.fieldValueByName[String]("TAG_A").value shouldBe "test13"
      row.fieldValueByName[String]("TAG_B").value shouldBe "test21"
      row.fieldValueByName[String]("TestCatalog_testField").value shouldBe "test value 3"
  }

  it should "handle not equal filters with both tags and external link fields" in withTsdbMock { (tsdb, tsdbDaoMock) =>
    val testCatalogServiceMock = mockCatalogService(tsdb, TestLinks.TEST_LINK3)

    val qtime = new LocalDateTime(2017, 10, 15, 12, 57).toDateTime(DateTimeZone.UTC)
    val from = qtime.getMillis
    val to = qtime.plusDays(1).getMillis

    val query = Query(
      TestSchema.testTable,
      const(Time(qtime)),
      const(Time(qtime.plusDays(1))),
      Seq(
        time as "time",
        aggregate(Aggregation.sum[Double], TestTableFields.TEST_FIELD) as "sum_testField",
        dimension(TestDims.TAG_A) as "TAG_A",
        dimension(TestDims.TAG_B) as "TAG_B"
      ),
      Some(
        And(
          Seq(
            neq(dimension(TestDims.TAG_A), const("test11")),
            neq(link(TestLinks.TEST_LINK3, "testField3-1"), const("aaa")),
            neq(link(TestLinks.TEST_LINK3, "testField3-1"), const("bbb")),
            neq(link(TestLinks.TEST_LINK3, "testField3-2"), const("ccc"))
          )
        )
      ),
      Seq.empty
    )

    (testCatalogServiceMock.condition _)
      .expects(
        and(
          ge(time, const(Time(from))),
          lt(time, const(Time(to))),
          neq(dimension(TestDims.TAG_A), const("test11")),
          neq(link(TestLinks.TEST_LINK3, "testField3-1"), const("aaa")),
          neq(link(TestLinks.TEST_LINK3, "testField3-1"), const("bbb")),
          neq(link(TestLinks.TEST_LINK3, "testField3-2"), const("ccc"))
        )
      )
      .returning(
        and(
          ge(time, const(Time(from))),
          lt(time, const(Time(to))),
          neq(dimension(TestDims.TAG_A), const("test11")),
          notIn(dimension(TestDims.TAG_A), Set("test11", "test12")),
          notIn(dimension(TestDims.TAG_A), Set("test13")),
          notIn(dimension(TestDims.TAG_A), Set("test11", "test14"))
        )
      )

    val pointTime = qtime.getMillis + 10

    (tsdbDaoMock.query _)
      .expects(
        InternalQuery(
          TestSchema.testTable,
          Set(time, dimension(TestDims.TAG_A), dimension(TestDims.TAG_B), metric(TestTableFields.TEST_FIELD)),
          and(
            ge(time, const(Time(from))),
            lt(time, const(Time(to))),
            notIn(dimension(TestDims.TAG_A), Set("test11", "test12")),
            notIn(dimension(TestDims.TAG_A), Set("test13")),
            notIn(dimension(TestDims.TAG_A), Set("test11", "test14")),
            neq(dimension(TestDims.TAG_A), const("test11"))
          )
        ),
        *,
        NoMetricCollector
      )
      .onCall(
        (_, b, _) =>
          Iterator(
            b.set(time, Some(Time(pointTime)))
              .set(dimension(TestDims.TAG_A), Some("test15"))
              .set(dimension(TestDims.TAG_B), Some("test22"))
              .set(metric(TestTableFields.TEST_FIELD), Some(5d))
              .buildAndReset()
          )
      )

    val rows = tsdb.query(query).toList
    rows should have size 1
    val row = rows.head

    row.fieldValueByName[Time]("time").value shouldBe Time(pointTime)
    row.fieldValueByName[Double]("sum_testField").value shouldBe 5d
    row.fieldValueByName[String]("TAG_A").value shouldBe "test15"
    row.fieldValueByName[String]("TAG_B").value shouldBe "test22"
  }

  it should "intersect tag ids with one tag for query with filter values by catalogs fields" in withTsdbMock {
    (tsdb, tsdbDaoMock) =>
      val testCatalogServiceMock = mockCatalogService(tsdb, TestLinks.TEST_LINK)
      val testCatalog2ServiceMock = mockCatalogService(tsdb, TestLinks.TEST_LINK2)

      val qtime = new LocalDateTime(2017, 10, 15, 12, 57).toDateTime(DateTimeZone.UTC)
      val from = qtime.getMillis
      val to = qtime.plusDays(1).getMillis

      val query = Query(
        TestSchema.testTable,
        const(Time(qtime)),
        const(Time(qtime.plusDays(1))),
        Seq(
          function(UnaryOperation.truncDay, time) as "time",
          aggregate(Aggregation.sum[Double], TestTableFields.TEST_FIELD) as "sum_testField",
          dimension(TestDims.TAG_A) as "TAG_A",
          dimension(TestDims.TAG_B) as "TAG_B"
        ),
        Some(
          And(
            Seq(
              equ(link(TestLinks.TEST_LINK, "testField"), const("testFieldValue")),
              equ(link(TestLinks.TEST_LINK2, "testField2"), const("testFieldValue2"))
            )
          )
        ),
        Seq(function(UnaryOperation.truncDay, time), dimension(TestDims.TAG_A), dimension(TestDims.TAG_B))
      )

      (testCatalogServiceMock.condition _)
        .expects(
          and(
            ge(time, const(Time(from))),
            lt(time, const(Time(to))),
            equ(link(TestLinks.TEST_LINK, "testField"), const("testFieldValue")),
            equ(link(TestLinks.TEST_LINK2, "testField2"), const("testFieldValue2"))
          )
        )
        .returning(
          and(
            ge(time, const(Time(from))),
            lt(time, const(Time(to))),
            in(dimension(TestDims.TAG_A), Set("test11", "test12")),
            equ(link(TestLinks.TEST_LINK2, "testField2"), const("testFieldValue2"))
          )
        )
      (testCatalog2ServiceMock.condition _)
        .expects(
          and(
            ge(time, const(Time(from))),
            lt(time, const(Time(to))),
            equ(link(TestLinks.TEST_LINK, "testField"), const("testFieldValue")),
            equ(link(TestLinks.TEST_LINK2, "testField2"), const("testFieldValue2"))
          )
        )
        .returning(
          and(
            ge(time, const(Time(from))),
            lt(time, const(Time(to))),
            equ(link(TestLinks.TEST_LINK, "testField"), const("testFieldValue")),
            in(dimension(TestDims.TAG_A), Set("test12"))
          )
        )

      val pointTime1 = qtime.getMillis + 10
      val pointTime2 = pointTime1 + 1

      (tsdbDaoMock.query _)
        .expects(
          InternalQuery(
            TestSchema.testTable,
            Set(time, dimension(TestDims.TAG_A), dimension(TestDims.TAG_B), metric(TestTableFields.TEST_FIELD)),
            and(
              ge(time, const(Time(from))),
              lt(time, const(Time(to))),
              in(dimension(TestDims.TAG_A), Set("test11", "test12")),
              in(dimension(TestDims.TAG_A), Set("test12"))
            )
          ),
          *,
          NoMetricCollector
        )
        .onCall(
          (_, b, _) =>
            Iterator(
              b.set(time, Some(Time(pointTime1)))
                .set(dimension(TestDims.TAG_A), Some("test12"))
                .set(dimension(TestDims.TAG_B), Some("test2"))
                .set(metric(TestTableFields.TEST_FIELD), Some(1d))
                .buildAndReset(),
              b.set(time, Some(Time(pointTime2)))
                .set(dimension(TestDims.TAG_A), Some("test12"))
                .set(dimension(TestDims.TAG_B), Some("test2"))
                .set(metric(TestTableFields.TEST_FIELD), Some(1d))
                .buildAndReset()
            )
        )

      val result = tsdb.query(query).toList
      val r1 = result.head
      r1.fieldValueByName[Time]("time").value shouldBe Time(qtime.withMillisOfDay(0).getMillis)
      r1.fieldValueByName[Double]("sum_testField").value shouldBe 2d
      r1.fieldValueByName[String]("TAG_A").value shouldBe "test12"
      r1.fieldValueByName[String]("TAG_B").value shouldBe "test2"
      result should have size 1
  }

  it should "intersect catalogs by different tags" in withTsdbMock { (tsdb, tsdbDaoMock) =>
    val testCatalogServiceMock = mockCatalogService(tsdb, TestLinks.TEST_LINK)
    val testCatalog4ServiceMock = mockCatalogService(tsdb, TestLinks.TEST_LINK4)

    val qtime = new LocalDateTime(2018, 7, 20, 11, 49).toDateTime(DateTimeZone.UTC)
    val from = qtime.getMillis
    val to = qtime.plusDays(1).getMillis

    val query = Query(
      TestSchema.testTable,
      const(Time(qtime)),
      const(Time(qtime.plusDays(1))),
      Seq(
        function(UnaryOperation.truncDay, time) as "time",
        aggregate(Aggregation.sum[Double], TestTableFields.TEST_FIELD) as "sum_testField",
        dimension(TestDims.TAG_A) as "TAG_A",
        dimension(TestDims.TAG_B) as "TAG_B"
      ),
      Some(
        And(
          Seq(
            equ(link(TestLinks.TEST_LINK, "testField"), const("testFieldValue")),
            equ(link(TestLinks.TEST_LINK4, "testField4"), const("testFieldValue2"))
          )
        )
      ),
      Seq(dimension(TestDims.TAG_A), dimension(TestDims.TAG_B), function(UnaryOperation.truncDay, time))
    )

    (testCatalogServiceMock.condition _)
      .expects(
        and(
          ge(time, const(Time(from))),
          lt(time, const(Time(to))),
          equ(link(TestLinks.TEST_LINK, "testField"), const("testFieldValue")),
          equ(link(TestLinks.TEST_LINK4, "testField4"), const("testFieldValue2"))
        )
      )
      .returning(
        and(
          ge(time, const(Time(from))),
          lt(time, const(Time(to))),
          in(dimension(TestDims.TAG_A), Set("test11", "test12")),
          equ(link(TestLinks.TEST_LINK4, "testField4"), const("testFieldValue2"))
        )
      )
    (testCatalog4ServiceMock.condition _)
      .expects(
        and(
          ge(time, const(Time(from))),
          lt(time, const(Time(to))),
          equ(link(TestLinks.TEST_LINK, "testField"), const("testFieldValue")),
          equ(link(TestLinks.TEST_LINK4, "testField4"), const("testFieldValue2"))
        )
      )
      .returning(
        and(
          ge(time, const(Time(from))),
          lt(time, const(Time(to))),
          equ(link(TestLinks.TEST_LINK, "testField"), const("testFieldValue")),
          in(dimension(TestDims.TAG_B), Set("test23", "test24"))
        )
      )

    val pointTime1 = qtime.getMillis + 10
    val pointTime2 = pointTime1 + 1

    (tsdbDaoMock.query _)
      .expects(
        InternalQuery(
          TestSchema.testTable,
          Set(time, dimension(TestDims.TAG_A), dimension(TestDims.TAG_B), metric(TestTableFields.TEST_FIELD)),
          and(
            ge(time, const(Time(from))),
            lt(time, const(Time(to))),
            in(dimension(TestDims.TAG_A), Set("test11", "test12")),
            in(dimension(TestDims.TAG_B), Set("test23", "test24"))
          )
        ),
        *,
        NoMetricCollector
      )
      .onCall(
        (_, b, _) =>
          Iterator(
            b.set(time, Some(Time(pointTime1)))
              .set(dimension(TestDims.TAG_A), Some("test12"))
              .set(dimension(TestDims.TAG_B), Some("test23"))
              .set(metric(TestTableFields.TEST_FIELD), Some(1d))
              .buildAndReset(),
            b.set(time, Some(Time(pointTime2)))
              .set(dimension(TestDims.TAG_A), Some("test12"))
              .set(dimension(TestDims.TAG_B), Some("test23"))
              .set(metric(TestTableFields.TEST_FIELD), Some(5d))
              .buildAndReset()
          )
      )

    val result = tsdb.query(query).toList
    val r1 = result.head
    r1.fieldValueByName[Time]("time").value shouldBe Time(qtime.withMillisOfDay(0).getMillis)
    r1.fieldValueByName[Double]("sum_testField").value shouldBe 6d
    r1.fieldValueByName[String]("TAG_A").value shouldBe "test12"
    r1.fieldValueByName[String]("TAG_B").value shouldBe "test23"
    result should have size 1
  }

  it should "support IN for catalogs" in withTsdbMock { (tsdb, tsdbDaoMock) =>
    val testCatalogServiceMock = mockCatalogService(tsdb, TestLinks.TEST_LINK)

    val qtime = new LocalDateTime(2017, 10, 15, 12, 57).toDateTime(DateTimeZone.UTC)
    val from = qtime.getMillis
    val to = qtime.plusDays(1).getMillis

    val query = Query(
      TestSchema.testTable,
      const(Time(qtime)),
      const(Time(qtime.plusDays(1))),
      Seq(
        time as "time",
        aggregate(Aggregation.sum[Double], TestTableFields.TEST_FIELD) as "sum_testField",
        dimension(TestDims.TAG_A) as "TAG_A",
        dimension(TestDims.TAG_B) as "TAG_B"
      ),
      Some(
        In(link(TestLinks.TEST_LINK, "testField"), Set("testFieldValue1", "testFieldValue2"))
      ),
      Seq.empty
    )

    (testCatalogServiceMock.condition _)
      .expects(
        and(
          ge(time, const(Time(from))),
          lt(time, const(Time(to))),
          in(link(TestLinks.TEST_LINK, "testField"), Set("testFieldValue1", "testFieldValue2"))
        )
      )
      .returning(
        and(
          ge(time, const(Time(from))),
          lt(time, const(Time(to))),
          In(dimension(TestDims.TAG_A), Set("Test a 1", "Test a 2", "Test a 3"))
        )
      )

    val pointTime = qtime.getMillis + 10

    (tsdbDaoMock.query _)
      .expects(
        InternalQuery(
          TestSchema.testTable,
          Set(time, dimension(TestDims.TAG_A), dimension(TestDims.TAG_B), metric(TestTableFields.TEST_FIELD)),
          and(
            ge(time, const(Time(from))),
            lt(time, const(Time(to))),
            in(dimension(TestDims.TAG_A), Set("Test a 1", "Test a 2", "Test a 3"))
          )
        ),
        *,
        NoMetricCollector
      )
      .onCall(
        (_, b, _) =>
          Iterator(
            b.set(time, Some(Time(pointTime)))
              .set(dimension(TestDims.TAG_A), Some("Test a 1"))
              .set(dimension(TestDims.TAG_B), Some("test1"))
              .set(metric(TestTableFields.TEST_FIELD), Some(2d))
              .buildAndReset(),
            b.set(time, Some(Time(pointTime)))
              .set(dimension(TestDims.TAG_A), Some("Test a 3"))
              .set(dimension(TestDims.TAG_B), Some("test2"))
              .set(metric(TestTableFields.TEST_FIELD), Some(3d))
              .buildAndReset()
          )
      )

    val iterator = tsdb.query(query).iterator

    val r1 = iterator.next()

    r1.fieldValueByName[Time]("time").value shouldBe Time(pointTime)
    r1.fieldValueByName[Double]("sum_testField").value shouldBe 2d
    r1.fieldValueByName[String]("TAG_A").value shouldBe "Test a 1"
    r1.fieldValueByName[String]("TAG_B").value shouldBe "test1"

    val r2 = iterator.next()

    r2.fieldValueByName[Time]("time").value shouldBe Time(pointTime)
    r2.fieldValueByName[Double]("sum_testField").value shouldBe 3d
    r2.fieldValueByName[String]("TAG_A").value shouldBe "Test a 3"
    r2.fieldValueByName[String]("TAG_B").value shouldBe "test2"

    iterator.hasNext shouldBe false
  }

  it should "intersect values for IN filter for tags and catalogs" in withTsdbMock { (tsdb, tsdbDaoMock) =>
    val testCatalogServiceMock = mockCatalogService(tsdb, TestLinks.TEST_LINK)

    val qtime = new LocalDateTime(2017, 10, 15, 12, 57).toDateTime(DateTimeZone.UTC)
    val from = qtime.getMillis
    val to = qtime.plusDays(1).getMillis

    val query = Query(
      TestSchema.testTable,
      const(Time(qtime)),
      const(Time(qtime.plusDays(1))),
      Seq(
        time as "time",
        aggregate(Aggregation.sum[Double], TestTableFields.TEST_FIELD) as "sum_testField",
        dimension(TestDims.TAG_A) as "TAG_A",
        dimension(TestDims.TAG_B) as "TAG_B"
      ),
      Some(
        And(
          Seq(
            In(dimension(TestDims.TAG_B), Set("B 1", "B 2")),
            In(link(TestLinks.TEST_LINK, "testField"), Set("testFieldValue1", "testFieldValue2"))
          )
        )
      ),
      Seq.empty
    )

    (testCatalogServiceMock.condition _)
      .expects(
        and(
          ge(time, const(Time(from))),
          lt(time, const(Time(to))),
          in(dimension(TestDims.TAG_B), Set("B 1", "B 2")),
          in(link(TestLinks.TEST_LINK, "testField"), Set("testFieldValue1", "testFieldValue2"))
        )
      )
      .returning(
        and(
          ge(time, const(Time(from))),
          lt(time, const(Time(to))),
          in(dimension(TestDims.TAG_B), Set("B 1", "B 2")),
          in(dimension(TestDims.TAG_A), Set("A 1", "A 2", "A 3"))
        )
      )

    val pointTime = qtime.getMillis + 10

    (tsdbDaoMock.query _)
      .expects(
        InternalQuery(
          TestSchema.testTable,
          Set(time, dimension(TestDims.TAG_A), dimension(TestDims.TAG_B), metric(TestTableFields.TEST_FIELD)),
          and(
            ge(time, const(Time(from))),
            lt(time, const(Time(to))),
            in(dimension(TestDims.TAG_A), Set("A 1", "A 2", "A 3")),
            in(dimension(TestDims.TAG_B), Set("B 1", "B 2"))
          )
        ),
        *,
        NoMetricCollector
      )
      .onCall(
        (_, b, _) =>
          Iterator(
            b.set(time, Some(Time(pointTime)))
              .set(dimension(TestDims.TAG_A), Some("A 1"))
              .set(dimension(TestDims.TAG_B), Some("B 1"))
              .set(metric(TestTableFields.TEST_FIELD), Some(1d))
              .buildAndReset(),
            b.set(time, Some(Time(pointTime)))
              .set(dimension(TestDims.TAG_A), Some("A 2"))
              .set(dimension(TestDims.TAG_B), Some("B 1"))
              .set(metric(TestTableFields.TEST_FIELD), Some(3d))
              .buildAndReset(),
            b.set(time, Some(Time(pointTime)))
              .set(dimension(TestDims.TAG_A), Some("A 2"))
              .set(dimension(TestDims.TAG_B), Some("B 2"))
              .set(metric(TestTableFields.TEST_FIELD), Some(4d))
              .buildAndReset(),
            b.set(time, Some(Time(pointTime)))
              .set(dimension(TestDims.TAG_A), Some("A 3"))
              .set(dimension(TestDims.TAG_B), Some("B 2"))
              .set(metric(TestTableFields.TEST_FIELD), Some(6d))
              .buildAndReset()
          )
      )

    val iterator = tsdb.query(query).iterator

    val r1 = iterator.next()

    r1.fieldValueByName[Time]("time").value shouldBe Time(pointTime)
    r1.fieldValueByName[Double]("sum_testField").value shouldBe 1d
    r1.fieldValueByName[String]("TAG_A").value shouldBe "A 1"
    r1.fieldValueByName[String]("TAG_B").value shouldBe "B 1"

    val r2 = iterator.next()

    r2.fieldValueByName[Time]("time").value shouldBe Time(pointTime)
    r2.fieldValueByName[Double]("sum_testField").value shouldBe 3d
    r2.fieldValueByName[String]("TAG_A").value shouldBe "A 2"
    r2.fieldValueByName[String]("TAG_B").value shouldBe "B 1"

    val r3 = iterator.next()

    r3.fieldValueByName[Time]("time").value shouldBe Time(pointTime)
    r3.fieldValueByName[Double]("sum_testField").value shouldBe 4d
    r3.fieldValueByName[String]("TAG_A").value shouldBe "A 2"
    r3.fieldValueByName[String]("TAG_B").value shouldBe "B 2"

    val r4 = iterator.next()

    r4.fieldValueByName[Time]("time").value shouldBe Time(pointTime)
    r4.fieldValueByName[Double]("sum_testField").value shouldBe 6d
    r4.fieldValueByName[String]("TAG_A").value shouldBe "A 3"
    r4.fieldValueByName[String]("TAG_B").value shouldBe "B 2"

    iterator.hasNext shouldBe false
  }

  it should "execute query with group values by external link field" in withTsdbMock { (tsdb, tsdbDaoMock) =>
    val testCatalogServiceMock = mock[ExternalLinkService[TestLinks.TestLink]]
    tsdb.registerExternalLink(TestLinks.TEST_LINK, testCatalogServiceMock)

    val qtime = new LocalDateTime(2017, 10, 15, 12, 57).toDateTime(DateTimeZone.UTC)
    val from = qtime.getMillis
    val to = qtime.plusDays(1).getMillis

    val query = Query(
      TestSchema.testTable,
      const(Time(qtime)),
      const(Time(qtime.plusDays(1))),
      Seq(
        function(UnaryOperation.truncDay, time) as "time",
        aggregate(Aggregation.sum[Double], TestTableFields.TEST_FIELD) as "sum_testField",
        dimension(TestDims.TAG_A) as "TAG_A",
        link(TestLinks.TEST_LINK, "testField") as "TestCatalog_testField"
      ),
      None,
      Seq(function(UnaryOperation.truncDay, time), link(TestLinks.TEST_LINK, "testField"))
    )

    (testCatalogServiceMock.setLinkedValues _)
      .expects(*, *, Set(link(TestLinks.TEST_LINK, "testField")))
      .onCall((qc, datas, _) => {
        setCatalogValueByTag(
          qc,
          datas,
          TestLinks.TEST_LINK,
          SparseTable(
            Map(
              "test1" -> Map("testField" -> "testFieldValue1"),
              "test12" -> Map("testField" -> "testFieldValue1"),
              "test13" -> Map("testField" -> "testFieldValue2")
            )
          )
        )
      })

    val pointTime1 = qtime.getMillis + 10
    val pointTime2 = pointTime1 + 1

    (tsdbDaoMock.query _)
      .expects(
        InternalQuery(
          TestSchema.testTable,
          Set(time, metric(TestTableFields.TEST_FIELD), dimension(TestDims.TAG_A)),
          and(
            ge(time, const(Time(from))),
            lt(time, const(Time(to)))
          )
        ),
        *,
        NoMetricCollector
      )
      .onCall(
        (_, b, _) =>
          Iterator(
            b.set(time, Some(Time(pointTime1)))
              .set(dimension(TestDims.TAG_A), Some("test1"))
              .set(metric(TestTableFields.TEST_FIELD), Some(1d))
              .buildAndReset(),
            b.set(time, Some(Time(pointTime2)))
              .set(dimension(TestDims.TAG_A), Some("test1"))
              .set(metric(TestTableFields.TEST_FIELD), Some(1d))
              .buildAndReset(),
            b.set(time, Some(Time(pointTime1)))
              .set(dimension(TestDims.TAG_A), Some("test12"))
              .set(metric(TestTableFields.TEST_FIELD), Some(1d))
              .buildAndReset(),
            b.set(time, Some(Time(pointTime2)))
              .set(dimension(TestDims.TAG_A), Some("test12"))
              .set(metric(TestTableFields.TEST_FIELD), Some(1d))
              .buildAndReset(),
            b.set(time, Some(Time(pointTime1)))
              .set(dimension(TestDims.TAG_A), Some("test13"))
              .set(metric(TestTableFields.TEST_FIELD), Some(1d))
              .buildAndReset(),
            b.set(time, Some(Time(pointTime2)))
              .set(dimension(TestDims.TAG_A), Some("test13"))
              .set(metric(TestTableFields.TEST_FIELD), Some(1d))
              .buildAndReset()
          )
      )

    val results = tsdb.query(query).iterator

    val r1 = results.next()
    r1.fieldValueByName[Time]("time").value shouldBe Time(qtime.withMillisOfDay(0).getMillis)
    r1.fieldValueByName[Double]("sum_testField").value shouldBe 2d
    r1.fieldValueByName[String]("TestCatalog_testField").value shouldBe "testFieldValue2"

    val r2 = results.next()
    r2.fieldValueByName[Time]("time").value shouldBe Time(qtime.withMillisOfDay(0).getMillis)
    r2.fieldValueByName[Double]("sum_testField").value shouldBe 4d
    r2.fieldValueByName[String]("TestCatalog_testField").value shouldBe "testFieldValue1"
  }

  it should "execute query with aggregate functions on string field" in withTsdbMock { (tsdb, tsdbDaoMock) =>
    val qtime = new LocalDateTime(2017, 10, 15, 12, 57).toDateTime(DateTimeZone.UTC)
    val from = qtime.getMillis
    val to = qtime.plusDays(1).getMillis

    val query1 = Query(
      TestSchema.testTable,
      const(Time(qtime)),
      const(Time(qtime.plusDays(1))),
      Seq(
        function(UnaryOperation.truncDay, time) as "time",
        aggregate(Aggregation.sum[Double], TestTableFields.TEST_FIELD) as "sum_testField",
        aggregate(Aggregation.min[String], TestTableFields.TEST_STRING_FIELD) as "min_testStringField"
      ),
      None,
      Seq(function(UnaryOperation.truncDay, time), dimension(TestDims.TAG_A))
    )

    val pointTime1 = qtime.getMillis + 10

    (tsdbDaoMock.query _)
      .expects(
        InternalQuery(
          TestSchema.testTable,
          Set(
            time,
            metric(TestTableFields.TEST_FIELD),
            metric(TestTableFields.TEST_STRING_FIELD),
            dimension(TestDims.TAG_A)
          ),
          and(ge(time, const(Time(from))), lt(time, const(Time(to))))
        ),
        *,
        NoMetricCollector
      )
      .onCall(
        (_, b, _) =>
          Iterator(
            b.set(time, Some(Time(pointTime1)))
              .set(dimension(TestDims.TAG_A), Some("test1"))
              .set(metric(TestTableFields.TEST_FIELD), Some(1d))
              .set(metric(TestTableFields.TEST_STRING_FIELD), Some("001_01_1"))
              .buildAndReset(),
            b.set(time, Some(Time(pointTime1 + 1)))
              .set(dimension(TestDims.TAG_A), Some("test1"))
              .set(metric(TestTableFields.TEST_FIELD), Some(1d))
              .set(metric(TestTableFields.TEST_STRING_FIELD), Some("001_01_2"))
              .buildAndReset(),
            b.set(time, Some(Time(pointTime1 + 2)))
              .set(dimension(TestDims.TAG_A), Some("test1"))
              .set(metric(TestTableFields.TEST_FIELD), Some(1d))
              .set(metric(TestTableFields.TEST_STRING_FIELD), Some("001_01_200"))
              .buildAndReset(),
            b.set(time, Some(Time(pointTime1 + 3)))
              .set(dimension(TestDims.TAG_A), Some("test1"))
              .set(metric(TestTableFields.TEST_FIELD), Some(1d))
              .set(metric(TestTableFields.TEST_STRING_FIELD), Some("001_02_1"))
              .buildAndReset()
          )
      )
      .repeated(3)

    val startDay = Time(qtime.withMillisOfDay(0).getMillis)

    val r1 = tsdb.query(query1).head
    r1.fieldValueByName[Time]("time").value shouldBe startDay
    r1.fieldValueByName[Double]("sum_testField").value shouldBe 4d
    r1.fieldValueByName[String]("min_testStringField").value shouldBe "001_01_1"

    val query2 = query1.copy(
      fields = Seq(
        function(UnaryOperation.truncDay, time) as "time",
        aggregate(Aggregation.sum[Double], TestTableFields.TEST_FIELD) as "sum_testField",
        aggregate(Aggregation.max[String], TestTableFields.TEST_STRING_FIELD) as "max_testStringField"
      )
    )

    val r2 = tsdb.query(query2).head
    r2.fieldValueByName[Time]("time").value shouldBe startDay
    r2.fieldValueByName[Double]("sum_testField").value shouldBe 4d
    r2.fieldValueByName[String]("max_testStringField").value shouldBe "001_02_1"

    val query3 = query1.copy(
      fields = Seq(
        function(UnaryOperation.truncDay, time) as "time",
        aggregate(Aggregation.sum[Double], TestTableFields.TEST_FIELD) as "sum_testField",
        aggregate(Aggregation.count[String], TestTableFields.TEST_STRING_FIELD) as "count_testStringField"
      )
    )

    val r3 = tsdb.query(query3).head
    r3.fieldValueByName[Time]("time").value shouldBe startDay
    r3.fieldValueByName[Double]("sum_testField").value shouldBe 4d
    r3.fieldValueByName[Long]("count_testStringField").value shouldBe 4L
  }

  it should "handle the same values for different grouping fields" in withTsdbMock { (tsdb, tsdbDaoMock) =>
    val testCatalogServiceMock = mock[ExternalLinkService[TestLinks.TestLink]]
    tsdb.registerExternalLink(TestLinks.TEST_LINK3, testCatalogServiceMock)

    val qtime = new LocalDateTime(2017, 10, 15, 12, 57).toDateTime(DateTimeZone.UTC)
    val from = qtime.getMillis
    val to = qtime.plusDays(1).getMillis

    val query = Query(
      TestSchema.testTable,
      const(Time(qtime)),
      const(Time(qtime.plusDays(1))),
      Seq(
        function(UnaryOperation.truncDay, time) as "time",
        aggregate(Aggregation.sum[Double], TestTableFields.TEST_FIELD) as "sum_testField",
        link(TestLinks.TEST_LINK3, "testField3-1") as "TestCatalog3_testField3-1",
        link(TestLinks.TEST_LINK3, "testField3-2") as "TestCatalog3_testField3-2",
        link(TestLinks.TEST_LINK3, "testField3-3") as "TestCatalog3_testField3-3"
      ),
      None,
      Seq(
        function(UnaryOperation.truncDay, time),
        link(TestLinks.TEST_LINK3, "testField3-1"),
        link(TestLinks.TEST_LINK3, "testField3-2"),
        link(TestLinks.TEST_LINK3, "testField3-3")
      )
    )

    (testCatalogServiceMock.setLinkedValues _)
      .expects(
        *,
        *,
        Set(
          link(TestLinks.TEST_LINK3, "testField3-1"),
          link(TestLinks.TEST_LINK3, "testField3-2"),
          link(TestLinks.TEST_LINK3, "testField3-3")
        )
      )
      .onCall((qc, datas, _) => {
        setCatalogValueByTag(
          qc,
          datas,
          TestLinks.TEST_LINK3,
          SparseTable(
            Map(
              "testA1" -> Map("testField3-1" -> "Value1", "testField3-2" -> "Value1", "testField3-3" -> "Value2"),
              "testA2" -> Map("testField3-1" -> "Value1", "testField3-2" -> "Value2", "testField3-3" -> "Value2")
            )
          )
        )
      })

    val pointTime1 = qtime.getMillis + 10
    val pointTime2 = pointTime1 + 1

    (tsdbDaoMock.query _)
      .expects(
        InternalQuery(
          TestSchema.testTable,
          Set(time, metric(TestTableFields.TEST_FIELD), dimension(TestDims.TAG_A)),
          and(ge(time, const(Time(from))), lt(time, const(Time(to))))
        ),
        *,
        NoMetricCollector
      )
      .onCall(
        (_, b, _) =>
          Iterator(
            b.set(time, Some(Time(pointTime1)))
              .set(dimension(TestDims.TAG_A), Some("testA1"))
              .set(metric(TestTableFields.TEST_FIELD), Some(1d))
              .buildAndReset(),
            b.set(time, Some(Time(pointTime2)))
              .set(dimension(TestDims.TAG_A), Some("testA1"))
              .set(metric(TestTableFields.TEST_FIELD), Some(1d))
              .buildAndReset(),
            b.set(time, Some(Time(pointTime1)))
              .set(dimension(TestDims.TAG_A), Some("testA2"))
              .set(metric(TestTableFields.TEST_FIELD), Some(2d))
              .buildAndReset(),
            b.set(time, Some(Time(pointTime2)))
              .set(dimension(TestDims.TAG_A), Some("testA2"))
              .set(metric(TestTableFields.TEST_FIELD), Some(1d))
              .buildAndReset()
          )
      )

    val results = tsdb.query(query).toList
    results should have size 2

    val it = results.iterator

    val r1 = it.next()
    r1.fieldValueByName[Time]("time").value shouldBe Time(qtime.withMillisOfDay(0).getMillis)
    r1.fieldValueByName[Double]("sum_testField").value shouldBe 3d
    r1.fieldValueByName[String]("TestCatalog3_testField3-1").value shouldBe "Value1"
    r1.fieldValueByName[String]("TestCatalog3_testField3-2").value shouldBe "Value2"
    r1.fieldValueByName[String]("TestCatalog3_testField3-3").value shouldBe "Value2"

    val r2 = it.next()
    r2.fieldValueByName[Time]("time").value shouldBe Time(qtime.withMillisOfDay(0).getMillis)
    r2.fieldValueByName[Double]("sum_testField").value shouldBe 2d
    r2.fieldValueByName[String]("TestCatalog3_testField3-1").value shouldBe "Value1"
    r2.fieldValueByName[String]("TestCatalog3_testField3-2").value shouldBe "Value1"
    r2.fieldValueByName[String]("TestCatalog3_testField3-3").value shouldBe "Value2"
  }

  it should "calculate min and max time" in withTsdbMock { (tsdb, tsdbDaoMock) =>
    val qtime = new LocalDateTime(2017, 10, 15, 12, 57).toDateTime(DateTimeZone.UTC)
    val from = qtime.getMillis
    val to = qtime.plusDays(1).getMillis

    val query = Query(
      TestSchema.testTable,
      const(Time(qtime)),
      const(Time(qtime.plusDays(1))),
      Seq(
        function(UnaryOperation.truncDay, time) as "time",
        aggregate(Aggregation.min[Time], time) as "min_time",
        aggregate(Aggregation.max[Time], time) as "max_time",
        aggregate(Aggregation.sum[Double], TestTableFields.TEST_FIELD) as "sum_testField",
        dimension(TestDims.TAG_A) as "TAG_A",
        dimension(TestDims.TAG_B) as "TAG_B"
      ),
      None,
      Seq(function(UnaryOperation.truncDay, time), dimension(TestDims.TAG_A), dimension(TestDims.TAG_B))
    )

    val pointTime1 = qtime.getMillis + 10
    val pointTime2 = pointTime1 + 5
    val pointTime3 = pointTime1 + 10

    (tsdbDaoMock.query _)
      .expects(
        InternalQuery(
          TestSchema.testTable,
          Set(time, metric(TestTableFields.TEST_FIELD), dimension(TestDims.TAG_A), dimension(TestDims.TAG_B)),
          and(ge(time, const(Time(from))), lt(time, const(Time(to))))
        ),
        *,
        NoMetricCollector
      )
      .onCall(
        (_, b, _) =>
          Iterator(
            b.set(time, Some(Time(pointTime1)))
              .set(dimension(TestDims.TAG_A), Some("test1"))
              .set(dimension(TestDims.TAG_B), Some("test2"))
              .set(metric(TestTableFields.TEST_FIELD), Some(1d))
              .buildAndReset(),
            b.set(time, Some(Time(pointTime2)))
              .set(dimension(TestDims.TAG_A), Some("test1"))
              .set(dimension(TestDims.TAG_B), Some("test2"))
              .set(metric(TestTableFields.TEST_FIELD), Some(1d))
              .buildAndReset(),
            b.set(time, Some(Time(pointTime3)))
              .set(dimension(TestDims.TAG_A), Some("test1"))
              .set(dimension(TestDims.TAG_B), Some("test2"))
              .set(metric(TestTableFields.TEST_FIELD), Some(1d))
              .buildAndReset()
          )
      )

    val r = tsdb.query(query).head
    r.fieldValueByName[Time]("time").value shouldBe Time(qtime.withMillisOfDay(0).getMillis)
    r.fieldValueByName[Time]("min_time").value shouldBe Time(pointTime1)
    r.fieldValueByName[Time]("max_time").value shouldBe Time(pointTime3)
    r.fieldValueByName[Double]("sum_testField").value shouldBe 3d
    r.fieldValueByName[String]("TAG_A").value shouldBe "test1"
    r.fieldValueByName[String]("TAG_B").value shouldBe "test2"
  }

  it should "preserve const fields" in withTsdbMock { (tsdb, tsdbDaoMock) =>
    val qtime = new LocalDateTime(2017, 10, 15, 12, 57).toDateTime(DateTimeZone.UTC)
    val from = qtime.getMillis
    val to = qtime.plusDays(1).getMillis

    val query = Query(
      TestSchema.testTable,
      const(Time(qtime)),
      const(Time(qtime.plusDays(1))),
      Seq(
        const(BigDecimal(1)) as "dummy",
        function(UnaryOperation.truncDay, time) as "time",
        aggregate(Aggregation.sum[Double], TestTableFields.TEST_FIELD) as "sum_testField",
        dimension(TestDims.TAG_A) as "TAG_A",
        dimension(TestDims.TAG_B) as "TAG_B"
      ),
      None,
      Seq(function(UnaryOperation.truncDay, time), dimension(TestDims.TAG_A), dimension(TestDims.TAG_B))
    )

    val pointTime1 = qtime.getMillis + 10
    val pointTime2 = pointTime1 + 1

    (tsdbDaoMock.query _)
      .expects(
        InternalQuery(
          TestSchema.testTable,
          Set(time, metric(TestTableFields.TEST_FIELD), dimension(TestDims.TAG_A), dimension(TestDims.TAG_B)),
          and(ge(time, const(Time(from))), lt(time, const(Time(to))))
        ),
        *,
        NoMetricCollector
      )
      .onCall(
        (_, b, _) =>
          Iterator(
            b.set(time, Some(Time(pointTime1)))
              .set(dimension(TestDims.TAG_A), Some("test1"))
              .set(dimension(TestDims.TAG_B), Some("test2"))
              .set(metric(TestTableFields.TEST_FIELD), Some(1d))
              .buildAndReset(),
            b.set(time, Some(Time(pointTime2)))
              .set(dimension(TestDims.TAG_A), Some("test1"))
              .set(dimension(TestDims.TAG_B), Some("test2"))
              .set(metric(TestTableFields.TEST_FIELD), Some(1d))
              .buildAndReset()
          )
      )

    val row = tsdb.query(query).head

    row.fieldValueByName[BigDecimal]("dummy").value shouldEqual BigDecimal(1)
    row.fieldValueByName[Time]("time").value shouldBe Time(qtime.withMillisOfDay(0).getMillis)
    row.fieldValueByName[Double]("sum_testField").value shouldBe 2d
    row.fieldValueByName[String]("TAG_A").value shouldBe "test1"
    row.fieldValueByName[String]("TAG_B").value shouldBe "test2"
  }

  it should "be possible to make aggregations by tags" in withTsdbMock { (tsdb, tsdbDaoMock) =>
    val qtime = new LocalDateTime(2017, 10, 15, 12, 57).toDateTime(DateTimeZone.UTC)
    val from = qtime.getMillis
    val to = qtime.plusDays(1).getMillis

    val query = Query(
      TestSchema.testTable,
      const(Time(qtime)),
      const(Time(qtime.plusDays(1))),
      Seq(
        function(UnaryOperation.truncDay, time) as "time",
        aggregate(Aggregation.sum[Double], TestTableFields.TEST_FIELD) as "sum_testField",
        aggregate(Aggregation.count[String], dimension(TestDims.TAG_A)) as "count_TAG_A",
        dimension(TestDims.TAG_B) as "TAG_B"
      ),
      None,
      Seq(function(UnaryOperation.truncDay, time), dimension(TestDims.TAG_B))
    )

    val pointTime1 = qtime.getMillis + 10
    val pointTime2 = pointTime1 + 1

    (tsdbDaoMock.query _)
      .expects(
        InternalQuery(
          TestSchema.testTable,
          Set(time, metric(TestTableFields.TEST_FIELD), dimension(TestDims.TAG_A), dimension(TestDims.TAG_B)),
          and(ge(time, const(Time(from))), lt(time, const(Time(to))))
        ),
        *,
        NoMetricCollector
      )
      .onCall(
        (_, b, _) =>
          Iterator(
            b.set(time, Some(Time(pointTime1)))
              .set(dimension(TestDims.TAG_A), Some("test1"))
              .set(dimension(TestDims.TAG_B), Some("test2"))
              .set(metric(TestTableFields.TEST_FIELD), Some(1d))
              .buildAndReset(),
            b.set(time, Some(Time(pointTime2)))
              .set(dimension(TestDims.TAG_A), Some("test1"))
              .set(dimension(TestDims.TAG_B), Some("test2"))
              .set(metric(TestTableFields.TEST_FIELD), Some(1d))
              .buildAndReset()
          )
      )

    val row = tsdb.query(query).head

    row.fieldValueByName[Time]("time").value shouldBe Time(qtime.withMillisOfDay(0).getMillis)
    row.fieldValueByName[Double]("sum_testField").value shouldBe 2d
    row.fieldValueByName[Long]("count_TAG_A").value shouldBe 2L
    row.fieldValueByName[String]("TAG_B").value shouldBe "test2"
  }

  it should "be possible to make aggregations on catalogs" in withTsdbMock { (tsdb, tsdbDaoMock) =>
    val testCatalogServiceMock = mockCatalogService(tsdb, TestLinks.TEST_LINK)

    val qtime = new LocalDateTime(2017, 10, 15, 12, 57).toDateTime(DateTimeZone.UTC)
    val from = qtime.getMillis
    val to = qtime.plusDays(1).getMillis

    val query = Query(
      TestSchema.testTable,
      const(Time(qtime)),
      const(Time(qtime.plusDays(1))),
      Seq(
        function(UnaryOperation.truncDay, time) as "time",
        aggregate(Aggregation.sum[Double], TestTableFields.TEST_FIELD) as "sum_testField",
        dimension(TestDims.TAG_A) as "TAG_A",
        aggregate(Aggregation.count[String], link(TestLinks.TEST_LINK, "testField")) as "count_TestCatalog_testField"
      ),
      Some(equ(link(TestLinks.TEST_LINK, "testField"), const("testFieldValue"))),
      Seq(function(UnaryOperation.truncDay, time), dimension(TestDims.TAG_A))
    )

    (testCatalogServiceMock.condition _)
      .expects(
        and(
          ge(time, const(Time(from))),
          lt(time, const(Time(to))),
          equ(link(TestLinks.TEST_LINK, "testField"), const("testFieldValue"))
        )
      )
      .returning(
        and(
          ge(time, const(Time(from))),
          lt(time, const(Time(to))),
          in(dimension(TestDims.TAG_A), Set("test1", "test12"))
        )
      )

    (testCatalogServiceMock.setLinkedValues _)
      .expects(*, *, Set(link(TestLinks.TEST_LINK, "testField")))
      .onCall((qc, datas, _) => {
        setCatalogValueByTag(
          qc,
          datas,
          TestLinks.TEST_LINK,
          SparseTable(
            Map("test1" -> Map("testField" -> "testFieldValue"), "test12" -> Map("testField" -> "testFieldValue"))
          )
        )
      })

    val pointTime1 = qtime.getMillis + 10
    val pointTime2 = pointTime1 + 1

    (tsdbDaoMock.query _)
      .expects(
        InternalQuery(
          TestSchema.testTable,
          Set(time, metric(TestTableFields.TEST_FIELD), dimension(TestDims.TAG_A)),
          and(
            ge(time, const(Time(from))),
            lt(time, const(Time(to))),
            in(dimension(TestDims.TAG_A), Set("test1", "test12"))
          )
        ),
        *,
        NoMetricCollector
      )
      .onCall(
        (_, b, _) =>
          Iterator(
            b.set(time, Some(Time(pointTime1)))
              .set(dimension(TestDims.TAG_A), Some("test1"))
              .set(metric(TestTableFields.TEST_FIELD), Some(1d))
              .buildAndReset(),
            b.set(time, Some(Time(pointTime2)))
              .set(dimension(TestDims.TAG_A), Some("test1"))
              .set(metric(TestTableFields.TEST_FIELD), Some(1d))
              .buildAndReset(),
            b.set(time, Some(Time(pointTime1)))
              .set(dimension(TestDims.TAG_A), Some("test12"))
              .set(metric(TestTableFields.TEST_FIELD), Some(1d))
              .buildAndReset(),
            b.set(time, Some(Time(pointTime2)))
              .set(dimension(TestDims.TAG_A), Some("test12"))
              .set(metric(TestTableFields.TEST_FIELD), Some(1d))
              .buildAndReset()
          )
      )

    val results = tsdb.query(query).iterator

    val r1 = results.next()
    r1.fieldValueByName[Time]("time").value shouldBe Time(qtime.withMillisOfDay(0).getMillis)
    r1.fieldValueByName[Double]("sum_testField").value shouldBe 2d
    r1.fieldValueByName[String]("TAG_A").value shouldBe "test12"
    r1.fieldValueByName[Long]("count_TestCatalog_testField").value shouldBe 2L

    val r2 = results.next()
    r2.fieldValueByName[Time]("time").value shouldBe Time(qtime.withMillisOfDay(0).getMillis)
    r2.fieldValueByName[Double]("sum_testField").value shouldBe 2d
    r2.fieldValueByName[String]("TAG_A").value shouldBe "test1"
    r2.fieldValueByName[Long]("count_TestCatalog_testField").value shouldBe 2L
  }

  it should "calculate distinct count" in withTsdbMock { (tsdb, tsdbDaoMock) =>
    val qtime = new LocalDateTime(2017, 10, 15, 12, 57).toDateTime(DateTimeZone.UTC)
    val from = qtime.getMillis
    val to = qtime.plusDays(1).getMillis

    val query = Query(
      TestSchema.testTable,
      const(Time(qtime)),
      const(Time(qtime.plusDays(1))),
      Seq(
        function(UnaryOperation.truncDay, time) as "time",
        aggregate(Aggregation.sum[Double], TestTableFields.TEST_FIELD) as "sum_testField",
        aggregate(Aggregation.distinctCount[String], dimension(TestDims.TAG_A)) as "distinct_count_TAG_A",
        aggregate(Aggregation.count[String], dimension(TestDims.TAG_A)) as "count_TAG_A",
        dimension(TestDims.TAG_B) as "TAG_B"
      ),
      None,
      Seq(function(UnaryOperation.truncDay, time), dimension(TestDims.TAG_B))
    )

    val pointTime1 = qtime.getMillis + 10
    val pointTime2 = pointTime1 + 1

    (tsdbDaoMock.query _)
      .expects(
        InternalQuery(
          TestSchema.testTable,
          Set(time, metric(TestTableFields.TEST_FIELD), dimension(TestDims.TAG_A), dimension(TestDims.TAG_B)),
          and(ge(time, const(Time(from))), lt(time, const(Time(to))))
        ),
        *,
        NoMetricCollector
      )
      .onCall(
        (_, b, _) =>
          Iterator(
            b.set(time, Some(Time(pointTime1)))
              .set(dimension(TestDims.TAG_A), Some("testA1"))
              .set(dimension(TestDims.TAG_B), Some("testB2"))
              .set(metric(TestTableFields.TEST_FIELD), Some(1d))
              .buildAndReset(),
            b.set(time, Some(Time(pointTime2)))
              .set(dimension(TestDims.TAG_A), Some("testA1"))
              .set(dimension(TestDims.TAG_B), Some("testB2"))
              .set(metric(TestTableFields.TEST_FIELD), Some(1d))
              .buildAndReset(),
            b.set(time, Some(Time(pointTime1)))
              .set(dimension(TestDims.TAG_A), Some("testA2"))
              .set(dimension(TestDims.TAG_B), Some("testB1"))
              .set(metric(TestTableFields.TEST_FIELD), Some(1d))
              .buildAndReset(),
            b.set(time, Some(Time(pointTime2)))
              .set(dimension(TestDims.TAG_A), Some("testA2"))
              .set(dimension(TestDims.TAG_B), Some("testB1"))
              .set(metric(TestTableFields.TEST_FIELD), Some(1d))
              .buildAndReset(),
            b.set(time, Some(Time(pointTime1)))
              .set(dimension(TestDims.TAG_A), Some("testA1"))
              .set(dimension(TestDims.TAG_B), Some("testB1"))
              .set(metric(TestTableFields.TEST_FIELD), Some(1d))
              .buildAndReset(),
            b.set(time, Some(Time(pointTime2)))
              .set(dimension(TestDims.TAG_A), Some("testA1"))
              .set(dimension(TestDims.TAG_B), Some("testB1"))
              .set(metric(TestTableFields.TEST_FIELD), Some(1d))
              .buildAndReset()
          )
      )

    val results = tsdb.query(query).iterator

    val r1 = results.next()
    r1.fieldValueByName[Time]("time").value shouldBe Time(qtime.withMillisOfDay(0).getMillis)
    r1.fieldValueByName[Double]("sum_testField").value shouldBe 4d
    r1.fieldValueByName[Long]("count_TAG_A").value shouldBe 4L
    r1.fieldValueByName[Int]("distinct_count_TAG_A").value shouldBe 2
    r1.fieldValueByName[String]("TAG_B").value shouldBe "testB1"

    val r2 = results.next()
    r2.fieldValueByName[Time]("time").value shouldBe Time(qtime.withMillisOfDay(0).getMillis)
    r2.fieldValueByName[Double]("sum_testField").value shouldBe 2d
    r2.fieldValueByName[Long]("count_TAG_A").value shouldBe 2L
    r2.fieldValueByName[Int]("distinct_count_TAG_A").value shouldBe 1
    r2.fieldValueByName[String]("TAG_B").value shouldBe "testB2"
  }

  it should "calculate lag" in withTsdbMock { (tsdb, tsdbDaoMock) =>
    val qtime = new LocalDateTime(2017, 10, 15, 12, 57).toDateTime(DateTimeZone.UTC)
    val from = qtime.getMillis
    val to = qtime.plusDays(1).getMillis

    val query = Query(
      TestSchema.testTable,
      Seq(
        time as "time_time",
        windowFunction(WindowOperation.lag[Time], time) as "lag_time_time",
        metric(TestTableFields.TEST_FIELD) as "testField",
        dimension(TestDims.TAG_A) as "TAG_A",
        dimension(TestDims.TAG_B) as "TAG_B"
      ),
      And(
        Seq(
          SimpleCondition(BinaryOperationExpr(BinaryOperation.ge[Time], time, const(Time(qtime)))),
          SimpleCondition(BinaryOperationExpr(BinaryOperation.lt[Time], time, const(Time(qtime.plusDays(1)))))
        )
      ),
      Seq(dimension(TestDims.TAG_B)),
      None
    )

    val pointTime1 = qtime.getMillis + 10
    val pointTime2 = pointTime1 + 1

    (tsdbDaoMock.query _)
      .expects(
        InternalQuery(
          TestSchema.testTable,
          Set(time, metric(TestTableFields.TEST_FIELD), dimension(TestDims.TAG_A), dimension(TestDims.TAG_B)),
          and(ge(time, const(Time(from))), lt(time, const(Time(to))))
        ),
        *,
        NoMetricCollector
      )
      .onCall(
        (_, b, _) =>
          Iterator(
            b.set(time, Some(Time(pointTime1)))
              .set(dimension(TestDims.TAG_A), Some("testA1"))
              .set(dimension(TestDims.TAG_B), Some("testB2"))
              .set(metric(TestTableFields.TEST_FIELD), Some(1d))
              .buildAndReset(),
            b.set(time, Some(Time(pointTime2)))
              .set(dimension(TestDims.TAG_A), Some("testA1"))
              .set(dimension(TestDims.TAG_B), Some("testB2"))
              .set(metric(TestTableFields.TEST_FIELD), Some(1d))
              .buildAndReset(),
            b.set(time, Some(Time(pointTime1)))
              .set(dimension(TestDims.TAG_A), Some("testA2"))
              .set(dimension(TestDims.TAG_B), Some("testB1"))
              .set(metric(TestTableFields.TEST_FIELD), Some(1d))
              .buildAndReset(),
            b.set(time, Some(Time(pointTime2)))
              .set(dimension(TestDims.TAG_A), Some("testA2"))
              .set(dimension(TestDims.TAG_B), Some("testB1"))
              .set(metric(TestTableFields.TEST_FIELD), Some(1d))
              .buildAndReset(),
            b.set(time, Some(Time(pointTime1)))
              .set(dimension(TestDims.TAG_A), Some("testA1"))
              .set(dimension(TestDims.TAG_B), Some("testB1"))
              .set(metric(TestTableFields.TEST_FIELD), Some(1d))
              .buildAndReset(),
            b.set(time, Some(Time(pointTime2 + 1000)))
              .set(dimension(TestDims.TAG_A), Some("testA1"))
              .set(dimension(TestDims.TAG_B), Some("testB1"))
              .set(metric(TestTableFields.TEST_FIELD), Some(1d))
              .buildAndReset()
          )
      )

    val t = Table(
      ("time_time", "lag_time_time", "testField", "TAG_A", "TAG_B"),
      (qtime.toLocalDateTime, None, 1d, "testA1", "testB2"),
      (qtime.toLocalDateTime, Some(qtime.toLocalDateTime), 1d, "testA1", "testB2"),
      (qtime.toLocalDateTime, None, 1d, "testA2", "testB1"),
      (qtime.toLocalDateTime, Some(qtime.toLocalDateTime), 1d, "testA2", "testB1"),
      (qtime.toLocalDateTime, Some(qtime.toLocalDateTime), 1d, "testA1", "testB1"),
      (qtime.toLocalDateTime.plusSeconds(1), Some(qtime.toLocalDateTime), 1d, "testA1", "testB1")
    )
    val results = tsdb.query(query).iterator

    forAll(t) { (time, lagTime, testField, tagA, tagB) =>
      val r = results.next()

      r.fieldValueByName[Time]("time_time").value.toLocalDateTime.withMillisOfSecond(0) shouldBe time
      r.fieldValueByName[Time]("lag_time_time").map(_.toLocalDateTime.withMillisOfSecond(0)) shouldBe lagTime
      r.fieldValueByName[Double]("testField").value shouldBe testField
      r.fieldValueByName("TAG_A").value shouldBe tagA
      r.fieldValueByName[String]("TAG_B").value shouldBe tagB
    }
  }

  it should "calculate conditional expressions" in withTsdbMock { (tsdb, tsdbDaoMock) =>
    val qtime = new LocalDateTime(2017, 10, 15, 12, 57).toDateTime(DateTimeZone.UTC)
    val from = qtime.getMillis
    val to = qtime.plusDays(1).getMillis

    val query = Query(
      TestSchema.testTable,
      const(Time(qtime)),
      const(Time(qtime.plusDays(1))),
      Seq(
        function(UnaryOperation.truncDay, time) as "time",
        sum(
          condition(
            and(
              ge(double2bigDecimal(metric(TestTableFields.TEST_FIELD)), const(BigDecimal(10))),
              le(metric(TestTableFields.TEST_FIELD), const(20d))
            ),
            const[BigDecimal](1),
            const[BigDecimal](0)
          )
        ) as "between_10_20",
        dimension(TestDims.TAG_A) as "TAG_A"
      ),
      None,
      Seq(function(UnaryOperation.truncDay, time), dimension(TestDims.TAG_A))
    )

    val pointTime1 = qtime.getMillis + 10
    val pointTime2 = pointTime1 + 1

    (tsdbDaoMock.query _)
      .expects(
        InternalQuery(
          TestSchema.testTable,
          Set(time, metric(TestTableFields.TEST_FIELD), dimension(TestDims.TAG_A)),
          and(ge(time, const(Time(from))), lt(time, const(Time(to))))
        ),
        *,
        NoMetricCollector
      )
      .onCall(
        (_, b, _) =>
          Iterator(
            b.set(time, Some(Time(pointTime1)))
              .set(dimension(TestDims.TAG_A), Some("test1"))
              .set(metric(TestTableFields.TEST_FIELD), Some(10d))
              .buildAndReset(),
            b.set(time, Some(Time(pointTime2)))
              .set(dimension(TestDims.TAG_A), Some("test1"))
              .set(metric(TestTableFields.TEST_FIELD), Some(1d))
              .buildAndReset(),
            b.set(time, Some(Time(pointTime1)))
              .set(dimension(TestDims.TAG_A), Some("test1"))
              .set(metric(TestTableFields.TEST_FIELD), Some(1d))
              .buildAndReset(),
            b.set(time, Some(Time(pointTime2)))
              .set(dimension(TestDims.TAG_A), Some("test1"))
              .set(metric(TestTableFields.TEST_FIELD), Some(1d))
              .buildAndReset(),
            b.set(time, Some(Time(pointTime1)))
              .set(dimension(TestDims.TAG_A), Some("test1"))
              .set(metric(TestTableFields.TEST_FIELD), Some(15d))
              .buildAndReset(),
            b.set(time, Some(Time(pointTime2)))
              .set(dimension(TestDims.TAG_A), Some("test1"))
              .set(metric(TestTableFields.TEST_FIELD), Some(1d))
              .buildAndReset()
          )
      )

    val results = tsdb.query(query).iterator

    val group1 = results.next()
    group1.fieldValueByName[Time]("time").value shouldBe Time(qtime.withMillisOfDay(0).getMillis)
    group1.fieldValueByName[BigDecimal]("between_10_20").value shouldBe BigDecimal(2)
    group1.fieldValueByName[String]("TAG_A").value shouldBe "test1"
  }

  it should "calculate conditional expressions with empty external link values" in withTsdbMock { (tsdb, tsdbDaoMock) =>
    val testCatalogServiceMock = mock[ExternalLinkService[TestLinks.TestLink]]
    tsdb.registerExternalLink(TestLinks.TEST_LINK, testCatalogServiceMock)

    val qtime = new LocalDateTime(2017, 10, 15, 12, 57).toDateTime(DateTimeZone.UTC)
    val from = qtime.getMillis
    val to = qtime.plusDays(1).getMillis

    val query = Query(
      TestSchema.testTable,
      const(Time(qtime)),
      const(Time(qtime.plusDays(1))),
      Seq(
        function(UnaryOperation.truncDay, time) as "time",
        aggregate(
          Aggregation.sum[BigDecimal],
          condition(
            equ(link(TestLinks.TEST_LINK, "testField"), const("sdfsafsdagf")),
            const[BigDecimal](1),
            const[BigDecimal](0)
          )
        ) as "between_10_20",
        dimension(TestDims.TAG_A) as "TAG_A"
      ),
      None,
      Seq(function(UnaryOperation.truncDay, time), dimension(TestDims.TAG_A))
    )

    (testCatalogServiceMock.setLinkedValues _)
      .expects(*, *, Set(link(TestLinks.TEST_LINK, "testField")))
      .onCall((qc, datas, _) => {
        setCatalogValueByTag(qc, datas, TestLinks.TEST_LINK, SparseTable.empty)
      })

    val pointTime1 = qtime.getMillis + 10
    val pointTime2 = pointTime1 + 1

    (tsdbDaoMock.query _)
      .expects(
        InternalQuery(
          TestSchema.testTable,
          Set(time, dimension(TestDims.TAG_A)),
          and(ge(time, const(Time(from))), lt(time, const(Time(to))))
        ),
        *,
        NoMetricCollector
      )
      .onCall(
        (_, b, _) =>
          Iterator(
            b.set(time, Some(Time(pointTime1))).set(dimension(TestDims.TAG_A), Some("test1")).buildAndReset(),
            b.set(time, Some(Time(pointTime2))).set(dimension(TestDims.TAG_A), Some("test1")).buildAndReset(),
            b.set(time, Some(Time(pointTime1))).set(dimension(TestDims.TAG_A), Some("test1")).buildAndReset(),
            b.set(time, Some(Time(pointTime2))).set(dimension(TestDims.TAG_A), Some("test1")).buildAndReset(),
            b.set(time, Some(Time(pointTime1))).set(dimension(TestDims.TAG_A), Some("test1")).buildAndReset(),
            b.set(time, Some(Time(pointTime2))).set(dimension(TestDims.TAG_A), Some("test1")).buildAndReset()
          )
      )

    val results = tsdb.query(query).iterator

    val group1 = results.next()
    group1.fieldValueByName[Time]("time").value shouldBe Time(qtime.withMillisOfDay(0).getMillis)
    group1.fieldValueByName[BigDecimal]("between_10_20").value shouldBe BigDecimal(0)
    group1.fieldValueByName[String]("TAG_A").value shouldBe "test1"
  }

  it should "perform post filtering" in withTsdbMock { (tsdb, tsdbDaoMock) =>
    val qtime = new LocalDateTime(2017, 10, 15, 12, 57).toDateTime(DateTimeZone.UTC)
    val from = qtime.getMillis
    val to = qtime.plusDays(1).getMillis

    val query = Query(
      TestSchema.testTable,
      const(Time(qtime)),
      const(Time(qtime.plusDays(1))),
      Seq(
        function(UnaryOperation.truncDay, time) as "time",
        aggregate(Aggregation.sum[Double], TestTableFields.TEST_FIELD) as "sum_testField",
        dimension(TestDims.TAG_A) as "TAG_A"
      ),
      None,
      Seq(function(UnaryOperation.truncDay, time), dimension(TestDims.TAG_A)),
      None,
      Some(ge(sum(metric(TestTableFields.TEST_FIELD)), const[Double](3d)))
    )

    val pointTime1 = qtime.getMillis + 10
    val pointTime2 = pointTime1 + 1

    (tsdbDaoMock.query _)
      .expects(
        InternalQuery(
          TestSchema.testTable,
          Set(time, metric(TestTableFields.TEST_FIELD), dimension(TestDims.TAG_A)),
          and(ge(time, const(Time(from))), lt(time, const(Time(to))))
        ),
        *,
        NoMetricCollector
      )
      .onCall(
        (_, b, _) =>
          Iterator(
            b.set(time, Some(Time(pointTime1)))
              .set(dimension(TestDims.TAG_A), Some("test1"))
              .set(metric(TestTableFields.TEST_FIELD), Some(1d))
              .buildAndReset(),
            b.set(time, Some(Time(pointTime2)))
              .set(dimension(TestDims.TAG_A), Some("test1"))
              .set(metric(TestTableFields.TEST_FIELD), Some(1d))
              .buildAndReset(),
            b.set(time, Some(Time(pointTime1)))
              .set(dimension(TestDims.TAG_A), Some("test1"))
              .set(metric(TestTableFields.TEST_FIELD), Some(1d))
              .buildAndReset(),
            b.set(time, Some(Time(pointTime2)))
              .set(dimension(TestDims.TAG_A), Some("test1"))
              .set(metric(TestTableFields.TEST_FIELD), Some(1d))
              .buildAndReset(),
            b.set(time, Some(Time(pointTime1)))
              .set(dimension(TestDims.TAG_A), Some("test12"))
              .set(metric(TestTableFields.TEST_FIELD), Some(1d))
              .buildAndReset(),
            b.set(time, Some(Time(pointTime2)))
              .set(dimension(TestDims.TAG_A), Some("test12"))
              .set(metric(TestTableFields.TEST_FIELD), Some(1d))
              .buildAndReset()
          )
      )

    val results = tsdb.query(query).toList
    results should have size 1

    val r = results.head
    r.fieldValueByName[Time]("time").value shouldBe Time(qtime.withMillisOfDay(0).getMillis)
    r.fieldValueByName[Double]("sum_testField").value shouldBe 4d
    r.fieldValueByName[String]("TAG_A").value shouldBe "test1"
  }

  it should "handle if external link doesn't return value" in withTsdbMock { (tsdb, tsdbDaoMock) =>
    val testCatalogServiceMock = mock[ExternalLinkService[TestLinks.TestLink]]
    tsdb.registerExternalLink(TestLinks.TEST_LINK, testCatalogServiceMock)

    val qtime = new LocalDateTime(2017, 10, 15, 12, 57).toDateTime(DateTimeZone.UTC)
    val from = qtime.getMillis
    val to = qtime.plusDays(1).getMillis

    val query = Query(
      TestSchema.testTable,
      const(Time(qtime)),
      const(Time(qtime.plusDays(1))),
      Seq(
        metric(TestTableFields.TEST_FIELD) as "testField",
        dimension(TestDims.TAG_A) as "TAG_A",
        link(TestLinks.TEST_LINK, "testField") as "TestCatalog_testField"
      )
    )

    (testCatalogServiceMock.setLinkedValues _)
      .expects(*, *, Set(link(TestLinks.TEST_LINK, "testField")))
      .onCall((qc, datas, _) => {
        setCatalogValueByTag(
          qc,
          datas,
          TestLinks.TEST_LINK,
          SparseTable(Map("test1" -> Map("testField" -> "testFieldValue")))
        )
      })

    val pointTime1 = qtime.getMillis + 10
    val pointTime2 = pointTime1 + 1

    (tsdbDaoMock.query _)
      .expects(
        InternalQuery(
          TestSchema.testTable,
          Set(time, metric(TestTableFields.TEST_FIELD), dimension(TestDims.TAG_A)),
          and(ge(time, const(Time(from))), lt(time, const(Time(to))))
        ),
        *,
        NoMetricCollector
      )
      .onCall(
        (_, b, _) =>
          Iterator(
            b.set(time, Some(Time(pointTime2)))
              .set(dimension(TestDims.TAG_A), Some("test1"))
              .set(metric(TestTableFields.TEST_FIELD), Some(1d))
              .buildAndReset(),
            b.set(time, Some(Time(pointTime1)))
              .set(dimension(TestDims.TAG_A), Some("test1"))
              .set(metric(TestTableFields.TEST_FIELD), Some(2d))
              .buildAndReset(),
            b.set(time, Some(Time(pointTime2)))
              .set(dimension(TestDims.TAG_A), Some("test2"))
              .set(metric(TestTableFields.TEST_FIELD), Some(3d))
              .buildAndReset()
          )
      )

    val results = tsdb.query(query).iterator

    val r1 = results.next()
    r1.fieldValueByName[Double]("testField").value shouldBe 1d
    r1.fieldValueByName[String]("TAG_A").value shouldBe "test1"
    r1.fieldValueByName[String]("TestCatalog_testField").value shouldBe "testFieldValue"

    val r2 = results.next()
    r2.fieldValueByName[Double]("testField").value shouldBe 2d
    r2.fieldValueByName[String]("TAG_A").value shouldBe "test1"
    r2.fieldValueByName[String]("TestCatalog_testField").value shouldBe "testFieldValue"

    val r3 = results.next()
    r3.fieldValueByName[Double]("testField").value shouldBe 3d
    r3.fieldValueByName[String]("TAG_A").value shouldBe "test2"
    r3.fieldValueByName[String]("TestCatalog_testField") shouldBe empty
  }

  it should "handle queries like this" in withTsdbMock { (tsdb, tsdbDaoMock) =>
<<<<<<< HEAD

=======
    val parser = new SqlParser
>>>>>>> 09c22c20
    val sqlQueryProcessor = new SqlQueryProcessor(TestSchema.schema)
    val format = DateTimeFormat.forPattern("yyyy-MM-dd HH:mm:ss")
    val from: DateTime = new LocalDateTime(2017, 10, 15, 12, 57).toDateTime(DateTimeZone.UTC)
    val to: DateTime = from.plusDays(1)

    val testCatalogServiceMock = mock[ExternalLinkService[TestLinks.TestLink]]
    tsdb.registerExternalLink(TestLinks.TEST_LINK2, testCatalogServiceMock)

    val sql = s"SELECT sum(CASE WHEN TAG_A = '2' THEN 1 ELSE 0) AS salesTicketsCount, day(time) AS d FROM test_table " +
      s"WHERE time >= TIMESTAMP '${from.toString(format)}' AND time < TIMESTAMP '${to.toString(format)}' GROUP BY d"

    val query = SqlParser.parse(sql).right.flatMap {
      case s: Select => sqlQueryProcessor.createQuery(s)
      case x         => Left(s"SELECT statement expected, but got $x")
    } match {
      case Right(q) => q
      case Left(e)  => fail(e)
    }

    val pointTime1 = from.getMillis + 10
    val pointTime2 = from.getMillis + 100

    (tsdbDaoMock.query _)
      .expects(
        InternalQuery(
          TestSchema.testTable,
          Set(time, dimension(TestDims.TAG_A)),
          and(ge(time, const(Time(from))), lt(time, const(Time(to))))
        ),
        *,
        NoMetricCollector
      )
      .onCall(
        (_, b, _) =>
          Iterator(
            b.set(time, Some(Time(pointTime2))).set(dimension(TestDims.TAG_A), Some("1")).buildAndReset(),
            b.set(time, Some(Time(pointTime1))).set(dimension(TestDims.TAG_A), Some("1")).buildAndReset(),
            b.set(time, Some(Time(pointTime1))).set(dimension(TestDims.TAG_A), Some("2")).buildAndReset()
          )
      )

    val results = tsdb.query(query).toList
    results should have size 1

    val r1 = results.head
    r1.fieldValueByName[Double]("salesTicketsCount").value shouldBe 1
  }
}<|MERGE_RESOLUTION|>--- conflicted
+++ resolved
@@ -2893,11 +2893,6 @@
   }
 
   it should "handle queries like this" in withTsdbMock { (tsdb, tsdbDaoMock) =>
-<<<<<<< HEAD
-
-=======
-    val parser = new SqlParser
->>>>>>> 09c22c20
     val sqlQueryProcessor = new SqlQueryProcessor(TestSchema.schema)
     val format = DateTimeFormat.forPattern("yyyy-MM-dd HH:mm:ss")
     val from: DateTime = new LocalDateTime(2017, 10, 15, 12, 57).toDateTime(DateTimeZone.UTC)
