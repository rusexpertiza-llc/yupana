--- conflicted
+++ resolved
@@ -8,11 +8,7 @@
 import org.yupana.api.query.{ DataPoint, Query }
 import org.yupana.api.schema.MetricValue
 import org.yupana.api.types.Storable
-<<<<<<< HEAD
 import org.yupana.core.dao.{ ChangelogDao, QueryMetricsFilter, TsdbQueryMetricsDao }
-=======
-import org.yupana.core.dao.{ QueryMetricsFilter, RollupMetaDao, TsdbQueryMetricsDao }
->>>>>>> e330b693
 import org.yupana.core.model.{ MetricData, QueryStates, TsdbQueryMetrics }
 import org.yupana.core._
 import org.yupana.core.providers.JdbcMetadataProvider
@@ -244,18 +240,13 @@
   }
 
   class MockedTsdb
-<<<<<<< HEAD
       extends TSDB(SchemaRegistry.defaultSchema, null, null, null, identity, SimpleTsdbConfig(), { q: Query =>
-        new PersistentMetricQueryCollector(mock[QueryCollectorContext], q)
-=======
-      extends TSDB(SchemaRegistry.defaultSchema, null, null, identity, SimpleTsdbConfig(), { q: Query =>
         new StandaloneMetricCollector(
           q,
           "test",
           5,
           new PersistentMetricQueryReporter(mockFunction[TsdbQueryMetricsDao])
         )
->>>>>>> e330b693
       })
 
   it should "handle show queries request" in {
