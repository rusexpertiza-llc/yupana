--- conflicted
+++ resolved
@@ -53,11 +53,6 @@
     sparkConf
       .getAllWithPrefix(prefix)
       .foldLeft(new Properties) { case (_props, (k, v)) => _props.put(prefix + k, v); _props }
-<<<<<<< HEAD
-=======
-
-  override val maxRegions: Int = sparkConf.getInt("spark.hbase.regions.initial.max", 50)
 
   override val reduceLimit: Int = Int.MaxValue
->>>>>>> 73b59195
 }