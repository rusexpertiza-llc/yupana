import scalapb.compiler.Version.scalapbVersion
import ReleaseTransformations._
import sbt.Keys.excludeDependencies

ThisBuild / useCoursier := false

Global / concurrentRestrictions += Tags.limit(Tags.Test, 1)

lazy val yupana = (project in file("."))
  .aggregate(
    api,
    proto,
    jdbc,
    utils,
    settings,
    metrics,
    cache,
    core,
    hbase,
    akka,
    pekko,
    spark,
    schema,
    externalLinks,
    examples,
    ehcache,
    ignite,
    caffeine,
    benchmarks
  )
  .settings(
    allSettings,
    noPublishSettings,
    crossScalaVersions := Nil
  )

lazy val api = (project in file("yupana-api"))
  .settings(
    name := "yupana-api",
    allSettings,
    libraryDependencies ++= Seq(
      "org.threeten"           %  "threeten-extra"       % versions.threeTenExtra,
      "org.scalatest"          %% "scalatest"            % versions.scalaTest         % Test,
      "org.scalatestplus"      %% "scalacheck-1-17"      % versions.scalaTestCheck    % Test
    )
  )
  .disablePlugins(AssemblyPlugin)

lazy val proto = (project in file("yupana-proto"))
  .settings(
    name := "yupana-proto",
    allSettings,
    pbSettings,
    libraryDependencies ++= Seq(
      "com.thesamet.scalapb"   %% "scalapb-runtime"      % scalapbVersion             % "protobuf"  exclude("com.google.protobuf", "protobuf-java"),
      "com.google.protobuf"    %  "protobuf-java"        % versions.protobufJava force()
    )
  )
  .disablePlugins(AssemblyPlugin)

lazy val jdbc = (project in file("yupana-jdbc"))
  .settings(
    name := "yupana-jdbc",
    allSettings,
    libraryDependencies ++= Seq(
      "org.scalatest"          %% "scalatest"               % versions.scalaTest         % Test,
      "org.scalamock"          %% "scalamock"               % versions.scalaMock         % Test
    ),
    buildInfoKeys := {
      val vn = VersionNumber(version.value)
      Seq[BuildInfoKey](
        version,
        "majorVersion" -> vn.numbers(0).toInt,
        "minorVersion" -> vn.numbers(1).toInt
      )
    },
    buildInfoPackage := "org.yupana.jdbc.build",
    Compile / assembly / artifact := {
      val art = (Compile / assembly / artifact).value
      art.withClassifier(Some("driver"))
    },
    addArtifact(Compile / assembly / artifact, assembly)
  )
  .enablePlugins(BuildInfoPlugin)
  .enablePlugins(AssemblyPlugin)
  .dependsOn(api, proto)

lazy val utils = (project in file("yupana-utils"))
  .settings(
    name := "yupana-utils",
    allSettings,
    libraryDependencies ++= Seq(
      "org.apache.lucene"           %  "lucene-analyzers-common"       % versions.lucene,
      "org.scalatest"               %% "scalatest"                     % versions.scalaTest % Test
    )
  )
  .dependsOn(api)

lazy val settings = (project in file("yupana-settings"))
  .settings(
    name := "yupana-settings",
    allSettings,
    libraryDependencies ++= Seq(
      "com.typesafe.scala-logging"  %% "scala-logging"                 % versions.scalaLogging,
      "org.scalatest"               %% "scalatest"                     % versions.scalaTest % Test
    )
  )

lazy val metrics = (project in file("yupana-metrics"))
  .settings(
    name := "yupana-metrics",
    allSettings,
    libraryDependencies ++= Seq(
      "com.typesafe.scala-logging"  %% "scala-logging"                 % versions.scalaLogging
    )
  )

lazy val cache = (project in file("yupana-cache"))
  .settings(
    name := "yupana-cache",
    allSettings,
    libraryDependencies ++= Seq(
      "javax.cache"                 %  "cache-api"                     % "1.1.1",
      "com.typesafe.scala-logging"  %% "scala-logging"                 % versions.scalaLogging,
    )
  ).dependsOn(api, settings)

lazy val core = (project in file("yupana-core"))
  .settings(
    name := "yupana-core",
    allSettings,
    libraryDependencies ++= Seq(
      "org.scala-lang"                %  "scala-reflect"                % scalaVersion.value,
      "org.scala-lang"                %  "scala-compiler"               % scalaVersion.value,
      "com.typesafe.scala-logging"    %% "scala-logging"                % versions.scalaLogging,
      "com.lihaoyi"                   %% "fastparse"                    % versions.fastparse,
      "com.twitter"                   %% "algebird-core"                % "0.13.9",
      "ch.qos.logback"                %  "logback-classic"              % versions.logback            % Test,
      "org.scalatest"                 %% "scalatest"                    % versions.scalaTest          % Test,
      "org.scalamock"                 %% "scalamock"                    % versions.scalaMock          % Test
    )
  )
  .dependsOn(api, settings, metrics, cache, utils % Test)
  .disablePlugins(AssemblyPlugin)


lazy val hbase = (project in file("yupana-hbase"))
  .settings(
    name := "yupana-hbase",
    allSettings,
    pbSettings,
    libraryDependencies ++= Seq(
      "org.apache.hbase"            %  "hbase-common"                   % versions.hbase,
      "org.apache.hbase"            %  "hbase-client"                   % versions.hbase,
      "org.apache.hadoop"           %  "hadoop-common"                  % versions.hadoop,
      "org.apache.hadoop"           %  "hadoop-hdfs-client"             % versions.hadoop,
      "com.thesamet.scalapb"        %% "scalapb-runtime"                % scalapbVersion                    % "protobuf"  exclude("com.google.protobuf", "protobuf-java"),
      "com.google.protobuf"         %  "protobuf-java"                  % versions.protobufJava force(),
      "org.scalatest"               %% "scalatest"                      % versions.scalaTest                % Test,
      "org.scalamock"               %% "scalamock"                      % versions.scalaMock                % Test,
      "com.dimafeng"                %% "testcontainers-scala-scalatest" % "0.40.11"                         % Test
    ),
    excludeDependencies ++= Seq(
      // workaround for https://github.com/sbt/sbt/issues/3618
      // include "jakarta.ws.rs" % "jakarta.ws.rs-api" instead
      "javax.ws.rs" % "javax.ws.rs-api",
      "org.slf4j" % "slf4j-log4j12"
    )
  )
  .dependsOn(core % "compile->compile ; test->test", cache, caffeine % Test)
  .disablePlugins(AssemblyPlugin)

lazy val akka = (project in file("yupana-akka"))
  .settings(
    name := "yupana-akka",
    allSettings,
    libraryDependencies ++= Seq(
      "com.typesafe.akka"             %% "akka-actor"                 % versions.akka,
      "com.typesafe.akka"             %% "akka-stream"                % versions.akka,
      "com.typesafe.scala-logging"    %% "scala-logging"              % versions.scalaLogging,
      "com.google.protobuf"           %  "protobuf-java"              % versions.protobufJava force(),
      "org.scalatest"                 %% "scalatest"                  % versions.scalaTest                % Test,
      "org.scalamock"                 %% "scalamock"                  % versions.scalaMock                % Test
    )
  )
  .dependsOn(proto, core, schema % Test)
  .disablePlugins(AssemblyPlugin)

lazy val pekko = (project in file("yupana-pekko"))
  .settings(
    name := "yupana-pekko",
    allSettings,
    libraryDependencies ++= Seq(
      "org.apache.pekko"              %% "pekko-actor"                % versions.pekko,
      "org.apache.pekko"              %% "pekko-stream"               % versions.pekko,
      "com.typesafe.scala-logging"    %% "scala-logging"              % versions.scalaLogging,
      "com.google.protobuf"           %  "protobuf-java"              % versions.protobufJava force(),
      "org.scalatest"                 %% "scalatest"                  % versions.scalaTest                % Test,
      "org.scalamock"                 %% "scalamock"                  % versions.scalaMock                % Test
    )
  )
  .dependsOn(proto, core, schema % Test)
  .disablePlugins(AssemblyPlugin)

lazy val spark = (project in file("yupana-spark"))
  .settings(
    name := "yupana-spark",
    allSettings,
    libraryDependencies ++= Seq(
      "org.apache.spark"            %% "spark-core"                     % versions.spark          % Provided,
      "org.apache.spark"            %% "spark-sql"                      % versions.spark          % Provided,
      "org.apache.spark"            %% "spark-streaming"                % versions.spark          % Provided,
      "org.apache.hbase"            %  "hbase-mapreduce"                % versions.hbase,
      "org.scalatest"               %% "scalatest"                      % versions.scalaTest      % Test,
      "ch.qos.logback"              %  "logback-classic"                % versions.logback        % Test,
      "com.dimafeng"                %% "testcontainers-scala-scalatest" % "0.40.11"               % Test

    ),
    excludeDependencies ++= Seq(
      // workaround for https://github.com/sbt/sbt/issues/3618
      // include "jakarta.ws.rs" % "jakarta.ws.rs-api" instead
      "javax.ws.rs" % "javax.ws.rs-api",
      "org.slf4j" % "slf4j-log4j12"
    ),
    Test / fork := true
  )
  .dependsOn(core, cache, settings, hbase, externalLinks)
  .disablePlugins(AssemblyPlugin)

lazy val schema = (project in file("yupana-schema"))
  .settings(
    name := "yupana-schema",
    allSettings,
    libraryDependencies ++= Seq(
      "org.scalatest"               %% "scalatest"                  % versions.scalaTest        % Test
    )
  )
  .dependsOn(api, utils)
  .disablePlugins(AssemblyPlugin)

lazy val externalLinks = (project in file("yupana-external-links"))
  .settings(
    name := "yupana-external-links",
    allSettings,
    libraryDependencies ++= Seq(
      "io.circe"                    %% "circe-parser"               % versions.circe,
      "io.circe"                    %% "circe-generic"              % versions.circe,
      "org.scalatest"               %% "scalatest"                  % versions.scalaTest        % Test,
      "org.scalamock"               %% "scalamock"                  % versions.scalaMock        % Test,
      "com.h2database"              %  "h2"                         % versions.h2Jdbc           % Test,
      "org.flywaydb"                %  "flyway-core"                % versions.flyway           % Test,
      "ch.qos.logback"              %  "logback-classic"            % versions.logback          % Test
    )
  )
  .dependsOn(schema, settings, cache, core, ehcache % Test)
  .disablePlugins(AssemblyPlugin)

lazy val ehcache = (project in file("yupana-ehcache"))
  .settings(
    name := "yupana-ehcache",
    allSettings,
    libraryDependencies ++= Seq(
      "org.ehcache"                   %  "ehcache"                      % versions.ehcache
    )
  )
  .dependsOn(cache, settings)
  .disablePlugins(AssemblyPlugin)

lazy val caffeine = (project in file("yupana-caffeine"))
  .settings(
    name := "yupana-caffeine",
    allSettings,
    libraryDependencies ++= Seq(
      "com.github.ben-manes.caffeine" %  "caffeine"                     % versions.caffeine
    )
  )
  .dependsOn(cache, settings)
  .disablePlugins(AssemblyPlugin)

lazy val ignite = (project in file("yupana-ignite"))
  .settings(
    name := "yupana-ignite",
    allSettings,
    libraryDependencies ++= Seq(
      "org.apache.ignite"             %  "ignite-core"                  % versions.ignite,
      "org.apache.ignite"             %  "ignite-slf4j"                 % versions.ignite
    )
  )
  .dependsOn(cache, settings)
  .disablePlugins(AssemblyPlugin)

lazy val writeAssemblyName = taskKey[Unit]("Writes assembly filename into file")

lazy val examples = (project in file("yupana-examples"))
  .settings(
    name := "yupana-examples",
    allSettings,
    noPublishSettings,
    libraryDependencies ++= Seq(
      "org.apache.spark"            %% "spark-core"                     % versions.spark                % Provided,
      "org.apache.spark"            %% "spark-sql"                      % versions.spark                % Provided,
      "org.apache.spark"            %% "spark-streaming"                % versions.spark                % Provided,
      "com.zaxxer"                  %  "HikariCP"                       % versions.hikariCP,
      "org.postgresql"              %  "postgresql"                     % versions.postgresqlJdbc       % Runtime,
      "ch.qos.logback"              %  "logback-classic"                % versions.logback              % Runtime
    ),
    excludeDependencies ++= Seq(
      "asm" % "asm"
    ),
    assembly / assemblyMergeStrategy := {
      case PathList("org", "apache", "jasper", _*)  => MergeStrategy.last
      case PathList("org", "apache", "commons", _*) => MergeStrategy.last
      case PathList("javax", "servlet", _*)         => MergeStrategy.last
      case PathList("javax", "el", _*)              => MergeStrategy.last
      case PathList(ps @ _*) if ps.last.endsWith(".proto") => MergeStrategy.discard
      case PathList("META-INF", "io.netty.versions.properties") => MergeStrategy.discard
      case PathList("META-INF", "native-image", "io.netty", "common", "native-image.properties") => MergeStrategy.first
      case PathList("org", "slf4j", "impl", _*)     => MergeStrategy.first
      case "module-info.class"                      => MergeStrategy.first
      case x                                        => (assembly / assemblyMergeStrategy).value(x)
    },
    writeAssemblyName := {
      val outputFile = target.value / "assemblyname.sh"
      val assemblyName = ((assembly / target).value / (assembly / assemblyJarName).value).getCanonicalPath
      streams.value.log.info("Assembly into: " + assemblyName)
      IO.write(outputFile, s"JARFILE=$assemblyName\n")
    },
    assembly := assembly.dependsOn(writeAssemblyName).value
  )
  .dependsOn(spark, pekko, hbase, schema, externalLinks, ehcache % Runtime)
  .enablePlugins(FlywayPlugin)

lazy val benchmarks = (project in file("yupana-benchmarks"))
  .enablePlugins(JmhPlugin)
  .settings(commonSettings, noPublishSettings)
  .dependsOn(core % "compile->test", api, schema, externalLinks, hbase, hbase % "compile->test")
  .settings(
    name := "yupana-benchmarks",
    libraryDependencies ++= Seq(
      "com.github.scopt"              %% "scopt"                      % versions.scopt,
      "io.prometheus"                 %  "simpleclient"               % versions.prometheus,
      "io.prometheus"                 %  "simpleclient_pushgateway"   % versions.prometheus,
      "jakarta.ws.rs"                 %  "jakarta.ws.rs-api"          % "2.1.5",
      "org.scalatest"                 %% "scalatest"                  % versions.scalaTest    % Test
    ),
    excludeDependencies ++= Seq(
      // workaround for https://github.com/sbt/sbt/issues/3618
      // include "jakarta.ws.rs" % "jakarta.ws.rs-api" instead
      "javax.ws.rs" % "javax.ws.rs-api",
      "org.slf4j" % "slf4j-log4j12"
    )
  )

lazy val docs = project
  .in(file("yupana-docs"))
  .dependsOn(api, core)
  .enablePlugins(MdocPlugin, ScalaUnidocPlugin, DocusaurusPlugin)
  .settings(
    scalaVersion := versions.scala213,
    moduleName := "yupana-docs",
    noPublishSettings,
    ScalaUnidoc / unidoc / unidocProjectFilter := inProjects(api, core),
    ScalaUnidoc / unidoc / target := (LocalRootProject / baseDirectory).value / "website" / "static" / "api",
    cleanFiles += (ScalaUnidoc / unidoc / target).value,
    docusaurusCreateSite := docusaurusCreateSite.dependsOn(Compile / unidoc).value,
    docusaurusPublishGhpages := docusaurusPublishGhpages.dependsOn(Compile / unidoc).value,
    mdocIn := (LocalRootProject / baseDirectory).value / "docs" / "mdoc",
    mdocOut := (LocalRootProject / baseDirectory).value / "website" / "target" / "docs",
    Compile / resourceGenerators += Def.task {
      val imagesPath =  (LocalRootProject / baseDirectory).value / "docs" / "assets" / "images"
      val images = (imagesPath * "*").get()

      val targetPath = (LocalRootProject / baseDirectory).value / "website" / "static" / "assets" / "images"

      val pairs = images pair Path.rebase(imagesPath, targetPath)
      IO.copy(pairs, overwrite = true, preserveLastModified = true, preserveExecutable = false)

      pairs.map(_._2)
    }.taskValue,
    mdocVariables := Map(
      "SCALA_VERSION" -> minMaj(scalaVersion.value, "2.12"),
      "HBASE_VERSION" -> minMaj(versions.hbase, "1.3"),
      "HADOOP_VERSION" -> minMaj(versions.hadoop, "3.0"),
      "SPARK_VERSION" -> minMaj(versions.spark, "2.4"),
      "IGNITE_VERSION" -> versions.ignite
    )
  )

def minMaj(v: String, default: String): String = {
  val n = VersionNumber(v)
  val r = for {
    f <- n._1
    s <- n._2
  } yield s"$f.$s"
  r getOrElse default
}

lazy val versions = new {
  val scala213 = "2.13.12"

  val spark = "3.5.0"

  val threeTenExtra = "1.7.2"

  val protobufJava = "2.6.1"

  val scalaLogging = "3.9.5"
  val fastparse = "2.1.3"
  val scopt = "4.1.0"
  val prometheus = "0.16.0"

  val hbase = "2.4.1"
  val hadoop = "3.0.3"

  val akka = "2.6.21"
  val pekko = "1.0.1"

  val lucene = "6.6.0"
  val ignite = "2.8.1"
  val ehcache = "3.9.7"
  val caffeine = "2.9.3"

  val circe = "0.13.0" // To have same cats version wuth Spark

  val flyway = "7.4.0"
  val hikariCP = "3.4.5"
  val logback = "1.2.12"
  val h2Jdbc = "1.4.200"
  val postgresqlJdbc = "42.3.3"

  val scalaTest = "3.2.17"
  val scalaTestCheck = "3.2.17.0"
  val scalaMock = "5.2.0"
}

val commonSettings = Seq(
  organization := "org.yupana",
  scalaVersion := versions.scala213,
  scalacOptions ++= Seq(
    "-release:8",
    "-Xsource:2.13",
    "-deprecation",
    "-unchecked",
    "-feature",
<<<<<<< HEAD
    "-language:higherKinds",
    "-Xfatal-warnings",
    "-Ywarn-dead-code"
  ) ++ {
    CrossVersion.partialVersion(scalaVersion.value) match {
      case Some((2,13)) => Seq(
          "-Wconf:cat=unused:info",
          "-Wconf:msg=Top-level:s",
          "-Xlint:-byname-implicit,_"
        )
      case _ => Seq(
          "-Xlint",
          "-Ypartial-unification"
        )
    }
  },
=======
    "-Xlint",
    "-Xfatal-warnings",
    "-Ywarn-dead-code"
  ),
>>>>>>> 838fa657
  Compile / console / scalacOptions --= Seq("-Ywarn-unused-import", "-Xfatal-warnings"),
  Test / testOptions += Tests.Argument("-l", "org.scalatest.tags.Slow"),
  Test / parallelExecution := false,
  coverageExcludedPackages := "<empty>;org\\.yupana\\.examples\\..*;org\\.yupana\\.proto\\..*;org\\.yupana\\.hbase\\.proto\\..*;org\\.yupana\\.benchmarks\\..*",
  headerLicense := Some(HeaderLicense.ALv2("2019", "Rusexpertiza LLC"))
)

val noPublishSettings = Seq(
  publish / skip := true
)

val publishSettings = Seq(
  publishMavenStyle := true,
  credentials += Credentials(Path.userHome / ".ivy2" / ".credentials_nexus"),
  publishTo := {
    if (isSnapshot.value)
      Some("nexus common snapshots" at "https://nexus.esc-hq.ru/nexus/content/repositories/common-snapshots/")
    else
      sonatypePublishToBundle.value
  },
  Test / publishArtifact := false,
  pomIncludeRepository := { _ =>
    false
  },
  licenses += ("Apache 2.0 License", url("http://www.apache.org/licenses/LICENSE-2.0")),
  homepage := Some(url("https://github.com/rusexpertiza-llc/yupana")),
  scmInfo := Some(
    ScmInfo(
      url("https://github.com/rusexpertiza-llc/yupana"),
      "scm:git:git@github.com/rusexpertiza-llc/yupana.git"
    )
  ),
  developers := List(
    Developer("rusexpertiza", "Rusexpertiza LLC", "info@1-ofd.ru", url("https://www.1-ofd.ru"))
  )
)

val pbSettings = Seq(
  PB.protocVersion := "-v261",
  Compile / PB.targets := Seq(
    scalapb.gen(grpc = false) -> (Compile / sourceManaged).value
  )
)

val releaseSettings = Seq(
  releaseProcess := Seq[ReleaseStep](
    checkSnapshotDependencies,
    inquireVersions,
    runClean,
    runTest,
    setReleaseVersion,
    commitReleaseVersion,
    tagRelease,
    //    releaseStepCommandAndRemaining("+publishSigned"),
    //    releaseStepCommand("sonatypeBundleRelease"),
    //    setNextVersion,
    //    commitNextVersion,
    pushChanges
  )
)

val allSettings = commonSettings ++ publishSettings ++ releaseSettings

ThisBuild / credentials ++= (for {
  username <- Option(System.getenv().get("SONATYPE_USERNAME"))
  password <- Option(System.getenv().get("SONATYPE_PASSWORD"))
} yield Credentials("Sonatype Nexus Repository Manager", "oss.sonatype.org", username, password)).toSeq<|MERGE_RESOLUTION|>--- conflicted
+++ resolved
@@ -420,7 +420,7 @@
   val ehcache = "3.9.7"
   val caffeine = "2.9.3"
 
-  val circe = "0.13.0" // To have same cats version wuth Spark
+  val circe = "0.14.5" // To have same cats version wuth Spark
 
   val flyway = "7.4.0"
   val hikariCP = "3.4.5"
@@ -442,29 +442,10 @@
     "-deprecation",
     "-unchecked",
     "-feature",
-<<<<<<< HEAD
-    "-language:higherKinds",
-    "-Xfatal-warnings",
-    "-Ywarn-dead-code"
-  ) ++ {
-    CrossVersion.partialVersion(scalaVersion.value) match {
-      case Some((2,13)) => Seq(
-          "-Wconf:cat=unused:info",
-          "-Wconf:msg=Top-level:s",
-          "-Xlint:-byname-implicit,_"
-        )
-      case _ => Seq(
-          "-Xlint",
-          "-Ypartial-unification"
-        )
-    }
-  },
-=======
-    "-Xlint",
+    "-Xlint:-byname-implicit,_",
     "-Xfatal-warnings",
     "-Ywarn-dead-code"
   ),
->>>>>>> 838fa657
   Compile / console / scalacOptions --= Seq("-Ywarn-unused-import", "-Xfatal-warnings"),
   Test / testOptions += Tests.Argument("-l", "org.scalatest.tags.Slow"),
   Test / parallelExecution := false,
