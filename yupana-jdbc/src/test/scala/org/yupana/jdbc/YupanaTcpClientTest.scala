package org.yupana.jdbc

import org.scalatest.flatspec.AnyFlatSpec
import org.scalatest.matchers.should.Matchers
import org.scalatest.{ Inside, OptionValues }
import org.yupana.api.Time
import org.yupana.api.types.Storable
import org.yupana.jdbc.build.BuildInfo
import org.yupana.protocol._

import java.io.IOException
import java.nio.ByteBuffer
import scala.concurrent.duration._
import scala.concurrent.{ Await, Future }

class YupanaTcpClientTest extends AnyFlatSpec with Matchers with OptionValues with Inside {
  import scala.concurrent.ExecutionContext.Implicits.global

  "TCP client" should "connect to the server" in {
    val server = new ServerMock
    val client = new YupanaTcpClient("127.0.0.1", server.port, 100, Some("user"), Some("password"))
    val reqF = for {
      id <- server.connect
      hello <- server
        .readAndSendResponses[Hello](
          id,
          Hello.readFrame[ByteBuffer],
          h =>
            Seq(
              HelloResponse(ProtocolVersion.value, h.timestamp),
              CredentialsRequest(Seq(CredentialsRequest.METHOD_PLAIN, "SECURE"))
            )
        )
      credentials <- server
        .readAndSendResponses[Credentials](id, Credentials.readFrame[ByteBuffer], _ => Seq(Authorized()))
      _ <- server.readAndSendResponses[Quit](id, Quit.readFrame[ByteBuffer], _ => Nil)
      _ = server.close()
    } yield (hello, credentials)

    client.connect(12345678L)
    client.close()

    val (hello, credentials) = Await.result(reqF, 100.millis)
    hello shouldEqual Hello(
      ProtocolVersion.value,
      BuildInfo.version,
      12345678L,
      Map.empty
    )

    credentials shouldEqual Credentials(CredentialsRequest.METHOD_PLAIN, Some("user"), Some("password"))

    server.close()
  }

  it should "fail if protocol version does not match" in {
    val server = new ServerMock
    val client = new YupanaTcpClient("127.0.0.1", server.port, 10, Some("user"), Some("password"))
    server.connect.flatMap(id =>
      server.readAndSendResponses[Hello](
        id,
        Hello.readFrame[ByteBuffer],
        _ => Seq(HelloResponse(ProtocolVersion.value + 1, 12345678))
      )
    )
    the[YupanaException] thrownBy client.connect(
      12345678
    ) should have message "Incompatible protocol versions: 4 on server and 3 in this driver"
  }

  it should "handle if response is too small" in {
    val server = new ServerMock
    val client = new YupanaTcpClient("127.0.0.1", server.port, 100, Some("user"), Some("password"))
    for {
      id <- server.connect
      _ <- server.readAnySendRaw[Hello](id, Hello.readFrame[ByteBuffer], _ => Seq(Array(1.toByte)))
      _ = server.close(id)
    } yield ()
    the[IOException] thrownBy client.connect(12345) should have message "Unexpected end of response"
  }

  it should "handle if there are no response" in {
    val server = new ServerMock
    val client = new YupanaTcpClient("127.0.0.1", server.port, 5, Some("user"), Some("password"))
    server.connect.foreach(server.close)
    an[IOException] should be thrownBy client.connect(12345)
  }

  it should "handle error response on hello" in {
    val server = new ServerMock
    val client = new YupanaTcpClient("127.0.0.1", server.port, 10, Some("user"), Some("password"))
    server.connect.flatMap(id =>
      server.readAndSendResponses[Hello](id, Hello.readFrame[ByteBuffer], _ => Seq(ErrorMessage("Internal error")))
    )
    val e = the[YupanaException] thrownBy client.connect(23456789)
    e.getMessage should include("Internal error")
  }

  it should "fail on unexpected response on hello" in {
    val server = new ServerMock
    val client = new YupanaTcpClient("127.0.0.1", server.port, 10, Some("user"), Some("password"))
    val err = ResultHeader(1, "table", Seq(ResultField("A", "VARCHAR")))
    server.connect.flatMap(id => server.readAndSendResponses[Hello](id, Hello.readFrame[ByteBuffer], _ => Seq(err)))
    the[YupanaException] thrownBy client.connect(
      23456789
    ) should have message "Unexpected response 'R' while waiting for 'H'"
  }

  it should "handle query" in {
    val sql =
      """
        |SELECT time, item FROM items_kkm
        |  WHERE time >= ? AND time < ? AND sum < ? AND item = ?
        |  """.stripMargin

    val bind = Map(
      1 -> TimestampValue(12345L),
      2 -> TimestampValue(23456L),
      3 -> NumericValue(1000),
      4 -> StringValue("икра баклажанная")
    )

    withServerConnected { (server, id) =>

      val onQuery = (q: SqlQuery) => {
        val header = ResultHeader(
          q.id,
          "items_kkm",
          Seq(
            ResultField("time", "TIMESTAMP"),
            ResultField("item", "VARCHAR")
          )
        )

        Seq(header)
      }

      val onNext = (n: NextBatch) => {
        val ts = implicitly[Storable[Time]]
        val ss = implicitly[Storable[String]]

        val data1 = ResultRow(n.id, Seq(ts.write(Time(13333L)), ss.write("икра баклажанная")))

        val data2 = ResultRow(n.id, Seq(ts.write(Time(21112L)), Array.empty))

        val footer = ResultFooter(n.id, 1, 2)

        Seq(data1, data2, footer)
      }

      val reqF = for {
        req <- server.readAndSendResponses[SqlQuery](id, SqlQuery.readFrame[ByteBuffer], onQuery)
        next <- server.readAndSendResponses[NextBatch](id, NextBatch.readFrame[ByteBuffer], onNext)
      } yield (req, next)

<<<<<<< HEAD
    val req = Await.result(reqF, 100.millis)
    inside(req) {
      case Request(Request.Req.SqlQuery(SqlQuery(q, _, _)), _) =>
        q shouldEqual sql
=======
      reqF.map { req =>
        inside(req) {
          case (SqlQuery(qId, q, f), NextBatch(nId, bs)) =>
            q shouldEqual sql
            f shouldEqual bind
            qId shouldEqual nId
            bs shouldEqual 10
        }
      }
    } { client =>
      val result = client.prepareQuery(sql, bind).result
>>>>>>> f68d58e0

      result.name shouldEqual "items_kkm"

      val rows = result.toList

      rows(0).get[Time]("time") shouldEqual Time(13333L)
      rows(0).get[String]("item") shouldEqual "икра баклажанная"

      rows(1).get[Time]("time") shouldEqual Time(21112L)
      rows(1).get[String]("item") shouldEqual null
    }
  }

  it should "read batch correctly" in {
    val sql = "SELECT x FROM table"

    withServerConnected { (server, id) =>
      val is = implicitly[Storable[Int]]
      val onQuery = (q: SqlQuery) => Seq(ResultHeader(q.id, "table", Seq(ResultField("x", "INTEGER"))))
      val onNext1 = (n: NextBatch) => 1 to 10 map (x => ResultRow(n.id, Seq(is.write(x))))
      val onNext2 = (n: NextBatch) => {
        val rows = 11 to 15 map (x => ResultRow(n.id, Seq(is.write(x))))
        val footer = ResultFooter(n.id, -1, 15)
        rows :+ footer
      }

      for {
        r <- server.readAndSendResponses(id, SqlQuery.readFrame[ByteBuffer], onQuery)
        n1 <- server.readAndSendResponses(id, NextBatch.readFrame[ByteBuffer], onNext1)
        n2 <- server.readAndSendResponses(id, NextBatch.readFrame[ByteBuffer], onNext2)
      } yield (r, n1, n2)
    } { client =>
      val result = client.prepareQuery(sql, Map.empty).result
      result.name shouldEqual "table"

      val rows = result.rows.toList
      rows should have length 15
      rows.map(_(0).asInstanceOf[Int]) should contain theSameElementsInOrderAs (1 to 15)
    }
  }

  it should "handle batch query" in {
    val sql =
      """
        |SELECT time, item FROM items_kkm
        |  WHERE time >= ? AND time < ? AND sum < ? AND item = ?
        |  """.stripMargin

    withServerConnected { (server, id) =>

      val onQuery = (q: BatchQuery) => {
        Seq(
          ResultHeader(
            q.id,
            "items_kkm",
            Seq(
              ResultField("time", "TIMESTAMP"),
              ResultField("item", "VARCHAR")
            )
          )
        )
      }

      val onNext = (n: NextBatch) => {
        val ts = implicitly[Storable[Time]]
        val ss = implicitly[Storable[String]]

        val data1 = ResultRow(n.id, Seq(ts.write(Time(13333L)), ss.write("икра баклажанная")))

        val data2 = ResultRow(n.id, Seq(ts.write(Time(21112L)), Array.empty))

        val footer = ResultFooter(n.id, 1, 2)

        Seq(data1, data2, footer)
      }

      val reqF = for {
        req <- server.readAndSendResponses[BatchQuery](id, BatchQuery.readFrame[ByteBuffer], onQuery)
        _ <- server.readAndSendResponses[NextBatch](id, NextBatch.readFrame[ByteBuffer], onNext)
      } yield req

      reqF map { req =>
        inside(req) {
          case BatchQuery(_, q, fs) =>
            q shouldEqual sql
            fs should have size 2
        }
      }
    } { client =>
      val result = client
        .batchQuery(
          sql,
          Seq(
            Map(
              1 -> TimestampValue(12345L),
              2 -> TimestampValue(23456L),
              3 -> NumericValue(1000),
              4 -> StringValue("икра баклажанная")
            ),
            Map(
              1 -> TimestampValue(12345L),
              2 -> TimestampValue(23456L),
              3 -> NumericValue(100),
              4 -> StringValue("икра кабачковая")
            )
          )
        )
        .result

<<<<<<< HEAD
    val req = Await.result(reqF, 100.millis)
    inside(req) {
      case Request(Request.Req.BatchSqlQuery(BatchSqlQuery(q, fs, _)), _) =>
        q shouldEqual sql
        fs should have size 2
    }
=======
      result.name shouldEqual "items_kkm"
>>>>>>> f68d58e0

      val rows = result.toList

      rows(0).get[Time]("time") shouldEqual Time(13333L)
      rows(0).get[String]("item") shouldEqual "икра баклажанная"

      rows(1).get[Time]("time") shouldEqual Time(21112L)
      rows(1).get[String]("item") shouldEqual null
    }
  }

  it should "handle global error response on query" in withServerConnected { (server, id) =>
    server.readAndSendResponses[SqlQuery](id, SqlQuery.readFrame[ByteBuffer], _ => Seq(ErrorMessage("Internal error")))
  } { client =>
    val e = the[YupanaException] thrownBy client.prepareQuery("SHOW TABLES", Map.empty)
    e.getMessage should include("Internal error")
  }

  it should "handle stream error response on query" in withServerConnected { (server, id) =>
    server.readAndSendResponses[SqlQuery](
      id,
      SqlQuery.readFrame[ByteBuffer],
      q => Seq(ErrorMessage("Internal error", Some(q.id)))
    )
  } { client =>
    val e = the[YupanaException] thrownBy client.prepareQuery("SHOW TABLES", Map.empty)
    e.getMessage should include("Internal error")
  }

  it should "fail when no footer in result" in withServerConnected { (server, id) =>

    val onQuery = (q: SqlQuery) => {
      val header =
        ResultHeader(
          q.id,
          "items_kkm",
          Seq(
            ResultField("time", "TIMESTAMP"),
            ResultField("item", "VARCHAR")
          )
        )
      Seq(header)
    }

    val onNext = (n: NextBatch) => {
      val ts = implicitly[Storable[Time]]
      val ss = implicitly[Storable[String]]
      Seq(ResultRow(n.id, Seq(ts.write(Time(13333L)), ss.write("икра баклажанная"))))
    }

    for {
      _ <- server.readAndSendResponses[SqlQuery](id, SqlQuery.readFrame[ByteBuffer], onQuery)
      _ <- server.readAndSendResponses[NextBatch](id, NextBatch.readFrame[ByteBuffer], onNext)
    } yield ()

  } { client =>

    val sql =
      """
        |SELECT time, item FROM items_kkm
        |  WHERE time >= ? AND time < ? AND sum < ? AND item = ?
        |  """.stripMargin

    the[IOException] thrownBy {
      val res = client
        .prepareQuery(
          sql,
          Map(
            1 -> TimestampValue(12345L),
            2 -> TimestampValue(23456L),
            3 -> NumericValue(1000),
            4 -> StringValue("икра баклажанная")
          )
        )
        .result
      res.next()
    } should have message "Unexpected end of response"

  }

  private def withServerConnected[T](
      serverBody: (ServerMock, Int) => Future[T]
  )(clientBody: YupanaTcpClient => Unit): T = {
    val server = new ServerMock
    val client = new YupanaTcpClient("127.0.0.1", server.port, 10, Some("user"), Some("password"))
    val f = for {
      id <- server.connect
      _ <- server
        .readAndSendResponses[Hello](
          id,
          Hello.readFrame[ByteBuffer],
          h =>
            Seq(
              HelloResponse(ProtocolVersion.value, h.timestamp),
              CredentialsRequest(Seq(CredentialsRequest.METHOD_PLAIN))
            )
        )
      _ <- server
        .readAndSendResponses[Credentials](id, Credentials.readFrame[ByteBuffer], _ => Seq(Authorized()))
      r <- serverBody(server, id)
      _ = server.close(id)
    } yield r
    client.connect(12345678L)
    clientBody(client)
    val result = Await.result(f, 100.millis)
    client.close()

    server.close()
    result
  }
}<|MERGE_RESOLUTION|>--- conflicted
+++ resolved
@@ -153,12 +153,6 @@
         next <- server.readAndSendResponses[NextBatch](id, NextBatch.readFrame[ByteBuffer], onNext)
       } yield (req, next)
 
-<<<<<<< HEAD
-    val req = Await.result(reqF, 100.millis)
-    inside(req) {
-      case Request(Request.Req.SqlQuery(SqlQuery(q, _, _)), _) =>
-        q shouldEqual sql
-=======
       reqF.map { req =>
         inside(req) {
           case (SqlQuery(qId, q, f), NextBatch(nId, bs)) =>
@@ -170,7 +164,6 @@
       }
     } { client =>
       val result = client.prepareQuery(sql, bind).result
->>>>>>> f68d58e0
 
       result.name shouldEqual "items_kkm"
 
@@ -280,16 +273,7 @@
         )
         .result
 
-<<<<<<< HEAD
-    val req = Await.result(reqF, 100.millis)
-    inside(req) {
-      case Request(Request.Req.BatchSqlQuery(BatchSqlQuery(q, fs, _)), _) =>
-        q shouldEqual sql
-        fs should have size 2
-    }
-=======
       result.name shouldEqual "items_kkm"
->>>>>>> f68d58e0
 
       val rows = result.toList
 
