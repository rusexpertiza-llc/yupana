--- conflicted
+++ resolved
@@ -453,11 +453,7 @@
     res(1).get[Double](2) shouldEqual 5d
   }
 
-<<<<<<< HEAD
-  it should "do nothing if IN values are empty" in withMock { (dao, _, queryRunner) =>
-=======
   it should "do nothing if IN values are empty" in withMock { (dao, _, _) =>
->>>>>>> 9522c360
     val from = 1000
     val to = 5000
     val exprs = Seq[Expression[_]](time, dimension(TestDims.DIM_B), metric(TestTableFields.TEST_FIELD))
@@ -658,7 +654,6 @@
     res should have size 2
   }
 
-<<<<<<< HEAD
   it should "use post filter if there are too many combinations" in withMock { (dao, _, queryRunner) =>
     val from = 1000
     val to = 5000
@@ -727,84 +722,6 @@
     res(1).get[Double](3) shouldEqual 5d
   }
 
-=======
-////  it should "use post filter if there are too many combinations" in withMock { (dao, dictionary, queryRunner) =>
-////    val from = 1000
-////    val to = 5000
-////    val exprs = Seq[Expression[_]](time, dimension(TestTable.DIM_A), dimension(TestTable.DIM_B), metric(TestTable.TEST_FIELD))
-////    val valueDataBuilder = new InternalRowBuilder(exprs.zipWithIndex.toMap)
-////
-////    val pointTime1 = 2000
-////    val pointTime2 = 2500
-////
-////    val manyAs = (1 to 200).map(_.toString)
-////    val manyBs = (1 to 3000).map(_.toString)
-////
-////
-////    queryRunner.expects(where { tsdQueries: Seq[TSDQuery] =>
-////      tsdQueries.size  == 200 &&
-////      tsdQueries.sortBy(_.dimensionFilter(0)).zipWithIndex.forall { case (tsdQuery, idx) =>
-////        (tsdQuery.dimensionFilter sameElements idx + 1), None)) &&
-////        tsdQuery.from == from &&
-////        tsdQuery.to == to }
-////    }).returning(
-////      Iterator(
-////        TSDOutputRow(
-////          pointTime1 - (pointTime1 % TestTable.rowTimeSpan), 2, 2))),
-////          Array(
-////            pointTime1 % TestTable.rowTimeSpan ->  tagged(1, 1d),
-////            pointTime2 % TestTable.rowTimeSpan ->  tagged(1, 5d)
-////          )
-////        ),
-////        TSDOutputRow(
-////          pointTime1 - (pointTime1 % TestTable.rowTimeSpan), 5, 6000))),
-////          Array(
-////            pointTime1 % TestTable.rowTimeSpan ->  tagged(1, 2d),
-////            pointTime2 % TestTable.rowTimeSpan ->  tagged(1, 3d)
-////          )
-////        )
-////      )
-////    )
-////
-////    (dictionary.getIdsByValues _)
-////      .expects(where { (tag, values) => tag == TestTable.DIM_A && values == manyAs.toSet })
-////      .returning(manyBs.map(x => x -> x.toLong).toMap)
-////    (dictionary.getIdsByValues _)
-////      .expects(where { (tag, values) => tag == TestTable.DIM_B && values == manyBs.toSet })
-////      .returning(manyBs.map(x => x -> x.toLong).toMap)
-////
-////    (dictionary.getValuesByIds _).expects(TestTable.DIM_A, Set(2l)).returning(Map(2l -> "2"))
-////    (dictionary.getValuesByIds _).expects(TestTable.DIM_B, Set(2l)).returning(Map(2l -> "2"))
-////
-////    val res = dao.query(
-////      InternalQuery(
-////        TestTable,
-////        exprs.toSet,
-////        and(
-////          ge(time, const(Time(from))),
-////          lt(time, const(Time(to))),
-////          in(dimension(TestTable.DIM_A), manyAs.toSet),
-////          in(dimension(TestTable.DIM_B), manyBs.toSet)
-////        )
-////      ),
-////      valueDataBuilder,
-////      NoMetricCollector
-////    ).toList
-////
-////    res should have size 2
-////
-////    res(0).get(0).value shouldEqual Time(pointTime1)
-////    res(0).get(1).value shouldEqual "2"
-////    res(0).get(2).value shouldEqual "2"
-////    res(0).get(3).value shouldEqual 1d
-////
-////    res(1).get(0).value shouldEqual Time(pointTime2)
-////    res(1).get(1).value shouldEqual "2"
-////    res(1).get(2).value shouldEqual "2"
-////    res(1).get(3).value shouldEqual 5d
-////  }
-////
->>>>>>> 9522c360
   it should "exclude NOT IN from IN" in withMock { (dao, _, queryRunner) =>
     val from = 1000
     val to = 5000
@@ -912,11 +829,7 @@
     results should have size 1
   }
 
-<<<<<<< HEAD
-  it should "do nothing if exclude produce empty set" in withMock { (dao, _, queryRunner) =>
-=======
   it should "do nothing if exclude produce empty set" in withMock { (dao, _, _) =>
->>>>>>> 9522c360
     val from = 1000
     val to = 5000
     val exprs = Seq[Expression[_]](time, dimension(TestDims.DIM_B), metric(TestTableFields.TEST_FIELD))
