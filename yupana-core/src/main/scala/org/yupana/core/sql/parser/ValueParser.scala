--- conflicted
+++ resolved
@@ -33,17 +33,11 @@
 
   private def toWord[$: P] = P(IgnoreCase("TO"))
 
-<<<<<<< HEAD
-  private def trueConst[$: P]: P[Boolean] = P(IgnoreCase("TRUE")).map(_ => true)
-  private def falseConst[$: P]: P[Boolean] = P(IgnoreCase("FALSE")).map(_ => false)
-
-=======
   private def nullWord[$: P] = P(IgnoreCase("NULL"))
 
   private def trueConst[$: P]: P[Boolean] = P(IgnoreCase("TRUE")).map(_ => true)
   private def falseConst[$: P]: P[Boolean] = P(IgnoreCase("FALSE")).map(_ => false)
 
->>>>>>> f68d58e0
   def placeholder[$: P]: P[Placeholder] = {
     val p = P("?")
     val idx = p.misc.getOrElse(PLACEHOLDER_ID, 1).asInstanceOf[Int]
@@ -67,12 +61,8 @@
   }
 
   private def stringCharacter[$: P] = CharPred(c => c != '\'' && CharPredicates.isPrintableChar(c)).!
-<<<<<<< HEAD
 
   private def escapedCharacter[$: P]: P[String] = P("\\" ~/ CharIn("'\\\\nrt").!).map {
-=======
-  def escapedCharacter[$: P] = P("\\" ~/ CharIn("'\\\\nrt").!).map {
->>>>>>> f68d58e0
     case "n" => "\n"
     case "r" => "\r"
     case "t" => "\t"
@@ -118,16 +108,10 @@
     P("{" ~ wsp ~ tsWord ~/ wsp ~ "'" ~ dateAndTime ~ "'" ~ wsp ~ "}")
   }
 
-<<<<<<< HEAD
   def numericValue[$: P]: P[NumericValue] = P(number).map(NumericValue.apply)
   def stringValue[$: P]: P[StringValue] = P(string).map(StringValue.apply)
   def booleanValue[$: P]: P[BooleanValue] = P(boolean).map(BooleanValue.apply)
-=======
-  def numericValue[$: P]: P[NumericValue] = P(number).map(NumericValue)
-  def stringValue[$: P]: P[StringValue] = P(string).map(StringValue)
-  def booleanValue[$: P]: P[BooleanValue] = P(boolean).map(BooleanValue)
   def nullValue[$: P]: P[NullValue.type] = P(nullWord).map(_ => NullValue)
->>>>>>> f68d58e0
   def timestampValue[$: P]: P[TimestampValue] = P(pgTimestamp | msTimestamp).map(TimestampValue.apply)
 
   def INTERVAL_PARTS[$: P]: List[IntervalPart] = List(
@@ -169,7 +153,6 @@
   }
 
   def periodValue[$: P]: P[PeriodValue] = {
-<<<<<<< HEAD
     P(intervalWord ~/ wsp ~ (duration | singleFieldDuration)).map(PeriodValue.apply)
   }
 
@@ -177,17 +160,7 @@
     P("(" ~ wsp ~ value ~ wsp ~ "," ~/ wsp ~ value ~/ wsp ~ ")").map((TupleValue.apply _).tupled)
 
   def value[$: P]: P[Value] = P(
-    numericValue | timestampValue | periodValue | stringValue | booleanValue | placeholder | tupleValue
-=======
-    P(intervalWord ~/ wsp ~ (duration | singleFieldDuration)).map(PeriodValue)
-  }
-
-  def tupleValue[$: P]: P[TupleValue] =
-    P("(" ~ wsp ~ value ~ wsp ~ "," ~/ wsp ~ value ~/ wsp ~ ")").map(TupleValue.tupled)
-
-  def value[$: P]: P[Value] = P(
     numericValue | timestampValue | periodValue | stringValue | booleanValue | nullValue | placeholder | tupleValue
->>>>>>> f68d58e0
   )
 
   case class IntervalPart(name: String, parser: () => P[PeriodDuration], separator: () => P[Unit])
