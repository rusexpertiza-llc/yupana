--- conflicted
+++ resolved
@@ -63,17 +63,15 @@
 
   private def calculateTimeIntervals(
       table: Table,
-      from: Option[Long],
-      to: Option[Long],
+      from: Long,
+      to: Long,
       includeTime: Option[Set[Time]],
       excludeTime: Option[Set[Time]]
   ): Seq[(Long, Long)] = {
 
     includeTime match {
       case None =>
-        val f = from.getOrElse(throw new IllegalArgumentException("FROM time is not defined"))
-        val t = to.getOrElse(throw new IllegalArgumentException("TO time is not defined"))
-        Seq((f, t))
+        Seq((from, to))
 
       case Some(inc) =>
         val timePoints = (inc.map(_.millis) -- excludeTime.map(_.map(_.millis)).getOrElse(Set.empty)).toSeq
@@ -109,18 +107,6 @@
     val context = InternalQueryContext(query, metricCollector)
     val mr = mapReduceEngine(metricCollector)
 
-<<<<<<< HEAD
-    val filters = metricCollector.createDimensionFilters.measure(1) {
-      val c = if (condition.conditions.nonEmpty) Some(AndExpr(condition.conditions)) else None
-      createFilters(c)
-    }
-
-    val intervals =
-      calculateTimeIntervals(query.table, condition.from, condition.to, filters.includeTime, filters.excludeTime)
-
-    val dimFilter = filters.allIncludes
-    val hasEmptyFilter = dimFilter.exists(_._2.isEmpty)
-=======
     val conditionByTime = FlatAndCondition.mergeByTime(query.condition)
 
     val results: Seq[Collection[InternalRow]] = conditionByTime.map {
@@ -132,7 +118,8 @@
         val filters = metricCollector.createDimensionFilters.measure(1) {
           createFilters(c)
         }
->>>>>>> 9522c360
+
+        val intervals = calculateTimeIntervals(query.table, from, to, filters.includeTime, filters.excludeTime)
 
         val dimFilter = filters.allIncludes
         val hasEmptyFilter = dimFilter.exists(_._2.isEmpty)
@@ -153,32 +140,18 @@
           }.toMap
           val rangeScanDimIds = rangeScanFilters(rangeScanDimIterators)
 
-<<<<<<< HEAD
-    val rows = executeScans(context, intervals, rangeScanDimIds)
-=======
-          val rows = executeScans(context, from, to, rangeScanDimIds)
->>>>>>> 9522c360
+          val rows = executeScans(context, intervals, rangeScanDimIds)
 
           val includeRowFilter = prefetchedDimIterators.filter { case (d, _) => !sizeLimitedRangeScanDims.contains(d) }
 
           val excludeRowFilter = filters.allExcludes.filter { case (d, _) => !sizeLimitedRangeScanDims.contains(d) }
 
-<<<<<<< HEAD
-    val rowFilter = createRowFilter(query.table, includeRowFilter, excludeRowFilter)
-    val timeFilter = createTimeFilter(
-      intervals,
-      filters.includeTime.getOrElse(Set.empty),
-      filters.excludeTime.getOrElse(Set.empty)
-    )
-=======
           val rowFilter = createRowFilter(query.table, includeRowFilter, excludeRowFilter)
           val timeFilter = createTimeFilter(
-            from,
-            to,
-            filters.includeTime.map(_.toSet).getOrElse(Set.empty),
-            filters.excludeTime.map(_.toSet).getOrElse(Set.empty)
+            intervals,
+            filters.includeTime.getOrElse(Set.empty),
+            filters.excludeTime.getOrElse(Set.empty)
           )
->>>>>>> 9522c360
 
           import org.yupana.core.utils.metric.MetricUtils._
           val table = query.table
