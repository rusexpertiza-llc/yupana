--- conflicted
+++ resolved
@@ -58,11 +58,7 @@
   .settings(
     name := "yupana-protocol",
     allSettings,
-<<<<<<< HEAD
-    pbSettings,
-    scala3Settings,
-=======
->>>>>>> f68d58e0
+    scala3Settings,
     libraryDependencies ++= Seq(
       "org.scalatest"          %% "scalatest"            % versions.scalaTest         % Test
     )
@@ -141,21 +137,10 @@
     libraryDependencies ++= Seq(
       "javax.cache"                 %  "cache-api"                     % "1.1.1",
       "com.typesafe.scala-logging"  %% "scala-logging"                 % versions.scalaLogging,
-<<<<<<< HEAD
-    ),
-    scalacOptions ++= {
-      CrossVersion.partialVersion(scalaVersion.value) match {
-//        case Some ((3, _)) => Seq("-Ytasty-reader")
-        case _             => Seq.empty
-      }
-    }
-  ).dependsOn(api, settings)
-=======
     )
   )
   .dependsOn(api, settings)
   .disablePlugins(AssemblyPlugin)
->>>>>>> f68d58e0
 
 lazy val core = (project in file("yupana-core"))
   .settings(
@@ -187,11 +172,7 @@
   .settings(
     name := "yupana-hbase",
     allSettings,
-<<<<<<< HEAD
-    scala3Settings,
-    pbSettings,
-=======
->>>>>>> f68d58e0
+    scala3Settings,
     libraryDependencies ++= Seq(
       "org.apache.hbase"            %  "hbase-common"                   % versions.hbase,
       "org.apache.hbase"            %  "hbase-client"                   % versions.hbase,
@@ -441,24 +422,14 @@
 
 lazy val versions = new {
   val scala213 = "2.13.12"
-<<<<<<< HEAD
   val scala3 = "3.3.1"
-=======
->>>>>>> f68d58e0
 
   val spark = "3.5.0"
 
   val threeTenExtra = "1.7.2"
 
-<<<<<<< HEAD
-  val protobufJava = "2.6.1"
-
-  val scalaLogging = "3.9.4"
+  val scalaLogging = "3.9.5"
   val fastparse = "3.0.0"
-=======
-  val scalaLogging = "3.9.5"
-  val fastparse = "2.3.1"
->>>>>>> f68d58e0
   val scopt = "4.1.0"
   val prometheus = "0.16.0"
 
@@ -480,15 +451,9 @@
   val h2Jdbc = "1.4.200"
   val postgresqlJdbc = "42.3.3"
 
-<<<<<<< HEAD
-  val scalaTest = "3.2.16"
-  val scalaTestCheck = "3.2.16.0"
-  val scalaMock = "6.0.0-M1"
-=======
   val scalaTest = "3.2.17"
   val scalaTestCheck = "3.2.17.0"
-  val scalaMock = "5.2.0"
->>>>>>> f68d58e0
+  val scalaMock = "6.0.0-M1"
 }
 
 val commonSettings = Seq(
@@ -511,13 +476,11 @@
     "-deprecation",
     "-unchecked",
     "-feature",
-<<<<<<< HEAD
-    "-Xfatal-warnings",
-    "-Wconf:msg=Top-level:s"
+    "-Xfatal-warnings"
   ) ++ {
     CrossVersion.partialVersion(scalaVersion.value) match {
       case Some((2, _)) => Seq(
-        "-Xlint",
+        "-Xlint:-byname-implicit,_",
         "-Xsource:2.13",
         "-Ywarn-dead-code"
       )
@@ -527,18 +490,11 @@
       case _ => sys.error(s"Unsupported Scala version ${scalaVersion.value}")
     }
   },
-  Compile / console / scalacOptions --= Seq("-Ywarn-unused-import", "-Xfatal-warnings"),
-=======
-    "-Xlint:-byname-implicit,_",
-    "-Xfatal-warnings",
-    "-Ywarn-dead-code"
-  ),
   Compile / console / scalacOptions --= Seq("-Ywarn-unused-import", "-Xfatal-warnings"),
   Test / testOptions += Tests.Argument("-l", "org.scalatest.tags.Slow"),
   Test / parallelExecution := false,
   coverageExcludedPackages := "<empty>;org\\.yupana\\.examples\\..*;org\\.yupana\\.hbase\\.proto\\..*;org\\.yupana\\.benchmarks\\..*",
   headerLicense := Some(HeaderLicense.ALv2("2019", "Rusexpertiza LLC"))
->>>>>>> f68d58e0
 )
 
 val noPublishSettings = Seq(
@@ -571,16 +527,6 @@
   )
 )
 
-<<<<<<< HEAD
-val pbSettings = Seq(
-  PB.protocVersion := "2.6.1",
-  Compile / PB.targets := Seq(
-    scalapb.gen(grpc = false) -> (Compile / sourceManaged).value
-  )
-)
-
-=======
->>>>>>> f68d58e0
 val releaseSettings = Seq(
   releaseProcess := Seq[ReleaseStep](
     checkSnapshotDependencies,
