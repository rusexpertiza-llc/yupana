--- conflicted
+++ resolved
@@ -821,18 +821,9 @@
         case SumExpr(_)   => mkSetReduce(s, rowA, rowB, ae, (a, b) => q"$a + $b")
         case MinExpr(_)   => mkSetReduce(s, rowA, rowB, ae, (a, b) => q"${ordValName(ae.expr.dataType)}.min($a, $b)")
         case MaxExpr(_)   => mkSetReduce(s, rowA, rowB, ae, (a, b) => q"${ordValName(ae.expr.dataType)}.max($a, $b)")
-<<<<<<< HEAD
-        case CountExpr(_) => s.withDefine(rowA, ae, q"$rowA.get[Long]($idx) + $rowB.get[Long]($idx)")
-        case DistinctCountExpr(_) =>
-          s.withDefine(rowA, ae, q"$rowA.get[Set[$valueTpe]]($idx) ++ $rowB.get[Set[$valueTpe]]($idx)")
-        case DistinctRandomExpr(_) =>
-          s.withDefine(rowA, ae, q"$rowA.get[Set[$valueTpe]]($idx) ++ $rowB.get[Set[$valueTpe]]($idx)")
-        /*        case HLLCountExpr(_, _) =>*/
-=======
         case CountExpr(_) => mkSetReduce(s, rowA, rowB, ae, (a, b) => q"$a + $b")
         case DistinctCountExpr(_) | DistinctRandomExpr(_) =>
           mkSetReduce(s, rowA, rowB, tq"Set[$valueTpe]", ae, (a, b) => q"$a ++ $b")
->>>>>>> 7ee76c4f
       }
     }
   }
