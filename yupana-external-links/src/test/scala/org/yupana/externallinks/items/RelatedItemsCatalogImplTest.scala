--- conflicted
+++ resolved
@@ -7,12 +7,9 @@
 import org.yupana.api.query.{ AddCondition, Query, RemoveCondition }
 import org.yupana.api.utils.CloseableIterator
 import org.yupana.core._
-<<<<<<< HEAD
 import org.yupana.core.jit.JIT
 import org.yupana.core.model.InternalRowBuilder
-=======
 import org.yupana.core.auth.YupanaUser
->>>>>>> 09612068
 import org.yupana.core.utils.FlatAndCondition
 import org.yupana.core.utils.metric.NoMetricCollector
 import org.yupana.externallinks.TestSchema
@@ -50,31 +47,23 @@
       .returning(
         new TsdbServerResult(
           qc1,
-<<<<<<< HEAD
           rowBuilder1,
-          Seq(
-            rowBuilder1
-              .set(dimension(Dimensions.KKM_ID), 123456)
-              .set(time, Time(120))
-              .buildAndReset(),
-            rowBuilder1
-              .set(dimension(Dimensions.KKM_ID), 123456)
-              .set(time, Time(150))
-              .buildAndReset(),
-            rowBuilder1
-              .set(dimension(Dimensions.KKM_ID), 345112)
-              .set(time, Time(120))
-              .buildAndReset()
-          ).iterator
-=======
           CloseableIterator.pure(
             Seq(
-              Array[Any](123456, Time(120)),
-              Array[Any](123456, Time(150)),
-              Array[Any](345112, Time(120))
+              rowBuilder1
+                .set(dimension(Dimensions.KKM_ID), 123456)
+                .set(time, Time(120))
+                .buildAndReset(),
+              rowBuilder1
+                .set(dimension(Dimensions.KKM_ID), 123456)
+                .set(time, Time(150))
+                .buildAndReset(),
+              rowBuilder1
+                .set(dimension(Dimensions.KKM_ID), 345112)
+                .set(time, Time(120))
+                .buildAndReset()
             ).iterator
           )
->>>>>>> 09612068
         )
       )
 
@@ -94,26 +83,19 @@
       .returning(
         new TsdbServerResult(
           qc2,
-<<<<<<< HEAD
           rowBuilder2,
-          Seq(
-            rowBuilder2
-              .set(dimension(Dimensions.KKM_ID), 123456)
-              .set(time, Time(125))
-              .buildAndReset(),
-            rowBuilder2
-              .set(dimension(Dimensions.KKM_ID), 123456)
-              .set(time, Time(120))
-              .buildAndReset()
-          ).iterator
-=======
           CloseableIterator.pure(
             Seq(
-              Array[Any](123456, Time(125)),
-              Array[Any](123456, Time(120))
+              rowBuilder2
+                .set(dimension(Dimensions.KKM_ID), 123456)
+                .set(time, Time(125))
+                .buildAndReset(),
+              rowBuilder2
+                .set(dimension(Dimensions.KKM_ID), 123456)
+                .set(time, Time(120))
+                .buildAndReset()
             ).iterator
           )
->>>>>>> 09612068
         )
       )
 
@@ -172,26 +154,19 @@
       .returning(
         new TsdbServerResult(
           qc,
-<<<<<<< HEAD
           rowBuilder,
-          Seq(
-            rowBuilder
-              .set(dimension(Dimensions.KKM_ID), 123456)
-              .set(time, Time(220))
-              .buildAndReset(),
-            rowBuilder
-              .set(dimension(Dimensions.KKM_ID), 654321)
-              .set(time, Time(330))
-              .buildAndReset()
-          ).iterator
-=======
           CloseableIterator.pure(
             Seq(
-              Array[Any](123456, Time(220)),
-              Array[Any](654321, Time(330))
+              rowBuilder
+                .set(dimension(Dimensions.KKM_ID), 123456)
+                .set(time, Time(220))
+                .buildAndReset(),
+              rowBuilder
+                .set(dimension(Dimensions.KKM_ID), 654321)
+                .set(time, Time(330))
+                .buildAndReset()
             ).iterator
           )
->>>>>>> 09612068
         )
       )
 
