/*
 * Copyright 2019 Rusexpertiza LLC
 *
 * Licensed under the Apache License, Version 2.0 (the "License");
 * you may not use this file except in compliance with the License.
 * You may obtain a copy of the License at
 *
 *     http://www.apache.org/licenses/LICENSE-2.0
 *
 * Unless required by applicable law or agreed to in writing, software
 * distributed under the License is distributed on an "AS IS" BASIS,
 * WITHOUT WARRANTIES OR CONDITIONS OF ANY KIND, either express or implied.
 * See the License for the specific language governing permissions and
 * limitations under the License.
 */

package org.yupana.hbase

import com.typesafe.scalalogging.StrictLogging
import org.apache.hadoop.hbase._
import org.apache.hadoop.hbase.client.metrics.ScanMetrics
import org.apache.hadoop.hbase.client.{ Table => _, _ }
import org.apache.hadoop.hbase.filter.MultiRowRangeFilter.RowRange
import org.apache.hadoop.hbase.filter._
import org.apache.hadoop.hbase.io.compress.Compression
import org.apache.hadoop.hbase.io.encoding.DataBlockEncoding
import org.apache.hadoop.hbase.util.Bytes
import org.yupana.api.query.DataPoint
import org.yupana.api.schema._
<<<<<<< HEAD
import org.yupana.api.types.{ ByteReaderWriter, ID }
=======
import org.yupana.api.types.{ ID, ReaderWriter }
>>>>>>> 735bf683
import org.yupana.api.utils.CloseableIterator
import org.yupana.core.TsdbConfig
import org.yupana.core.dao.DictionaryProvider
import org.yupana.core.model.UpdateInterval
import org.yupana.core.utils.metric.MetricQueryCollector
import org.yupana.core.utils.{ CollectionUtils, QueryUtils }
<<<<<<< HEAD
import org.yupana.serialization.ByteBufferEvalReaderWriter
=======
import org.yupana.serialization.{ MemoryBuffer, MemoryBufferEvalReaderWriter }
>>>>>>> 735bf683

import java.nio.ByteBuffer
import java.time.temporal.TemporalAdjusters
import java.time.{ Instant, LocalDate, OffsetDateTime, ZoneOffset }
import scala.collection.AbstractIterator
import scala.jdk.CollectionConverters._
import scala.collection.immutable.NumericRange
import scala.util.Using

object HBaseUtils extends StrictLogging {
  type TimeShiftedValue = (Long, Array[Byte])
  type TimeShiftedValues = Array[TimeShiftedValue]
  type ValuesByGroup = Map[Int, TimeShiftedValues]

  val tableNamePrefix: String = "ts_"
  val tsdbSchemaFamily: Array[Byte] = "m".getBytes
  val tsdbSchemaField: Array[Byte] = "meta".getBytes
  val tsdbSchemaKey: Array[Byte] = "\u0000".getBytes
  private val NULL_VALUE: Long = 0L
  val TAGS_POSITION_IN_ROW_KEY: Int = Bytes.SIZEOF_LONG
  val MAX_ROW_SIZE = 2_000_000
  val tsdbSchemaTableName: String = tableNamePrefix + "table"

<<<<<<< HEAD
  implicit val readerWriter: ByteReaderWriter[ByteBuffer] = ByteBufferEvalReaderWriter
=======
  implicit val readerWriter: ReaderWriter[MemoryBuffer, ID, Int, Int] = MemoryBufferEvalReaderWriter
>>>>>>> 735bf683

  def baseTime(time: Long, table: Table): Long = {
    time - time % table.rowTimeSpan
  }

  def restTime(time: Long, table: Table): Long = {
    time % table.rowTimeSpan
  }

  def baseTimeList(fromTime: Long, toTime: Long, table: Table): NumericRange[Long] = {
    val startBaseTime = fromTime - (fromTime % table.rowTimeSpan)
    val stopBaseTime = toTime - (toTime % table.rowTimeSpan)
    startBaseTime to stopBaseTime by table.rowTimeSpan
  }

  def loadDimIds(dictionaryProvider: DictionaryProvider, table: Table, dataPoints: Seq[DataPoint]): Unit = {
    table.dimensionSeq.foreach {
      case dimension: DictionaryDimension =>
        val values = dataPoints.flatMap { dp =>
          dp.dimensionValue(dimension).filter(_.trim.nonEmpty)
        }
        dictionaryProvider.dictionary(dimension).findIdsByValues(values.toSet)
      case _ =>
    }
  }

  def createPuts(
      dataPoints: Seq[DataPoint],
      dictionaryProvider: DictionaryProvider,
      username: String
  ): Seq[(Table, Seq[Put], Seq[UpdateInterval])] = {
    val now = OffsetDateTime.now()
    dataPoints
      .groupBy(_.table)
      .map {
        case (table, points) =>
          loadDimIds(dictionaryProvider, table, points)
          val keySize = tableKeySize(table)
          val grouped = points.groupBy(rowKeyBuffer(_, table, keySize, dictionaryProvider))
          val (puts, intervals) = grouped
            .map {
              case (keyBuffer, dps) =>
                val key = keyBuffer.bytes()
                val baseTime = Bytes.toLong(key)
                (
                  createPutOperation(table, key, dps),
                  UpdateInterval(
                    table.name,
                    OffsetDateTime.ofInstant(Instant.ofEpochMilli(baseTime), ZoneOffset.UTC),
                    OffsetDateTime.ofInstant(Instant.ofEpochMilli(baseTime + table.rowTimeSpan), ZoneOffset.UTC),
                    now,
                    username
                  )
                )
            }
            .toSeq
            .unzip
          (table, puts, intervals.distinct)
      }
      .toSeq
  }

  def createPutOperation(table: Table, key: Array[Byte], dataPoints: Seq[DataPoint]): Put = {
    val put = new Put(key)
    valuesByGroup(table, dataPoints).foreach {
      case (group, values) =>
        values.foreach {
          case (time, bytes) =>
            val timeBytes = Bytes.toBytes(time)
            put.addColumn(family(group), timeBytes, bytes)
        }
    }
    put
  }

  def doPutBatch(
      connection: Connection,
      dictionaryProvider: DictionaryProvider,
      namespace: String,
      username: String,
      putsBatchSize: Int,
      dataPointsBatch: Seq[DataPoint]
  ): Seq[UpdateInterval] = {
    logger.trace(s"Put ${dataPointsBatch.size} dataPoints to tsdb")
    logger.trace(s" -- DETAIL DATAPOINTS: \r\n ${dataPointsBatch.mkString("\r\n")}")

    val putsWithIntervalsByTable = createPuts(dataPointsBatch, dictionaryProvider, username)
    putsWithIntervalsByTable.flatMap {
      case (table, puts, updateIntervals) =>
        Using.resource(connection.getTable(tableName(namespace, table))) { hbaseTable =>
          puts
            .sliding(putsBatchSize, putsBatchSize)
            .foreach(putsBatch => hbaseTable.put(putsBatch.asJava))
          logger.trace(s" -- DETAIL ROWS IN TABLE ${table.name}: ${puts.length}")
          updateIntervals
        }
    }
  }

  def createScan(
      queryContext: InternalQueryContext,
      multiRowRangeFilter: Option[MultiRowRangeFilter],
      hbaseFuzzyRowFilter: Seq[FuzzyRowFilter],
      fromTime: Long,
      toTime: Long,
      startRowKey: Option[Array[Byte]] = None,
      endRowKey: Option[Array[Byte]] = None
  ): Option[Scan] = {

    logger.trace(s"Create range scan for ${multiRowRangeFilter.map(_.getRowRanges.size())} ranges")

    val rangeStartKey = multiRowRangeFilter.map(_.getRowRanges.asScala.head.getStartRow)
    val rangeStopKey = multiRowRangeFilter.map(_.getRowRanges.asScala.toList.last.getStopRow)

    val fromTimeKey = Bytes.toBytes(baseTime(fromTime, queryContext.table))
    val toTimeKey = Bytes.toBytes(baseTime(toTime, queryContext.table) + 1)

    val startKey = List(rangeStartKey, Some(fromTimeKey), startRowKey).flatten
      .max(Ordering.comparatorToOrdering(Bytes.BYTES_COMPARATOR))

    val stopKey = List(rangeStopKey, Some(toTimeKey), endRowKey.filter(_.nonEmpty)).flatten
      .min(Ordering.comparatorToOrdering(Bytes.BYTES_COMPARATOR))

    val filter = multiRowRangeFilter match {
      case Some(rangeFilter) =>
        if (hbaseFuzzyRowFilter.nonEmpty) {
          val orFilter = new FilterList(FilterList.Operator.MUST_PASS_ONE, hbaseFuzzyRowFilter: _*)
          Some(new FilterList(FilterList.Operator.MUST_PASS_ALL, rangeFilter, orFilter))
        } else {
          Some(rangeFilter)
        }
      case None =>
        if (hbaseFuzzyRowFilter.nonEmpty) {
          Some(new FilterList(FilterList.Operator.MUST_PASS_ONE, hbaseFuzzyRowFilter: _*))
        } else {
          None
        }
    }

    if (Bytes.BYTES_COMPARATOR.compare(startKey, stopKey) < 0) {
      val scan = new Scan().withStartRow(startKey).withStopRow(stopKey)
      filter.foreach(scan.setFilter)

      familiesQueried(queryContext).foreach(f => scan.addFamily(HBaseUtils.family(f)))
      Some(scan)
    } else None
  }

  def executeScan(
      connection: Connection,
      namespace: String,
      scan: Scan,
      context: InternalQueryContext,
      batchSize: Int
  ): Iterator[Result] = {
    executeScan(connection, tableName(namespace, context.table), scan, context.metricsCollector, batchSize)
  }

  def executeScan(
      connection: Connection,
      table: TableName,
      scan: Scan,
      metricsCollector: MetricQueryCollector,
      batchSize: Int
  ): Iterator[Result] = {
    withIterator(connection, table, scan, metricsCollector) {
      _.iterator().asScala.grouped(batchSize)
    } {
      _.flatten
    }
  }

  def executeScan(
      connection: Connection,
      table: TableName,
      scan: Scan,
      metricsCollector: MetricQueryCollector
  ): Iterator[Result] = {
    withIterator(connection, table, scan, metricsCollector) {
      _.iterator().asScala
    } {
      identity
    }
  }

  def withIterator[R, O](
      connection: Connection,
      table: TableName,
      scan: Scan,
      metricsCollector: MetricQueryCollector
  )(getIterator: ResultScanner => Iterator[R])(finalizeResult: Iterator[R] => Iterator[O]): Iterator[O] = {

    val htable = connection.getTable(table)
    scan.setScanMetricsEnabled(metricsCollector.isEnabled)
    val scanner = htable.getScanner(scan)

    def close(): Unit = {
      scanner.close()
      htable.close()
    }

    val it = getIterator(scanner)

    val resultIterator = new AbstractIterator[R] {
      override def hasNext: Boolean = {
        metricsCollector.scan.measure(1) {
          val hasNext = it.hasNext
          if (!hasNext && scan.isScanMetricsEnabled) {
            logger.info(
              s"query_uuid: ${metricsCollector.query.id}, scans: ${scanMetricsToString(scanner.getScanMetrics)}"
            )
          }
          hasNext
        }
      }

      override def next(): R = {
        it.next()
      }
    }

    CloseableIterator(finalizeResult(resultIterator), close())
  }

  def multiRowRangeFilter(
      table: Table,
      intervals: Seq[(Long, Long)],
      dimIds: Map[Dimension, Seq[_]]
  ): Option[MultiRowRangeFilter] = {
    val ranges = intervals.flatMap { case (from, to) => rowRanges(table, from, to, dimIds) }
    if (ranges.nonEmpty) {
      val filter = new MultiRowRangeFilter(new java.util.ArrayList(ranges.asJava))
      Some(filter)
    } else {
      None
    }

  }

  private def rowRanges(table: Table, from: Long, to: Long, dimIds: Map[Dimension, Seq[_]]): Seq[RowRange] = {
    val baseTimeLs = baseTimeList(from, to, table)
    val dimIdsList = dimIds.toList.map {
      case (dim, ids) =>
        ids.toList.map { id =>
          val a = Array.ofDim[Byte](dim.rStorable.size)
          val b = MemoryBuffer.ofBytes(a)
          dim.rStorable.write(b, id.asInstanceOf[dim.R]: ID[dim.R])
          a
        }
    }
    val crossJoinedDimIds = CollectionUtils.crossJoin(dimIdsList)
    val keySize = tableKeySize(table)
    for {
      time <- baseTimeLs
      cids <- crossJoinedDimIds
    } yield {
      rowRange(time, keySize, cids.toArray)
    }
  }

  private def rowRange(baseTime: Long, keySize: Int, dimIds: Array[Array[Byte]]): RowRange = {
    val tmpBuffer = ByteBuffer.allocate(keySize)

    tmpBuffer.put(Bytes.toBytes(baseTime))
    dimIds.foreach { dimBytes =>
      tmpBuffer.put(dimBytes)
    }

    val bytes = new Array[Byte](tmpBuffer.position())
    tmpBuffer.rewind()
    tmpBuffer.get(bytes)

    val startBuffer = ByteBuffer.allocate(keySize)
    val stopBuffer = ByteBuffer.allocate(keySize)
    startBuffer.put(bytes)
    stopBuffer.put(Bytes.unsignedCopyAndIncrement(bytes))
    new RowRange(startBuffer.array(), true, stopBuffer.array(), false)
  }

  private def familiesQueried(queryContext: InternalQueryContext): Seq[Int] = {
    val groups = queryContext.exprsIndexSeq.flatMap { case (e, _) => QueryUtils.requiredMetrics(e).map(_.group) }
    if (groups.nonEmpty) {
      groups
    } else {
      Seq(Metric.Groups.default)
    }
  }

  def tableNameString(namespace: String, table: Table): String = {
    tableName(namespace, table).getNameAsString
  }

  def tableName(namespace: String, table: Table): TableName = {
    TableName.valueOf(namespace, tableNamePrefix + table.name)
  }

  def parseRowKey(bytes: Array[Byte], table: Table): TSDRowKey = {
    val baseTime = Bytes.toLong(bytes)

    val dimReprs = Array.ofDim[Option[Any]](table.dimensionSeq.size)

    var i = 0
    val bb = MemoryBuffer.ofBytes(bytes).asSlice(TAGS_POSITION_IN_ROW_KEY, bytes.length - TAGS_POSITION_IN_ROW_KEY)
    table.dimensionSeq.foreach { dim =>
      val value = dim.rStorable.read(bb)
      dimReprs(i) = Some(value)
      i += 1
    }
    TSDRowKey(baseTime, dimReprs)
  }

  private def checkSchemaDefinition(connection: Connection, namespace: String, schema: Schema): SchemaCheckResult = {

    val metaTableName = TableName.valueOf(namespace, tsdbSchemaTableName)

    Using.resource(connection.getAdmin) { admin =>
      if (admin.tableExists(metaTableName)) {
        PersistentSchemaChecker.check(schema, readTsdbSchema(connection, namespace))
      } else {

        val tsdbSchemaBytes = PersistentSchemaChecker.toBytes(schema)
        PersistentSchemaChecker.check(schema, tsdbSchemaBytes)

        writeTsdbSchema(connection, namespace, tsdbSchemaBytes)
        Success
      }
    }
  }

  def readTsdbSchema(connection: Connection, namespace: String): Array[Byte] = {
    Using.resource(connection.getTable(TableName.valueOf(namespace, tsdbSchemaTableName))) { table =>
      val get = new Get(tsdbSchemaKey).addColumn(tsdbSchemaFamily, tsdbSchemaField)
      table.get(get).getValue(tsdbSchemaFamily, tsdbSchemaField)
    }
  }

  def writeTsdbSchema(connection: Connection, namespace: String, schemaBytes: Array[Byte]): Unit = {
    logger.info(s"Writing TSDB Schema definition to namespace $namespace")

    val metaTableName = TableName.valueOf(namespace, tsdbSchemaTableName)
    Using.resource(connection.getAdmin) { admin =>
      if (!admin.tableExists(metaTableName)) {
        val tableDesc = TableDescriptorBuilder
          .newBuilder(metaTableName)
          .setColumnFamily(
            ColumnFamilyDescriptorBuilder
              .newBuilder(tsdbSchemaFamily)
              .setDataBlockEncoding(DataBlockEncoding.PREFIX)
              .build()
          )
          .build()
        admin.createTable(tableDesc)
      }
      Using.resource(connection.getTable(metaTableName)) { table =>
        val put = new Put(tsdbSchemaKey).addColumn(tsdbSchemaFamily, tsdbSchemaField, schemaBytes)
        table.put(put)
      }
    }
  }

  def initStorage(connection: Connection, namespace: String, schema: Schema, config: TsdbConfig): Unit = {
    checkNamespaceExistsElseCreate(connection, namespace)

    val dictDao = new DictionaryDaoHBase(connection, namespace)

    schema.tables.values.foreach { t =>
      checkTableExistsElseCreate(connection, namespace, t, config.maxRegions, config.compression)
      t.dimensionSeq.foreach(dictDao.checkTablesExistsElseCreate)
    }
    if (config.needCheckSchema) {
      checkSchemaDefinition(connection, namespace, schema) match {
        case Success      => logger.info("TSDB table definition checked successfully")
        case Warning(msg) => logger.warn("TSDB table definition check warnings: " + msg)
        case Error(msg)   => throw new RuntimeException("TSDB table definition check failed: " + msg)
      }
    }
  }

  def checkNamespaceExistsElseCreate(connection: Connection, namespace: String): Unit = {
    Using.resource(connection.getAdmin) { admin =>
      if (!admin.listNamespaceDescriptors.exists(_.getName == namespace)) {
        val namespaceDescriptor = NamespaceDescriptor.create(namespace).build()
        admin.createNamespace(namespaceDescriptor)
      }
    }
  }

  private def createTable(
      table: Table,
      tableName: TableName,
      maxRegions: Int,
      compressionAlgorithm: String,
      admin: Admin
  ): Unit = {
    val algorithm = Compression.getCompressionAlgorithmByName(compressionAlgorithm)
    val fieldGroups = table.metrics.map(_.group).toSet
    val families = fieldGroups map (group =>
      ColumnFamilyDescriptorBuilder
        .newBuilder(family(group))
        .setDataBlockEncoding(DataBlockEncoding.PREFIX)
        .setCompactionCompressionType(algorithm)
        .build()
    )
    val desc = TableDescriptorBuilder
      .newBuilder(tableName)
      .setColumnFamilies(families.asJavaCollection)
      .build()
    val endTime = LocalDate
      .now()
      .`with`(TemporalAdjusters.firstDayOfNextYear())
      .atStartOfDay(ZoneOffset.UTC)
      .toInstant
      .toEpochMilli
    val r = ((endTime - table.epochTime) / table.rowTimeSpan).toInt * 10
    val regions = math.min(r, maxRegions)
    admin.createTable(
      desc,
      Bytes.toBytes(baseTime(table.epochTime, table)),
      Bytes.toBytes(baseTime(endTime, table)),
      regions
    )
  }

  def checkTableExistsElseCreate(connection: Connection, tableName: TableName, familyNames: Seq[Array[Byte]]): Unit = {
    try {
      Using.resource(connection.getAdmin) { admin =>
        if (!admin.tableExists(tableName)) {
          val desc = TableDescriptorBuilder
            .newBuilder(tableName)
            .setColumnFamilies(familyNames.map(ColumnFamilyDescriptorBuilder.of).asJavaCollection)
            .build()
          admin.createTable(desc)
        }
      }
    } catch {
      case _: TableExistsException =>
    }
  }

  def checkTableExistsElseCreate(
      connection: Connection,
      namespace: String,
      table: Table,
      maxRegions: Int,
      compressionAlgorithm: String
  ): Unit =
    Using.resource(connection.getAdmin) { admin =>
      val name = tableName(namespace, table)

      if (!admin.tableExists(name)) {
        createTable(table, name, maxRegions, compressionAlgorithm, admin)
      }
    }

  def getFirstKey(connection: Connection, tableName: TableName): Array[Byte] = {
    getFirstOrLastKey(connection, tableName, first = true)
  }

  def getLastKey(connection: Connection, tableName: TableName): Array[Byte] = {
    getFirstOrLastKey(connection, tableName, first = false)
  }

  private def getFirstOrLastKey(connection: Connection, tableName: TableName, first: Boolean): Array[Byte] = {
    val table = connection.getTable(tableName)
    val scan = new Scan().setOneRowLimit().setFilter(new FirstKeyOnlyFilter).setReversed(!first)

    Using.resource(table.getScanner(scan)) { scanner =>

      val result = scanner.next()
      if (result != null) result.getRow else Array.empty
    }
  }

  private[hbase] def tableKeySize(table: Table): Int = {
    Bytes.SIZEOF_LONG + table.dimensionSeq.map(_.rStorable.size).sum
  }

  private[hbase] def rowKeyBuffer(
      dataPoint: DataPoint,
      table: Table,
      keySize: Int,
      dictionaryProvider: DictionaryProvider
  ): MemoryBuffer = {
    val bt = HBaseUtils.baseTime(dataPoint.time, table)
    val baseTimeBytes = Bytes.toBytes(bt)

    val array = Array.ofDim[Byte](keySize)
    val buffer = MemoryBuffer.ofBytes(array)

    buffer.put(baseTimeBytes)

    table.dimensionSeq.foreach {
      case dd: DictionaryDimension =>
        val id = dataPoint.dimensions
          .get(dd)
          .asInstanceOf[Option[String]]
          .filter(_.trim.nonEmpty)
          .map(v => dictionaryProvider.dictionary(dd).id(v))
          .getOrElse(NULL_VALUE)
        readerWriter.writeLong(buffer, id)

      case rd: RawDimension[_] =>
        val v = dataPoint.dimensions(rd).asInstanceOf[rd.T]
        rd.rStorable.write(buffer, v: ID[rd.T])

      case hd: HashDimension[_, _] =>
        val v = dataPoint.dimensions(hd).asInstanceOf[hd.T]
        val hash = hd.hashFunction(v).asInstanceOf[hd.R]
        hd.rStorable.write(buffer, hash: ID[hd.R])
    }

    buffer.rewind()
    buffer
  }

  private def scanMetricsToString(metrics: ScanMetrics): String = {
    metrics.getMetricsMap.asScala.map { case (k, v) => s""""$k":"$v"""" }.mkString("{", ",", "}")
  }

  def family(group: Int): Array[Byte] = s"d$group".getBytes

  def valuesByGroup(table: Table, dataPoints: Seq[DataPoint]): ValuesByGroup = {
    dataPoints
      .map(partitionValuesByGroup(table))
      .reduce((a, b) => CollectionUtils.mergeMaps[Int, Seq[TimeShiftedValue]](a, b, _ ++ _))
      .map {
        case (k, v) => k -> v.toArray
      }
  }

  private def partitionValuesByGroup(table: Table)(dp: DataPoint): Map[Int, Seq[TimeShiftedValue]] = {
    val timeShift = HBaseUtils.restTime(dp.time, table)
    dp.metrics
      .groupBy(_.metric.group)
      .map { case (k, metricValues) => k -> Seq((timeShift, fieldsToBytes(table, dp.dimensions, metricValues))) }
  }

  private def fieldsToBytes(
      table: Table,
      dimensions: Map[Dimension, Any],
      metricValues: Seq[MetricValue]
  ): Array[Byte] = {
<<<<<<< HEAD
    val bf = ByteBuffer.allocate(MAX_ROW_SIZE)
=======
    val bf = MemoryBuffer.allocateHeap(MAX_ROW_SIZE)

>>>>>>> 735bf683
    metricValues.foreach { f =>
      require(
        table.metricTagsSet.contains(f.metric.tag),
        s"Bad metric value $f: such metric is not defined for table ${table.name}"
      )
      readerWriter.writeByte(bf, f.metric.tag)
      f.metric.dataType.storable.write(bf, f.value: ID[f.metric.T])
    }
    dimensions.foreach {
      case (d: DictionaryDimension, value) if table.dimensionTagExists(d) =>
        val tag = table.dimensionTag(d)
        readerWriter.writeByte(bf, tag)
        d.dataType.storable.write(bf, value.asInstanceOf[d.T]: ID[d.T])

      case (d: HashDimension[_, _], value) if table.dimensionTagExists(d) =>
        val tag = table.dimensionTag(d)
        readerWriter.writeByte(bf, tag)
        d.tStorable.write(bf, value.asInstanceOf[d.T]: ID[d.T])
<<<<<<< HEAD

=======
>>>>>>> 735bf683
      case _ =>
    }

    val size = bf.position()
    bf.rewind()
    val res = Array.ofDim[Byte](size)
    bf.get(res)
    res
  }
}<|MERGE_RESOLUTION|>--- conflicted
+++ resolved
@@ -27,22 +27,14 @@
 import org.apache.hadoop.hbase.util.Bytes
 import org.yupana.api.query.DataPoint
 import org.yupana.api.schema._
-<<<<<<< HEAD
-import org.yupana.api.types.{ ByteReaderWriter, ID }
-=======
 import org.yupana.api.types.{ ID, ReaderWriter }
->>>>>>> 735bf683
 import org.yupana.api.utils.CloseableIterator
 import org.yupana.core.TsdbConfig
 import org.yupana.core.dao.DictionaryProvider
 import org.yupana.core.model.UpdateInterval
 import org.yupana.core.utils.metric.MetricQueryCollector
 import org.yupana.core.utils.{ CollectionUtils, QueryUtils }
-<<<<<<< HEAD
-import org.yupana.serialization.ByteBufferEvalReaderWriter
-=======
 import org.yupana.serialization.{ MemoryBuffer, MemoryBufferEvalReaderWriter }
->>>>>>> 735bf683
 
 import java.nio.ByteBuffer
 import java.time.temporal.TemporalAdjusters
@@ -66,11 +58,7 @@
   val MAX_ROW_SIZE = 2_000_000
   val tsdbSchemaTableName: String = tableNamePrefix + "table"
 
-<<<<<<< HEAD
-  implicit val readerWriter: ByteReaderWriter[ByteBuffer] = ByteBufferEvalReaderWriter
-=======
   implicit val readerWriter: ReaderWriter[MemoryBuffer, ID, Int, Int] = MemoryBufferEvalReaderWriter
->>>>>>> 735bf683
 
   def baseTime(time: Long, table: Table): Long = {
     time - time % table.rowTimeSpan
@@ -613,12 +601,8 @@
       dimensions: Map[Dimension, Any],
       metricValues: Seq[MetricValue]
   ): Array[Byte] = {
-<<<<<<< HEAD
-    val bf = ByteBuffer.allocate(MAX_ROW_SIZE)
-=======
     val bf = MemoryBuffer.allocateHeap(MAX_ROW_SIZE)
 
->>>>>>> 735bf683
     metricValues.foreach { f =>
       require(
         table.metricTagsSet.contains(f.metric.tag),
@@ -637,10 +621,6 @@
         val tag = table.dimensionTag(d)
         readerWriter.writeByte(bf, tag)
         d.tStorable.write(bf, value.asInstanceOf[d.T]: ID[d.T])
-<<<<<<< HEAD
-
-=======
->>>>>>> 735bf683
       case _ =>
     }
 
