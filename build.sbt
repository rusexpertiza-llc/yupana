import scalapb.compiler.Version.scalapbVersion
import ReleaseTransformations._
import sbt.Keys.excludeDependencies

ThisBuild / useCoursier := false

lazy val yupana = (project in file("."))
  .aggregate(
    api,
    proto,
    jdbc,
    utils,
    core,
    hbase,
    akka,
    spark,
    schema,
    externalLinks,
    examples,
    ehcache,
    ignite,
    caffeine,
    benchmarks
  )
  .settings(
    allSettings,
    noPublishSettings,
    crossScalaVersions := Nil
  )

lazy val api = (project in file("yupana-api"))
  .settings(
    name := "yupana-api",
    allSettings,
    libraryDependencies ++= Seq(
      "joda-time"              %  "joda-time"            % versions.joda,
      "org.scalatest"          %% "scalatest"            % versions.scalaTest         % Test,
      "org.scalacheck"         %% "scalacheck"           % versions.scalaCheck        % Test,
      "org.scalatestplus"      %% "scalacheck-1-15"      % versions.scalaTestCheck    % Test
    )
  )
  .disablePlugins(AssemblyPlugin)

lazy val proto = (project in file("yupana-proto"))
  .settings(
    name := "yupana-proto",
    allSettings,
    pbSettings,
    libraryDependencies ++= Seq(
      "com.thesamet.scalapb"   %% "scalapb-runtime"      % scalapbVersion             % "protobuf"  exclude("com.google.protobuf", "protobuf-java"),
      "com.google.protobuf"    %  "protobuf-java"        % versions.protobufJava force()
    )
  )
  .disablePlugins(AssemblyPlugin)

lazy val jdbc = (project in file("yupana-jdbc"))
  .settings(
    name := "yupana-jdbc",
    allSettings,
    libraryDependencies ++= Seq(
      "org.scala-lang.modules" %% "scala-collection-compat" % versions.colCompat,
      "org.scalatest"          %% "scalatest"               % versions.scalaTest         % Test,
      "org.scalamock"          %% "scalamock"               % versions.scalaMock         % Test
    ),
    buildInfoKeys := {
      val vn = VersionNumber(version.value)
      Seq[BuildInfoKey](
        version,
        "majorVersion" -> vn.numbers(0).toInt,
        "minorVersion" -> vn.numbers(1).toInt
      )
    },
    buildInfoPackage := "org.yupana.jdbc.build",
    Compile / assembly / artifact := {
      val art = (Compile / assembly / artifact).value
      art.withClassifier(Some("driver"))
    },
    addArtifact(Compile / assembly / artifact, assembly)
  )
  .enablePlugins(BuildInfoPlugin)
  .enablePlugins(AssemblyPlugin)
  .dependsOn(api, proto)

lazy val utils = (project in file("yupana-utils"))
  .settings(
    name := "yupana-utils",
    allSettings,
    libraryDependencies ++= Seq(
      "org.apache.lucene"           %  "lucene-analyzers-common"       % versions.lucene,
      "org.scalatest"               %% "scalatest"                     % versions.scalaTest % Test
    )
  )
  .dependsOn(api)

lazy val core = (project in file("yupana-core"))
  .settings(
    name := "yupana-core",
    allSettings,
    libraryDependencies ++= Seq(
      "org.scala-lang"                %  "scala-reflect"                % scalaVersion.value,
      "org.scala-lang"                %  "scala-compiler"               % scalaVersion.value,
      "org.scala-lang.modules"        %% "scala-collection-compat"      % versions.colCompat,
      "com.typesafe.scala-logging"    %% "scala-logging"                % versions.scalaLogging,
      "com.lihaoyi"                   %% "fastparse"                    % versions.fastparse,
      "javax.cache"                   %  "cache-api"                    % "1.1.1",
      "ch.qos.logback"                %  "logback-classic"              % versions.logback            % Test,
      "org.scalatest"                 %% "scalatest"                    % versions.scalaTest          % Test,
      "org.scalamock"                 %% "scalamock"                    % versions.scalaMock          % Test
    )
  )
  .dependsOn(api, utils % Test)
  .disablePlugins(AssemblyPlugin)

lazy val hbase = (project in file("yupana-hbase"))
  .settings(
    name := "yupana-hbase",
    allSettings,
    pbSettings,
    libraryDependencies ++= Seq(
      "org.scala-lang.modules"      %% "scala-collection-compat"      % versions.colCompat,
      "org.apache.hbase"            %  "hbase-common"                 % versions.hbase,
      "org.apache.hbase"            %  "hbase-client"                 % versions.hbase,
      "org.apache.hadoop"           %  "hadoop-common"                % versions.hadoop,
      "org.apache.hadoop"           %  "hadoop-hdfs-client"           % versions.hadoop,
      "com.thesamet.scalapb"        %% "scalapb-runtime"              % scalapbVersion                    % "protobuf"  exclude("com.google.protobuf", "protobuf-java"),
      "com.google.protobuf"         %  "protobuf-java"                % versions.protobufJava force(),
      "org.scalatest"               %% "scalatest"                    % versions.scalaTest                % Test,
      "org.scalamock"               %% "scalamock"                    % versions.scalaMock                % Test,
      "org.scalacheck"              %% "scalacheck"                   % versions.scalaCheck               % Test,
      "org.apache.hbase"            %  "hbase-server"                 % versions.hbase                    % Test,
      "org.apache.hbase"            %  "hbase-server"                 % versions.hbase                    % Test classifier "tests",
      "org.apache.hbase"            %  "hbase-common"                 % versions.hbase                    % Test classifier "tests",
      "org.apache.hadoop"           %  "hadoop-hdfs"                  % versions.hadoop                   % Test,
      "org.apache.hadoop"           %  "hadoop-hdfs"                  % versions.hadoop                   % Test classifier "tests",
      "org.apache.hadoop"           %  "hadoop-common"                % versions.hadoop                   % Test classifier "tests",
      "org.apache.hbase"            %  "hbase-hadoop-compat"          % versions.hbase                    % Test,
      "org.apache.hbase"            %  "hbase-hadoop-compat"          % versions.hbase                    % Test classifier "tests",
      "org.apache.hbase"            %  "hbase-zookeeper"              % versions.hbase                    % Test,
      "org.apache.hbase"            %  "hbase-zookeeper"              % versions.hbase                    % Test classifier "tests",
      "org.apache.hbase"            %  "hbase-http"                   % versions.hbase                    % Test,
      "org.apache.hbase"            %  "hbase-metrics-api"            % versions.hbase                    % Test,
      "org.apache.hbase"            %  "hbase-metrics"                % versions.hbase                    % Test,
      "org.apache.hbase"            %  "hbase-asyncfs"                % versions.hbase                    % Test,
      "org.apache.hbase"            %  "hbase-logging"                % versions.hbase                    % Test,
      "org.apache.hbase"            %  "hbase-hadoop2-compat"         % versions.hbase                    % Test,
      "org.apache.hbase"            %  "hbase-hadoop2-compat"         % versions.hbase                    % Test classifier "tests",
      "org.apache.hadoop"           %  "hadoop-mapreduce-client-core" % versions.hadoop                   % Test,
      "junit"                       %  "junit"                        % "4.13"                            % Test,
      "jakarta.ws.rs"               %  "jakarta.ws.rs-api"            % "2.1.5"                           % Test,
      "ch.qos.logback"              %  "logback-classic"              % versions.logback                  % Test,
      "org.slf4j"                   %  "log4j-over-slf4j"             % "1.7.30"                          % Test,
      "javax.activation"            % "javax.activation-api"          % "1.2.0"                           % Test
    ),
    excludeDependencies ++= Seq(
      // workaround for https://github.com/sbt/sbt/issues/3618
      // include "jakarta.ws.rs" % "jakarta.ws.rs-api" instead
      "javax.ws.rs" % "javax.ws.rs-api",
      "org.slf4j" % "slf4j-log4j12"
    )
  )
  .dependsOn(core % "compile->compile ; test->test", caffeine % Test)
  .disablePlugins(AssemblyPlugin)

lazy val akka = (project in file("yupana-akka"))
  .settings(
    name := "yupana-akka",
    allSettings,
    libraryDependencies ++= Seq(
      "com.typesafe.akka"             %% "akka-actor"                 % versions.akka,
      "com.typesafe.akka"             %% "akka-stream"                % versions.akka,
      "com.typesafe.scala-logging"    %% "scala-logging"              % versions.scalaLogging,
      "com.google.protobuf"           %  "protobuf-java"              % versions.protobufJava force(),
      "org.scalatest"                 %% "scalatest"                  % versions.scalaTest                % Test,
      "org.scalamock"                 %% "scalamock"                  % versions.scalaMock                % Test,
      "com.typesafe.akka"             %% "akka-stream-testkit"        % versions.akka                     % Test
    )
  )
  .dependsOn(proto, core, schema % Test)
  .disablePlugins(AssemblyPlugin)

lazy val spark = (project in file("yupana-spark"))
  .settings(
    name := "yupana-spark",
    allSettings,
    libraryDependencies ++= Seq(
      "org.apache.spark"            %% "spark-core"                     % versions.spark                % Provided,
      "org.apache.spark"            %% "spark-sql"                      % versions.spark                % Provided,
      "org.apache.spark"            %% "spark-streaming"                % versions.spark                % Provided,
      "org.apache.hbase"            %  "hbase-mapreduce"                % versions.hbase,
      "org.scalatest"               %% "scalatest"                      % versions.scalaTest            % Test
    )
  )
  .dependsOn(core, hbase, externalLinks)
  .disablePlugins(AssemblyPlugin)

lazy val schema = (project in file("yupana-schema"))
  .settings(
    name := "yupana-schema",
    allSettings,
    libraryDependencies ++= Seq(
      "org.scalatest"               %% "scalatest"                  % versions.scalaTest        % Test
    )
  )
  .dependsOn(api, utils)
  .disablePlugins(AssemblyPlugin)

lazy val externalLinks = (project in file("yupana-external-links"))
  .settings(
    name := "yupana-external-links",
    allSettings,
    libraryDependencies ++= Seq(
      "org.json4s"                  %% "json4s-jackson"             % versions.json4s,
      "org.scala-lang.modules"      %% "scala-collection-compat"    % versions.colCompat,
      "org.scalatest"               %% "scalatest"                  % versions.scalaTest        % Test,
      "org.scalamock"               %% "scalamock"                  % versions.scalaMock        % Test,
      "com.h2database"              %  "h2"                         % versions.h2Jdbc           % Test,
      "org.flywaydb"                %  "flyway-core"                % versions.flyway           % Test,
      "ch.qos.logback"              %  "logback-classic"            % versions.logback          % Test
    )
  )
  .dependsOn(schema, core, ehcache % Test)
  .disablePlugins(AssemblyPlugin)

lazy val ehcache = (project in file("yupana-ehcache"))
  .settings(
    name := "yupana-ehcache",
    allSettings,
    libraryDependencies ++= Seq(
      "org.ehcache"                   %  "ehcache"                      % versions.ehcache
    )
  )
  .dependsOn(core)
  .disablePlugins(AssemblyPlugin)

lazy val caffeine = (project in file("yupana-caffeine"))
  .settings(
    name := "yupana-caffeine",
    allSettings,
    libraryDependencies ++= Seq(
      "com.github.ben-manes.caffeine" %  "caffeine"                     % versions.caffeine,
      "com.github.ben-manes.caffeine" %  "jcache"                       % versions.caffeine
    )
  )
  .dependsOn(core)
  .disablePlugins(AssemblyPlugin)

lazy val ignite = (project in file("yupana-ignite"))
  .settings(
    name := "yupana-ignite",
    allSettings,
    libraryDependencies ++= Seq(
      "org.apache.ignite"             %  "ignite-core"                  % versions.ignite,
      "org.apache.ignite"             %  "ignite-slf4j"                 % versions.ignite
    )
  )
  .dependsOn(core)
  .disablePlugins(AssemblyPlugin)

lazy val writeAssemblyName = taskKey[Unit]("Writes assembly filename into file")

lazy val examples = (project in file("yupana-examples"))
  .settings(
    name := "yupana-examples",
    allSettings,
    noPublishSettings,
    libraryDependencies ++= Seq(
      "org.apache.spark"            %% "spark-core"                     % versions.spark                % Provided,
      "org.apache.spark"            %% "spark-sql"                      % versions.spark                % Provided,
      "org.apache.spark"            %% "spark-streaming"                % versions.spark                % Provided,
      "com.zaxxer"                  %  "HikariCP"                       % versions.hikariCP,
      "org.postgresql"              %  "postgresql"                     % versions.postgresqlJdbc       % Runtime,
      "ch.qos.logback"              %  "logback-classic"                % versions.logback              % Runtime
    ),
    excludeDependencies ++= Seq(
      "asm" % "asm"
    ),
    assembly / assemblyMergeStrategy := {
      case PathList("org", "apache", "jasper", _*)  => MergeStrategy.last
      case PathList("org", "apache", "commons", _*) => MergeStrategy.last
      case PathList("javax", "servlet", _*)         => MergeStrategy.last
      case PathList("javax", "el", _*)              => MergeStrategy.last
      case PathList(ps @ _*) if ps.last.endsWith(".proto") => MergeStrategy.discard
      case PathList("META-INF", "io.netty.versions.properties") => MergeStrategy.discard
      case PathList("META-INF", "native-image", "io.netty", "common", "native-image.properties") => MergeStrategy.first
      case PathList("org", "slf4j", "impl", _*)     => MergeStrategy.first
      case "module-info.class"                      => MergeStrategy.first
      case x                                        => (assembly / assemblyMergeStrategy).value(x)
    },
    writeAssemblyName := {
      val outputFile = target.value / "assemblyname.sh"
      val assemblyName = ((assembly / target).value / (assembly / assemblyJarName).value).getCanonicalPath
      streams.value.log.info("Assembly into: " + assemblyName)
      IO.write(outputFile, s"JARFILE=$assemblyName\n")
    },
    assembly := assembly.dependsOn(writeAssemblyName).value
  )
  .dependsOn(spark, akka, hbase, schema, externalLinks, ehcache % Runtime)
  .enablePlugins(FlywayPlugin)

lazy val benchmarks = (project in file("yupana-benchmarks"))
  .enablePlugins(JmhPlugin)
  .settings(commonSettings, noPublishSettings)
  .dependsOn(core % "compile->test", api, schema, externalLinks, hbase, hbase % "compile->test")
  .settings(
    name := "yupana-benchmarks",
    libraryDependencies ++= Seq(
      "com.github.scopt"              %% "scopt"                      % versions.scopt,
      "io.prometheus"                 %  "simpleclient"               % versions.prometheus,
      "io.prometheus"                 %  "simpleclient_pushgateway"   % versions.prometheus,
      "jakarta.ws.rs"                 %  "jakarta.ws.rs-api"          % "2.1.5",
      "org.scalatest"                 %% "scalatest"                  % versions.scalaTest    % Test
    ),
    excludeDependencies ++= Seq(
      // workaround for https://github.com/sbt/sbt/issues/3618
      // include "jakarta.ws.rs" % "jakarta.ws.rs-api" instead
      "javax.ws.rs" % "javax.ws.rs-api",
      "org.slf4j" % "slf4j-log4j12"
    )
  )

lazy val docs = project
  .in(file("yupana-docs"))
  .dependsOn(api, core)
  .enablePlugins(MdocPlugin, ScalaUnidocPlugin, DocusaurusPlugin)
  .settings(
    moduleName := "yupana-docs",
    noPublishSettings,
    ScalaUnidoc / unidoc / unidocProjectFilter := inProjects(api, core),
    ScalaUnidoc / unidoc / target := (LocalRootProject / baseDirectory).value / "website" / "static" / "api",
    cleanFiles += (ScalaUnidoc / unidoc / target).value,
    docusaurusCreateSite := docusaurusCreateSite.dependsOn(Compile / unidoc).value,
    mdocIn := (LocalRootProject / baseDirectory).value / "docs" / "mdoc",
    mdocOut := (LocalRootProject / baseDirectory).value / "website" / "target" / "docs",
    Compile / resourceGenerators += Def.task {
      val imagesPath =  (LocalRootProject / baseDirectory).value / "docs" / "assets" / "images"
      val images = (imagesPath * "*").get()

      val targetPath = (LocalRootProject / baseDirectory).value / "website" / "static" / "assets" / "images"

      val pairs = images pair Path.rebase(imagesPath, targetPath)
      IO.copy(pairs, overwrite = true, preserveLastModified = true, preserveExecutable = false)

      pairs.map(_._2)
    }.taskValue,
    mdocVariables := Map(
      "SCALA_VERSION" -> minMaj(scalaVersion.value, "2.12"),
      "HBASE_VERSION" -> minMaj(versions.hbase, "1.3"),
      "HADOOP_VERSION" -> minMaj(versions.hadoop, "3.0"),
      "SPARK_VERSION" -> minMaj(versions.spark, "2.4"),
      "IGNITE_VERSION" -> versions.ignite
    )
  )

def minMaj(v: String, default: String): String = {
 val n = VersionNumber(v)
 val r = for {
   f <- n._1
   s <- n._2
 } yield s"$f.$s"
 r getOrElse default
}

lazy val versions = new {
  val colCompat = "2.5.0"

  val spark = "3.2.0"

  val joda = "2.10.10"

  val protobufJava = "2.6.1"

  val scalaLogging = "3.9.4"
  val fastparse = "2.1.3"
  val scopt = "4.0.1"
  val prometheus = "0.9.0"

  val hbase = "2.4.1"
  val hadoop = "3.0.3"

  val akka = "2.5.32"

  val lucene = "6.6.0"
  val ignite = "2.8.1"
  val ehcache = "3.3.2"
  val caffeine = "2.8.6"

  val json4s = "3.6.6"

  val flyway = "7.4.0"
  val hikariCP = "3.4.5"
  val logback = "1.2.5"
  val h2Jdbc = "1.4.200"
  val postgresqlJdbc = "42.2.23"

  val scalaTest = "3.2.10"
  val scalaCheck = "1.15.4"
  val scalaTestCheck = "3.2.10.0"
  val scalaMock = "5.1.0"
}

val commonSettings = Seq(
  organization := "org.yupana",
<<<<<<< HEAD
  scalaVersion := "2.13.6",
  crossScalaVersions := Seq("2.12.14", "2.13.6"),
=======
  scalaVersion := "2.12.15",
>>>>>>> a3940e9b
  scalacOptions ++= Seq(
    "-target:jvm-1.8",
    "-Xsource:2.13",
    "-deprecation",
    "-unchecked",
    "-feature",
    "-language:higherKinds",
    "-Xlint",
    "-Xfatal-warnings",
    "-Ywarn-dead-code"
  ) ++ {
    CrossVersion.partialVersion(scalaVersion.value) match {
      case Some((2,13)) => Seq("-Wconf:cat=unused:info")
      case _ => Seq.empty
    }
  },
  Compile / console / scalacOptions --= Seq("-Ywarn-unused-import", "-Xfatal-warnings"),
  Test / testOptions += Tests.Argument("-l", "org.scalatest.tags.Slow"),
  Test / parallelExecution := false,
  coverageExcludedPackages := "<empty>;org\\.yupana\\.examples\\..*;org\\.yupana\\.proto\\..*;org\\.yupana\\.hbase\\.proto\\..*;org\\.yupana\\.benchmarks\\..*",
  headerLicense := Some(HeaderLicense.ALv2("2019", "Rusexpertiza LLC"))
)

val noPublishSettings = Seq(
  publish / skip := true
)

val publishSettings = Seq(
  publishMavenStyle := true,
  credentials += Credentials(Path.userHome / ".ivy2" / ".credentials_nexus"),
  publishTo := {
    if (isSnapshot.value)
      Some("nexus common snapshots" at "https://nexus.esc-hq.ru/nexus/content/repositories/common-snapshots/")
    else
      sonatypePublishToBundle.value
  },
  Test / publishArtifact := false,
  pomIncludeRepository := { _ =>
    false
  },
  licenses += ("Apache 2.0 License", url("http://www.apache.org/licenses/LICENSE-2.0")),
  homepage := Some(url("https://github.com/rusexpertiza-llc/yupana")),
  scmInfo := Some(
    ScmInfo(
      url("https://github.com/rusexpertiza-llc/yupana"),
      "scm:git:git@github.com/rusexpertiza-llc/yupana.git"
    )
  ),
  developers := List(
    Developer("rusexpertiza", "Rusexpertiza LLC", "info@1-ofd.ru", url("https://www.1-ofd.ru"))
  )
)

val pbSettings = Seq(
  PB.protocVersion := "-v261",
  Compile / PB.targets := Seq(
    scalapb.gen(grpc = false) -> (Compile / sourceManaged).value
  )
)

val releaseSettings = Seq(
  releaseProcess := Seq[ReleaseStep](
    checkSnapshotDependencies,
    inquireVersions,
    runClean,
    runTest,
    setReleaseVersion,
    commitReleaseVersion,
    tagRelease,
//    releaseStepCommandAndRemaining("+publishSigned"),
//    releaseStepCommand("sonatypeBundleRelease"),
//    setNextVersion,
//    commitNextVersion,
    pushChanges
  )
)

val allSettings = commonSettings ++ publishSettings ++ releaseSettings

ThisBuild / credentials ++= (for {
  username <- Option(System.getenv().get("SONATYPE_USERNAME"))
  password <- Option(System.getenv().get("SONATYPE_PASSWORD"))
} yield Credentials("Sonatype Nexus Repository Manager", "oss.sonatype.org", username, password)).toSeq<|MERGE_RESOLUTION|>--- conflicted
+++ resolved
@@ -400,12 +400,8 @@
 
 val commonSettings = Seq(
   organization := "org.yupana",
-<<<<<<< HEAD
   scalaVersion := "2.13.6",
-  crossScalaVersions := Seq("2.12.14", "2.13.6"),
-=======
-  scalaVersion := "2.12.15",
->>>>>>> a3940e9b
+  crossScalaVersions := Seq("2.12.15", "2.13.6"),
   scalacOptions ++= Seq(
     "-target:jvm-1.8",
     "-Xsource:2.13",
