--- conflicted
+++ resolved
@@ -22,15 +22,9 @@
 import org.apache.hadoop.hbase.HBaseConfiguration
 import org.apache.hadoop.hbase.client.{ ConnectionFactory, HBaseAdmin }
 import org.yupana.akka.{ RequestHandler, TsdbTcp }
-<<<<<<< HEAD
 import org.yupana.api.query.Query
 import org.yupana.core.SimpleTsdbConfig
 import org.yupana.core.utils.metric.{ PersistentMetricQueryCollector, QueryCollectorContext }
-import org.yupana.examples.ExampleSchema
-import org.yupana.examples.externallinks.ExternalLinkRegistrator
-import org.yupana.externallinks.universal.{ JsonCatalogs, JsonExternalLinkDeclarationsParser }
-import org.yupana.hbase.{ HdfsFileUtils, TSDBHBase, TsdbQueryMetricsDaoHBase }
-=======
 import org.yupana.core.providers.JdbcMetadataProvider
 import org.yupana.core.sql.SqlQueryProcessor
 import org.yupana.core.{ FlatQueryEngine, QueryEngineRouter, SimpleTsdbConfig, TimeSeriesQueryEngine }
@@ -38,7 +32,6 @@
 import org.yupana.examples.externallinks.ExternalLinkRegistrator
 import org.yupana.externallinks.universal.{ JsonCatalogs, JsonExternalLinkDeclarationsParser }
 import org.yupana.hbase._
->>>>>>> fd02bf9b
 
 import scala.concurrent.Await
 import scala.concurrent.duration.Duration
@@ -100,11 +93,7 @@
         identity,
         config.properties,
         tsdbConfig,
-<<<<<<< HEAD
         metricCreator
-=======
-        metricsDao
->>>>>>> fd02bf9b
       )
 
     val queryEngineRouter = new QueryEngineRouter(
@@ -119,13 +108,10 @@
     elRegistrator.registerAll(schemaWithJson)
     logger.info("Registering catalogs done")
 
-<<<<<<< HEAD
     val requestHandler = new RequestHandler(schemaWithJson, tsdbQueryMetricsDaoHBase)
     new TsdbTcp(tsdb, requestHandler, config.host, config.port, 1, 0, "1.0")
-=======
     val requestHandler = new RequestHandler(queryEngineRouter)
     new TsdbTcp(requestHandler, config.host, config.port, 1, 0, "1.0")
->>>>>>> fd02bf9b
     logger.info(s"Yupana server started, listening on ${config.host}:${config.port}")
 
     Await.ready(actorSystem.whenTerminated, Duration.Inf)
