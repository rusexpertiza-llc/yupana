--- conflicted
+++ resolved
@@ -22,9 +22,5 @@
 
 addSbtPlugin("pl.project13.scala" % "sbt-jmh" % "0.4.3")
 
-<<<<<<< HEAD
-addSbtPlugin("org.scalameta" % "sbt-mdoc" % "2.2.21")
-=======
 addSbtPlugin("org.scalameta" % "sbt-mdoc" % "2.2.23")
->>>>>>> fc35bbdd
 addSbtPlugin("com.eed3si9n" % "sbt-unidoc" % "0.4.3")