--- conflicted
+++ resolved
@@ -81,37 +81,6 @@
       case _                                                                   => false
     }
   }
-<<<<<<< HEAD
-=======
 
   def put(dataPoints: Seq[DataPoint]): Unit = {}
-}
-
-object ExternalLinkService {
-  def extractCatalogFields(
-      simpleCondition: TimeBoundedCondition,
-      linkName: String
-  ): (List[(String, Set[String])], List[(String, Set[String])], List[Condition]) = {
-    simpleCondition.conditions.foldLeft(
-      (List.empty[(String, Set[String])], List.empty[(String, Set[String])], List.empty[Condition])
-    ) {
-      case ((cat, neg, oth), cond) =>
-        cond match {
-          case Equ(LinkExpr(c, field), ConstantExpr(v: String)) if c.linkName == linkName =>
-            ((field, Set(v)) :: cat, neg, oth)
-
-          case InExpr(LinkExpr(c, field), cs) if c.linkName == linkName =>
-            ((field, cs.asInstanceOf[Set[String]]) :: cat, neg, oth)
-
-          case Neq(LinkExpr(c, field), ConstantExpr(v: String)) if c.linkName == linkName =>
-            (cat, (field, Set(v)) :: neg, oth)
-
-          case NotInExpr(LinkExpr(c, field), cs) if c.linkName == linkName =>
-            (cat, (field, cs.asInstanceOf[Set[String]]) :: neg, oth)
-
-          case _ => (cat, neg, cond :: oth)
-        }
-    }
-  }
->>>>>>> de9f365a
 }