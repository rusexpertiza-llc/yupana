package org.yupana.hbase

import java.util.Properties

import org.apache.hadoop.hbase.{ HBaseConfiguration, TableName }
import org.joda.time.{ DateTimeZone, LocalDateTime }
import org.scalatest.tagobjects.Slow
import org.scalatest.{ FlatSpec, Matchers }
import org.yupana.api.Time
import org.yupana.api.query._
import org.yupana.api.query.syntax.All._
import org.yupana.api.schema.{ Dimension, Table }
import org.yupana.api.types.{ Aggregation, UnaryOperation, Storable }
import org.yupana.core.TestSchema.testTable
import org.yupana.core.cache.CacheFactory
import org.yupana.core.dao._
import org.yupana.core.model._
import org.yupana.core.utils.metric.{ ConsoleMetricQueryCollector, MetricQueryCollector }
import org.yupana.core._
import org.apache.hadoop.hbase.client.{ ConnectionFactory, HBaseAdmin, Scan, Result => HResult }
import org.apache.hadoop.hbase.util.Bytes

import scala.util.Random

class TsdbBenchmark extends FlatSpec with Matchers {

  "HBAse" should "be fast" taggedAs Slow in {
    val hbaseConfiguration = HBaseConfiguration.create()
    hbaseConfiguration.set("hbase.zookeeper.quorum", "localhost:2181")
    hbaseConfiguration.set("zookeeper.session.timeout", "9000000")
    hbaseConfiguration.set("hbase.client.scanner.timeout.period", "9000000")
//    hbaseConfiguration.set("hbase.client.scanner.max.result.size", "50000000")
//    HdfsFileUtils.addHdfsPathToConfiguration(hbaseConfiguration, props)

    HBaseAdmin.checkHBaseAvailable(hbaseConfiguration)
    val nameSpace = "schema43"

    val connection = ConnectionFactory.createConnection(hbaseConfiguration)
    val tableName = TableName.valueOf(nameSpace, "ts_kkm_items")
    val table = connection.getTable(tableName)
    val scan = new Scan()

    scan.addFamily(Bytes.toBytes("d1"))
    scan.setCaching(100000)
//    scan.setBatch(10000)
    scan.setMaxResultSize(100000000)
//    scan.setCacheBlocks(false)
//    scan.setCacheBlocks(false)
    scan.setScanMetricsEnabled(true)

    import scala.collection.JavaConverters._

    val start = System.currentTimeMillis()
    val result = table.getScanner(scan)
    val dps = result.iterator().asScala.foldLeft(0L) { (c, r) =>
      c + r.rawCells().size
    }

    println(dps)
    println(scan.getScanMetrics.getMetricsMap.asScala.mkString("\r\n"))
    println("TIME: " + (System.currentTimeMillis() - start))
  }

  "CPU" should "be fast" taggedAs Slow in {
    val n = 50000000
    val arr = Array.fill[Long](n)(Random.nextLong())

    (1 until 30).foreach { _ =>
      val start = System.currentTimeMillis()
      val r = arr.iterator.foldLeft(Random.nextLong()) { _ + _ }
//      var r = 0L
//      var i = 0
//      while (i < n) {
//        r += arr(i % k)
//        i += 1
//      }

      println(s"r$r time: {${System.currentTimeMillis() - start}}")
    }

  }

  "TSDB" should "be fast" taggedAs Slow in {
    val qtime = new LocalDateTime(2017, 10, 15, 12, 57).toDateTime(DateTimeZone.UTC)

    val N = 1000000
//    val in = (1 to N).toArray

    val metricDao = new TsdbQueryMetricsDao {
      override def initializeQueryMetrics(query: Query, sparkQuery: Boolean): Long = ???

      override def queriesByFilter(filter: Option[QueryMetricsFilter], limit: Option[Int]): Iterable[TsdbQueryMetrics] =
        ???

      override def updateQueryMetrics(
          rowKey: Long,
          queryState: QueryStates.QueryState,
          totalDuration: Double,
          metricValues: Map[String, MetricData],
          sparkQuery: Boolean
      ): Unit = ???

      override def setRunningPartitions(queryRowKey: Long, partitions: Int): Unit = ???

      override def decrementRunningPartitions(queryRowKey: Long): Int = ???

      override def setQueryState(filter: QueryMetricsFilter, queryState: QueryStates.QueryState): Unit = ???

      override def deleteMetrics(filter: QueryMetricsFilter): Int = ???
    }

    val dictDao = new DictionaryDao {
      override def createSeqId(dimension: Dimension): Int = ???

      val vals = (0 until N / 10000).map { b =>
        (0 until 10000).map { i =>
          val id = b * 10000 + i
          id.toLong -> "Test"
        }.toMap
      }.toArray

      override def getIdByValue(dimension: Dimension, value: String): Option[Long] = ???

      override def getIdsByValues(dimension: Dimension, value: Set[String]): Map[String, Long] = ???

      override def checkAndPut(dimension: Dimension, id: Long, value: String): Boolean = ???
    }

    val dictProvider = new DictionaryProviderImpl(dictDao)

    val properties = new Properties()
    properties.load(getClass.getClassLoader.getResourceAsStream("app.properties"))
    CacheFactory.init(properties, "test")

    val dao = new TSDaoHBaseBase[Iterator] with TSDao[Iterator, Long] {

      override def mapReduceEngine(metricQueryCollector: MetricQueryCollector): MapReducible[Iterator] = {
        MapReducible.iteratorMR
      }

      override def dictionaryProvider: DictionaryProvider = dictProvider

      val rows = {
        val time = qtime.toDate.getTime + 24L * 60 * 60 * 1000
<<<<<<< HEAD
        (1 to N).map { i =>
          val dimId = i
          HBaseTestUtils
            .row(TSDRowKey(time - (time % testTable.rowTimeSpan), Array(Some(dimId), Some(dimId))))
            .cell("d1", time % testTable.rowTimeSpan)
            .field(1, 1d)
            .field(Table.DIM_TAG_OFFSET, "test1")
            .field((Table.DIM_TAG_OFFSET + 1).toByte, "test2")
            .hbaseRow
=======
        val v = tagged(1, 1.toDouble) ++
          tagged(Table.DIM_TAG_OFFSET, "test1") ++
          tagged((Table.DIM_TAG_OFFSET + 1).toByte, "test2")

        in.map { x =>
          val dimId = x
          TSDOutputRow(
            key = TSDRowKey(time - (time % testTable.rowTimeSpan), Array(Some(dimId), Some(dimId))),
            values = Array((x % 1000000, v))
          )
>>>>>>> 4499c601
        }
      }

      override def executeScans(
          queryContext: InternalQueryContext,
          from: IdType,
          to: IdType,
<<<<<<< HEAD
          rangeScanDims: Iterator[Map[Dimension, Seq[IdType]]]
      ): Iterator[HResult] = {
=======
          rangeScanDims: Iterator[Map[Dimension, Seq[_]]]
      ): Iterator[TSDOutputRow] = {
>>>>>>> 4499c601
        rows.iterator
      }

//      var c = 0
//
//      override def executeScans(
//          queryContext: InternalQueryContext,
//          from: IdType,
//          to: IdType,
//          rangeScanDims: Iterator[Map[Dimension, Seq[IdType]]]
//      ): Iterator[TSDOutputRow[IdType]] = {
//        c += 1
//        val o = N * HitRate
//        val v = tagged(1, 1.toDouble)
//        val time = qtime.toDate.getTime + 24L * 60 * 60 * 1000
//        in.map { x =>
//          val dimId = if (x > o) c * N + x else x
//          TSDOutputRow[Long](
//            key = TSDRowKey(time - (time % testTable.rowTimeSpan), Array(Some(dimId), Some(dimId))),
//            values = Array((x % 1000000, v))
//          )
//        }.iterator
//      }

//      override def executeScans(
//          queryContext: InternalQueryContext,
//          from: IdType,
//          to: IdType,
//          rangeScanDims: Iterator[Map[Dimension, Seq[IdType]]]
//      ): Iterator[TSDOutputRow[IdType]] = {
//        val v = tagged(1, 1.toDouble)
//        val time = qtime.toDate.getTime + 24L * 60 * 60 * 1000
//        val row = TSDOutputRow[Long](
//          key = TSDRowKey(time - (time % testTable.rowTimeSpan), Array(Some(1), Some(1))),
//          values = Array((100, v))
//        )
//        in.map(_ => row).iterator
//      }

      def tagged[T](tag: Byte, value: T)(implicit writable: Storable[T]): Array[Byte] = {
        tag +: writable.write(value)
      }

      override def put(dataPoints: Seq[DataPoint]): Unit = ???

      override def getRollupStatuses(fromTime: Long, toTime: Long, table: Table): Seq[(Long, String)] = ???

      override def putRollupStatuses(statuses: Seq[(Long, String)], table: Table): Unit = ???

      override def checkAndPutRollupStatus(
          time: Long,
          oldStatus: Option[String],
          newStatus: String,
          table: Table
      ): Boolean = ???

      override def getRollupSpecialField(fieldName: String, table: Table): Option[Long] = ???

      override def putRollupSpecialField(fieldName: String, value: Long, table: Table): Unit = ???

    }

    val query = Query(
      TestSchema.testTable,
      const(Time(qtime)),
      const(Time(qtime.plusYears(1))),
      Seq(
        function(UnaryOperation.truncDay, time) as "time",
        dimension(TestDims.DIM_A) as "tag_a",
        dimension(TestDims.DIM_B) as "tag_b",
        aggregate(Aggregation.sum[Double], TestTableFields.TEST_FIELD) as "sum_testField"
      ),
      None,
      Seq(function(UnaryOperation.truncDay, time))
    )

    val mc = new ConsoleMetricQueryCollector(query, "test")
//    val mc = NoMetricCollector
    class BenchTSDB extends TSDB(dao, metricDao, dictProvider, identity, SimpleTsdbConfig(putEnabled = true)) {
      override def createMetricCollector(query: Query): MetricQueryCollector = {
        mc
      }
    }

    val tsdb = new BenchTSDB

    (1 to 150) foreach { p =>
      val s = System.nanoTime()
      val result = tsdb.query(query).iterator

      val r1 = result.next()
      r1.fieldValueByName[Double]("sum_testField").get shouldBe N.toDouble
      r1.fieldValueByName[String]("tag_a").get shouldBe "test1"
      r1.fieldValueByName[String]("tag_b").get shouldBe "test2"

      println(s"$p. Time: " + (System.nanoTime() - s) / (1000 * 1000))

    }

    mc.finish()
  }

//  "InternalRowBuilder" should "fast" taggedAs (Slow) in {
//    val qtime = new LocalDateTime(2017, 10, 15, 12, 57).toDateTime(DateTimeZone.UTC)
//
//    val query = Query(
//      TestSchema.testTable,
//      const(Time(qtime)),
//      const(Time(qtime.plusYears(1))),
//      Seq(
//        function(UnaryOperation.truncDay, time) as "time",
//        aggregate(Aggregation.sum[Double], TestTableFields.TEST_FIELD) as "sum_testField"
//      ),
//      None,
//      Seq(function(UnaryOperation.truncDay, time), dimension(TestDims.TAG_B))
//    )
//
//    val queryContext = QueryContext(query, ConstantExpr(true))
//    val builder = new InternalRowBuilder(queryContext)
//
//    def t() = {
//      val pointTime = 1000000
//      (1 to 10000000).toIterator.map(
//        i =>
//          builder
//            .set(time, Some(Time(pointTime + i)))
//            //              .set(dimension(TestDims.TAG_A), Some("test1"))
//            //              .set(dimension(TestDims.TAG_B), Some("test2"))
//            .set(metric(TestTableFields.TEST_FIELD), Some(1d))
//            .buildAndReset()
//      )
//    }
//
//    (1 to 10) foreach { p =>
//      val s = System.nanoTime()
//      val result = t()
//
//      result.size shouldBe 10000000L
//
//      println("Time: " + (System.nanoTime() - s) / (1000 * 1000))
//
//    }
//  }

//  "Metric collector" should "fast" taggedAs (Slow) in {
//    val qtime = new LocalDateTime(2017, 10, 15, 12, 57).toDateTime(DateTimeZone.UTC)
//
//    val query = Query(
//      TestSchema.testTable,
//      const(Time(qtime)),
//      const(Time(qtime.plusYears(1))),
//      Seq(
//        function(UnaryOperation.truncDay, time) as "time",
//        aggregate(Aggregation.sum[Double], TestTableFields.TEST_FIELD) as "sum_testField"
//      ),
//      None,
//      Seq(function(UnaryOperation.truncDay, time), dimension(TestDims.TAG_B))
//    )
//
//    val mc = new ConsoleMetricQueryCollector(query, "test")
//
//    def d = {
//
//      (1 to 10000000).iterator.map { i =>
//        mc.reduceOperation.measure(1)(i)
//        mc.reduceOperation.measure(1)(i)
//        mc.reduceOperation.measure(1)(i)
//        mc.extractDataComputation.measure(1)(i)
//        mc.postFilter.measure(1)(i)
//        mc.collectResultRows.measure(1)(i)
//      }
//    }
//
//    (1 to 10) foreach { p =>
//      val s = System.nanoTime()
//
//      d.size shouldBe 10000000L
//
//      println("Time: " + (System.nanoTime() - s) / (1000 * 1000))
//
//    }
//
//  }

//  "ReduceByKey" should "be fast" taggedAs (Slow) in {
//    val in = (1 to 10000000).map(i => 1 -> i).toArray
//
//    def d = {
//      val kvs = in.toIterator
//      CollectionUtils.reduceByKey(kvs)(_ + _)
//    }
//
//    (1 to 100) foreach { p =>
//      val s = System.nanoTime()
//
//      d.next._2 shouldBe -2004260032
////      d.count(_ => true) shouldBe 10000000 //-2004260032
//
//      println("Time: " + (System.nanoTime() - s) / (1000 * 1000))
//
//    }
//  }

}<|MERGE_RESOLUTION|>--- conflicted
+++ resolved
@@ -142,7 +142,6 @@
 
       val rows = {
         val time = qtime.toDate.getTime + 24L * 60 * 60 * 1000
-<<<<<<< HEAD
         (1 to N).map { i =>
           val dimId = i
           HBaseTestUtils
@@ -152,18 +151,6 @@
             .field(Table.DIM_TAG_OFFSET, "test1")
             .field((Table.DIM_TAG_OFFSET + 1).toByte, "test2")
             .hbaseRow
-=======
-        val v = tagged(1, 1.toDouble) ++
-          tagged(Table.DIM_TAG_OFFSET, "test1") ++
-          tagged((Table.DIM_TAG_OFFSET + 1).toByte, "test2")
-
-        in.map { x =>
-          val dimId = x
-          TSDOutputRow(
-            key = TSDRowKey(time - (time % testTable.rowTimeSpan), Array(Some(dimId), Some(dimId))),
-            values = Array((x % 1000000, v))
-          )
->>>>>>> 4499c601
         }
       }
 
@@ -171,13 +158,8 @@
           queryContext: InternalQueryContext,
           from: IdType,
           to: IdType,
-<<<<<<< HEAD
           rangeScanDims: Iterator[Map[Dimension, Seq[IdType]]]
       ): Iterator[HResult] = {
-=======
-          rangeScanDims: Iterator[Map[Dimension, Seq[_]]]
-      ): Iterator[TSDOutputRow] = {
->>>>>>> 4499c601
         rows.iterator
       }
 
@@ -217,7 +199,7 @@
 //        in.map(_ => row).iterator
 //      }
 
-      def tagged[T](tag: Byte, value: T)(implicit writable: Storable[T]): Array[Byte] = {
+      def tagged[T](tag: Byte, value: T)(implicit writable: Writable[T]): Array[Byte] = {
         tag +: writable.write(value)
       }
 
