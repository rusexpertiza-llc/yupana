/*
 * Copyright 2019 Rusexpertiza LLC
 *
 * Licensed under the Apache License, Version 2.0 (the "License");
 * you may not use this file except in compliance with the License.
 * You may obtain a copy of the License at
 *
 *     http://www.apache.org/licenses/LICENSE-2.0
 *
 * Unless required by applicable law or agreed to in writing, software
 * distributed under the License is distributed on an "AS IS" BASIS,
 * WITHOUT WARRANTIES OR CONDITIONS OF ANY KIND, either express or implied.
 * See the License for the specific language governing permissions and
 * limitations under the License.
 */

package org.yupana.spark

import org.apache.hadoop.conf.Configuration
import org.apache.hadoop.hbase.client.{ Connection, ConnectionFactory, Result => HResult }
import org.apache.spark.SparkContext
import org.apache.spark.rdd.RDD
import org.yupana.api.query.DataPoint
import org.yupana.api.schema.{ Dimension, Schema }
import org.yupana.core.MapReducible
import org.yupana.core.dao.{ DictionaryProvider, TSDao }
import org.yupana.core.model.UpdateInterval
import org.yupana.core.utils.metric.MetricQueryCollector
import org.yupana.hbase.HBaseUtils.doPutBatch
import org.yupana.hbase._

class TsDaoHBaseSpark(
    @transient val sparkContext: SparkContext,
    override val schema: Schema,
    config: Config,
    override val dictionaryProvider: DictionaryProvider,
    putsBatchSize: Int = 10000
) extends TSDaoHBaseBase[RDD]
    with TSDao[RDD, Long]
    with Serializable {

  private val sparkListener = new ProgressListener[HBaseScanPartition]
  sparkContext.addSparkListener(sparkListener)

  override def mapReduceEngine(metricQueryCollector: MetricQueryCollector): MapReducible[RDD] = {
    new RddMapReducible(sparkContext, metricQueryCollector)
  }

  override def executeScans(
      queryContext: InternalQueryContext,
      intervals: Seq[(Long, Long)],
      rangeScanDims: Iterator[Map[Dimension, Seq[_]]]
  ): RDD[HResult] = {
    val progressFile = queryContext.hints.collectFirst { case ProgressHint(fileName) => fileName }
    if (rangeScanDims.nonEmpty) {
<<<<<<< HEAD
      val rdds = rangeScanDims.flatMap { dimIds =>
        intervals.map {
          case (from, to) =>
            new HBaseScanRDD(sparkContext, config, queryContext, from, to, dimIds)
        }
=======
      val rdds = rangeScanDims.zipWithIndex.map {
        case (dimIds, index) =>
          val listener = progressFile match {
            case Some(f) =>
              new RddProgressListenerImpl[HBaseScanPartition](
                s"${f}_$index",
                new HBaseScanPartition.HBaseScanPartitionStorable(from, to, queryContext, dimIds),
                config.properties
              )
            case None => new DummyProgressListener[HBaseScanPartition]
          }
          sparkListener.addListener(listener)
          new HBaseScanRDD(sparkContext, config, queryContext, from, to, dimIds, listener)
>>>>>>> 61242b2e
      }
      sparkContext.union(rdds.toSeq)
    } else {
      sparkContext.emptyRDD[HResult]
    }
  }

  override def putBatch(username: String)(dataPointsBatch: Seq[DataPoint]): Seq[UpdateInterval] = {
    doPutBatch(connection, dictionaryProvider, config.hbaseNamespace, username, putsBatchSize, dataPointsBatch)
  }

  @transient lazy val connection: Connection = {
    TsDaoHBaseSpark.executorHBaseConnection match {
      case None =>
        val c = ConnectionFactory.createConnection(TsDaoHBaseSpark.hbaseConfiguration(config))
        TsDaoHBaseSpark.executorHBaseConnection = Some(c)
        c
      case Some(c) => c
    }
  }
}

object TsDaoHBaseSpark {
  def hbaseConfiguration(config: Config): Configuration = {
    val configuration = new Configuration()
    configuration.set("hbase.zookeeper.quorum", config.hbaseZookeeper)
    configuration.set("hbase.client.scanner.timeout.period", config.hbaseTimeout.toString)
    if (config.addHdfsToConfiguration) {
      HdfsFileUtils.addHdfsPathToConfiguration(configuration, config.properties)
    }
    configuration
  }

  var executorHBaseConnection: Option[Connection] = None
}<|MERGE_RESOLUTION|>--- conflicted
+++ resolved
@@ -53,27 +53,22 @@
   ): RDD[HResult] = {
     val progressFile = queryContext.hints.collectFirst { case ProgressHint(fileName) => fileName }
     if (rangeScanDims.nonEmpty) {
-<<<<<<< HEAD
-      val rdds = rangeScanDims.flatMap { dimIds =>
-        intervals.map {
-          case (from, to) =>
-            new HBaseScanRDD(sparkContext, config, queryContext, from, to, dimIds)
-        }
-=======
-      val rdds = rangeScanDims.zipWithIndex.map {
+      val rdds = rangeScanDims.zipWithIndex.flatMap {
         case (dimIds, index) =>
-          val listener = progressFile match {
-            case Some(f) =>
-              new RddProgressListenerImpl[HBaseScanPartition](
-                s"${f}_$index",
-                new HBaseScanPartition.HBaseScanPartitionStorable(from, to, queryContext, dimIds),
-                config.properties
-              )
-            case None => new DummyProgressListener[HBaseScanPartition]
+          intervals.map {
+            case (from, to) =>
+              val listener = progressFile match {
+                case Some(f) =>
+                  new RddProgressListenerImpl[HBaseScanPartition](
+                    s"${f}_${from}-${to}_${index}",
+                    new HBaseScanPartition.HBaseScanPartitionStorable(from, to, queryContext, dimIds),
+                    config.properties
+                  )
+                case None => new DummyProgressListener[HBaseScanPartition]
+              }
+              sparkListener.addListener(listener)
+              new HBaseScanRDD(sparkContext, config, queryContext, from, to, dimIds, listener)
           }
-          sparkListener.addListener(listener)
-          new HBaseScanRDD(sparkContext, config, queryContext, from, to, dimIds, listener)
->>>>>>> 61242b2e
       }
       sparkContext.union(rdds.toSeq)
     } else {
