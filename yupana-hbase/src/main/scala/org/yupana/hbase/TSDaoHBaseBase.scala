/*
 * Copyright 2019 Rusexpertiza LLC
 *
 * Licensed under the Apache License, Version 2.0 (the "License");
 * you may not use this file except in compliance with the License.
 * You may obtain a copy of the License at
 *
 *     http://www.apache.org/licenses/LICENSE-2.0
 *
 * Unless required by applicable law or agreed to in writing, software
 * distributed under the License is distributed on an "AS IS" BASIS,
 * WITHOUT WARRANTIES OR CONDITIONS OF ANY KIND, either express or implied.
 * See the License for the specific language governing permissions and
 * limitations under the License.
 */

package org.yupana.hbase

import java.nio.ByteBuffer
import java.util

import com.typesafe.scalalogging.StrictLogging
import org.yupana.api.Time
import org.yupana.api.query.Expression.Condition
import org.yupana.api.query._
<<<<<<< HEAD
import org.yupana.api.schema.{ DictionaryDimension, Dimension, RawDimension, Table }
import org.yupana.api.utils.{ PrefetchedSortedSetIterator, SortedSetIterator }
=======
import org.yupana.api.schema.{ Dimension, Table }
import org.yupana.api.types.DataType
import org.yupana.api.utils.{ DimOrdering, PrefetchedSortedSetIterator, SortedSetIterator }
>>>>>>> 5d770af7
import org.yupana.core.MapReducible
import org.yupana.core.dao._
import org.yupana.core.model.{ InternalQuery, InternalRow, InternalRowBuilder }
import org.yupana.core.utils.TimeBoundedCondition
import org.yupana.core.utils.metric.MetricQueryCollector

import scala.language.higherKinds

trait TSDaoHBaseBase[Collection[_]] extends TSReadingDao[Collection, Long] with StrictLogging {
  type IdType = Long
  type TimeFilter = Long => Boolean
  type RowFilter = TSDOutputRow => Boolean

  import org.yupana.core.utils.ConditionMatchers.{ Equ, Neq }

  val TIME: RawDimension[Time] = RawDimension[Time]("time")

  val CROSS_JOIN_LIMIT = 500000
  val RANGE_FILTERS_LIMIT = 100000
  val FUZZY_FILTERS_LIMIT = 20
  val EXTRACT_BATCH_SIZE = 10000

  def mapReduceEngine(metricQueryCollector: MetricQueryCollector): MapReducible[Collection]
  def dictionaryProvider: DictionaryProvider

  def executeScans(
      queryContext: InternalQueryContext,
      from: Long,
      to: Long,
      rangeScanDims: Iterator[Map[Dimension, Seq[_]]]
  ): Collection[TSDOutputRow]

  override def query(
      query: InternalQuery,
      valueDataBuilder: InternalRowBuilder,
      metricCollector: MetricQueryCollector
  ): Collection[InternalRow] = {

    val tbc = TimeBoundedCondition(query.condition)

    if (tbc.size != 1) throw new IllegalArgumentException("Only one condition is supported")

    val condition = tbc.head

    val from = condition.from.getOrElse(throw new IllegalArgumentException("FROM time is not defined"))
    val to = condition.to.getOrElse(throw new IllegalArgumentException("TO time is not defined"))

    val filters = metricCollector.createDimensionFilters.measure(1) {
      val c = if (condition.conditions.nonEmpty) Some(AndExpr(condition.conditions)) else None
      createFilters(c)
    }

    val dimFilter = filters.allIncludes

    val prefetchedDimIterators: Map[Dimension, PrefetchedSortedSetIterator[_]] = dimFilter.map {
      case (d, it) => d -> it.prefetch(RANGE_FILTERS_LIMIT)
    }

    val sizeLimitedRangeScanDims = rangeScanDimensions(query, prefetchedDimIterators)

    val rangeScanDimIds = if (dimFilter.exists(_._2.isEmpty)) {
      Iterator.empty
    } else {
      val rangeScanDimIterators = sizeLimitedRangeScanDims.map(d => d -> prefetchedDimIterators(d)).toMap
      rangeScanFilters(rangeScanDimIterators)
    }

    val context = InternalQueryContext(query, metricCollector)

    val rows = executeScans(context, from, to, rangeScanDimIds)

    val includeRowFilter = prefetchedDimIterators.filterKeys(d => !sizeLimitedRangeScanDims.contains(d))

    val rowFilter = createRowFilter(query.table, includeRowFilter, filters.allExcludes)
    val timeFilter = createTimeFilter(
      from,
      to,
      filters.excludeTime.map(_.toSet).getOrElse(Set.empty),
      filters.excludeTime.map(_.toSet).getOrElse(Set.empty)
    )

    val mr = mapReduceEngine(metricCollector)

    mr.batchFlatMap(rows, EXTRACT_BATCH_SIZE) { rs =>
      val filtered = context.metricsCollector.filterRows.measure(rs.size) {
        rs.filter(rowFilter)
      }
      extractData(context, valueDataBuilder, filtered, timeFilter).iterator
    }
  }

<<<<<<< HEAD
  def idsToValues(
      dimension: DictionaryDimension,
      ids: Set[IdType],
      metricCollector: MetricQueryCollector
  ): Map[IdType, String] = {
    dictionaryProvider.dictionary(dimension).values(ids, metricCollector)
  }

  def valuesToIds(dimension: DictionaryDimension, values: SortedSetIterator[String]): SortedSetIterator[IdType] = {
    val dictionary = dictionaryProvider.dictionary(dimension)
    val it = dictionary.findIdsByValues(values.toSet).values.toSeq.sortWith(dimension.rOrdering.lt).iterator
=======
  def valuesToIds(dimension: Dimension, values: SortedSetIterator[String]): SortedSetIterator[IdType] = {
    val ord = implicitly[DimOrdering[IdType]]
    val dictionary = dictionaryProvider.dictionary(dimension)
    val it = dictionary.findIdsByValues(values.toSet).values.toSeq.sortWith(ord.lt).iterator
>>>>>>> 5d770af7
    SortedSetIterator(it)
  }

  private def rangeScanDimensions(
      query: InternalQuery,
      prefetchedDimIterators: Map[Dimension, PrefetchedSortedSetIterator[_]]
  ) = {

    val continuousDims = query.table.dimensionSeq.takeWhile(prefetchedDimIterators.contains)
    val sizes = continuousDims
      .scanLeft(1L) {
        case (size, dim) =>
          val it = prefetchedDimIterators(dim)
          val itSize = if (it.isAllFetched) it.fetched.length else RANGE_FILTERS_LIMIT
          size * itSize
      }
      .drop(1)

    val sizeLimitedRangeScanDims = continuousDims.zip(sizes).takeWhile(_._2 <= CROSS_JOIN_LIMIT).map(_._1)
    sizeLimitedRangeScanDims
  }

  private def rangeScanFilters(
      dimensionIds: Map[Dimension, PrefetchedSortedSetIterator[_]]
  ): Iterator[Map[Dimension, Seq[_]]] = {

    val (completelyFetchedDimIts, partiallyFetchedDimIts) = dimensionIds.partition(_._2.isAllFetched)

    if (partiallyFetchedDimIts.size > 1) {
      throw new IllegalStateException(
        s"More then one dimension in query have size greater " +
          s"than $RANGE_FILTERS_LIMIT [${partiallyFetchedDimIts.keys.mkString(", ")}]"
      )
    }

    val fetchedDimIds = completelyFetchedDimIts.map { case (dim, ids) => dim -> ids.fetched.toSeq }

    partiallyFetchedDimIts.headOption match {
      case Some((pd, pids)) =>
        pids.grouped(RANGE_FILTERS_LIMIT).map { batch =>
          fetchedDimIds + (pd -> batch)
        }

      case None =>
        Iterator(fetchedDimIds)
    }
  }

  private def createTimeFilter(
      fromTime: Long,
      toTime: Long,
      includeSet: Set[Time],
      excludeSet: Set[Time]
  ): TimeFilter = {
    val baseFilter: TimeFilter = t => t >= fromTime && t < toTime
    val incMillis = includeSet.map(_.millis)
    val excMillis = excludeSet.map(_.millis)

    if (excMillis.nonEmpty) {
      if (incMillis.nonEmpty) { t =>
        baseFilter(t) && incMillis.contains(t) && !excMillis.contains(t)
      } else { t =>
        baseFilter(t) && !excMillis.contains(t)
      }
    } else {
      if (incMillis.nonEmpty) { t =>
        baseFilter(t) && incMillis.contains(t)
      } else {
        baseFilter
      }
    }
  }

  private def createRowFilter(
      table: Table,
      include: Map[Dimension, SortedSetIterator[_]],
      exclude: Map[Dimension, SortedSetIterator[_]]
  ): RowFilter = {

    val includeMap = include.map { case (k, v) => k -> v.toSet }
    val excludeMap = exclude.map { case (k, v) => k -> v.toSet }

    if (excludeMap.nonEmpty) {
      if (includeMap.nonEmpty) {
        rowFilter(
          table,
          (dim, x) => includeMap.get(dim).forall(_.contains(x)) && !excludeMap.get(dim).exists(_.contains(x))
        )
      } else {
        rowFilter(table, (dim, x) => !excludeMap.get(dim).exists(_.contains(x)))
      }
    } else {
      if (includeMap.nonEmpty) {
        rowFilter(table, (dim, x) => includeMap.get(dim).forall(_.contains(x)))
      } else { _ =>
        true
      }
    }
  }

  private def rowFilter(table: Table, f: (Dimension, Any) => Boolean): RowFilter = { row =>
    row.key.dimReprs.zip(table.dimensionSeq).forall {
      case (Some(x), dim) => f(dim, x)
      case _              => true
    }
  }

  def createFilters(condition: Option[Condition]): Filters = {
    def createFilters(condition: Condition, builder: Filters.Builder): Filters.Builder = {
      condition match {
        case Equ(DimensionExpr(dim), ConstantExpr(c: Any)) =>
          builder.includeValue(dim, c)

        case Equ(ConstantExpr(c: String), DimensionExpr(dim)) =>
          builder.includeValue(dim, c)

        case Equ(TimeExpr, ConstantExpr(c: Time)) =>
          builder.includeTime(c)

        case Equ(ConstantExpr(c: Time), TimeExpr) =>
          builder.includeTime(c)

        case InExpr(DimensionExpr(dim), consts) =>
          builder.includeValues(dim, consts)

        case InExpr(_: TimeExpr.type, consts) =>
          builder.includeTime(consts.asInstanceOf[Set[Time]])

        case DimIdInExpr(dim, dimIds) =>
          builder.includeIds(dim, dimIds)

        case Neq(DimensionExpr(dim), ConstantExpr(c: Any)) =>
          builder.excludeValue(dim, c)

        case Neq(ConstantExpr(c: String), DimensionExpr(dim)) =>
          builder.excludeValue(dim, c)

        case Neq(TimeExpr, ConstantExpr(c: Time)) =>
          builder.excludeTime(c)

        case Neq(ConstantExpr(c: Time), TimeExpr) =>
          builder.excludeTime(c)

        case NotInExpr(DimensionExpr(dim), consts) =>
          builder.excludeValues(dim, consts)

        case NotInExpr(_: TimeExpr.type, consts) =>
          builder.excludeTime(consts.asInstanceOf[Set[Time]])

        case DimIdNotInExpr(dim, dimIds) =>
          builder.excludeIds(dim, dimIds)

        case AndExpr(conditions) =>
          conditions.foldLeft(builder)((f, c) => createFilters(c, f))

        case InExpr(t: TupleExpr[_, _], vs) =>
          val filters1 = createFilters(InExpr(t.e1, vs.asInstanceOf[Set[(t.e1.Out, t.e2.Out)]].map(_._1)), builder)
          createFilters(InExpr(t.e2, vs.asInstanceOf[Set[(t.e1.Out, t.e2.Out)]].map(_._2)), filters1)

        case Equ(TupleExpr(e1, e2), ConstantExpr(v: (_, _))) =>
          val filters1 = createFilters(InExpr(e1.aux, Set(v._1.asInstanceOf[e1.Out])), builder)
          createFilters(InExpr(e2.aux, Set(v._2.asInstanceOf[e2.Out])), filters1)

        case Equ(ConstantExpr(v: (_, _)), TupleExpr(e1, e2)) =>
          val filters1 = createFilters(InExpr(e1.aux, Set(v._1.asInstanceOf[e1.Out])), builder)
          createFilters(InExpr(e2.aux, Set(v._2.asInstanceOf[e2.Out])), filters1)

        case _ => builder
      }
    }

    condition match {
      case Some(c) =>
        createFilters(c, Filters.newBuilder).build(valuesToIds)

      case None =>
        Filters.empty
    }
  }

  private def readRow(
      context: InternalQueryContext,
      bytes: Array[Byte],
      data: Array[Option[Any]],
      time: Long
  ): Boolean = {
    val bb = ByteBuffer.wrap(bytes)
    util.Arrays.fill(data.asInstanceOf[Array[AnyRef]], None)
    var correct = true
    while (bb.hasRemaining && correct) {
      val tag = bb.get()
<<<<<<< HEAD
      context.fieldIndexMap.get(tag) match {
        case Some(field) =>
          data(tag) = Some(field.dataType.storable.read(bb))
=======
>>>>>>> 5d770af7

      context.fieldForTag(tag) match {
        case Some(Left(metric)) =>
          data(tag & 0xFF) = Some(metric.dataType.readable.read(bb))

        case Some(Right(_)) =>
          data(tag & 0xFF) = Some(DataType.stringDt.readable.read(bb))
        case None =>
          logger.warn(s"Unknown tag: $tag, in table: ${context.table.name}, row time: $time")
          correct = false
      }
    }
    correct
  }

  private def extractData(
      context: InternalQueryContext,
      valueDataBuilder: InternalRowBuilder,
      rows: Seq[TSDOutputRow],
      timeFilter: TimeFilter
  ): Seq[InternalRow] = {

    context.metricsCollector.extractDataComputation.measure(rows.size) {
      val rowValues = Array.ofDim[Option[Any]](Table.MAX_TAGS)
      for {
        row <- rows
        (offset, bytes) <- row.values.toSeq
        time = row.key.baseTime + offset
        if timeFilter(time) && readRow(context, bytes, rowValues, time)
      } yield {
<<<<<<< HEAD
        context.exprs.foreach {
          case e @ DimensionExpr(dim) =>
            valueDataBuilder.set(e, row.key.dimReprs(context.dimIndexMap(dim)))
          case e @ MetricExpr(field) =>
            valueDataBuilder.set(e, rowValues(field.tag))
          case TimeExpr => valueDataBuilder.set(TimeExpr, Some(Time(time)))
          case e =>
            throw new IllegalArgumentException(
              s"Unsupported expression $e passed to DAO"
            )
=======
        context.exprsIndexSeq.foreach {
          case (expr, index) =>
            expr match {
              case e: DimensionExpr =>
                valueDataBuilder.set(e, rowValues(context.tagForExprIndex(index) & 0xFF))
              case e @ MetricExpr(field) =>
                valueDataBuilder.set(e, rowValues(field.tag & 0xFF))
              case TimeExpr => valueDataBuilder.set(TimeExpr, Some(Time(time)))
              case e =>
                throw new IllegalArgumentException(
                  s"Unsupported expression $e passed to DAO"
                )
            }
>>>>>>> 5d770af7
        }

        valueDataBuilder.buildAndReset()
      }
    }
<<<<<<< HEAD

    context.metricsCollector.dimensionValuesForIds.measure(rows.size) {
      context.exprs.foldLeft(rowsWithDimIds) { (accRows, expr) =>
        expr match {
          case e @ DimensionExpr(d: DictionaryDimension) =>
            val dimIdx = context.dimIndexMap(d)
            val dimIds = rows.flatMap(_.key.dimReprs(dimIdx)).toSet
            val dimValues = idsToValues(d, dimIds, context.metricsCollector)
            accRows.map { row =>
              val dimVal = row.get[Long](valueDataBuilder.exprIndex, e).flatMap(id => dimValues.get(id))
              row.set(valueDataBuilder.exprIndex, e, dimVal)
            }

          case _ => accRows
        }
      }
    }
=======
>>>>>>> 5d770af7
  }

  override def isSupportedCondition(condition: Condition): Boolean = {
    condition match {
      case BinaryOperationExpr(_, _: TimeExpr.type, ConstantExpr(_)) => true
      case BinaryOperationExpr(_, ConstantExpr(_), _: TimeExpr.type) => true
      case _: DimIdInExpr                                            => true
      case _: DimIdNotInExpr                                         => true
      case Equ(_: DimensionExpr[_], ConstantExpr(_))                 => true
      case Equ(ConstantExpr(_), _: DimensionExpr[_])                 => true
      case Neq(_: DimensionExpr[_], ConstantExpr(_))                 => true
      case Neq(ConstantExpr(_), _: DimensionExpr[_])                 => true
      case InExpr(_: DimensionExpr[_], _)                            => true
      case NotInExpr(_: DimensionExpr[_], _)                         => true
      case _                                                         => false
    }
  }
}<|MERGE_RESOLUTION|>--- conflicted
+++ resolved
@@ -23,14 +23,8 @@
 import org.yupana.api.Time
 import org.yupana.api.query.Expression.Condition
 import org.yupana.api.query._
-<<<<<<< HEAD
 import org.yupana.api.schema.{ DictionaryDimension, Dimension, RawDimension, Table }
 import org.yupana.api.utils.{ PrefetchedSortedSetIterator, SortedSetIterator }
-=======
-import org.yupana.api.schema.{ Dimension, Table }
-import org.yupana.api.types.DataType
-import org.yupana.api.utils.{ DimOrdering, PrefetchedSortedSetIterator, SortedSetIterator }
->>>>>>> 5d770af7
 import org.yupana.core.MapReducible
 import org.yupana.core.dao._
 import org.yupana.core.model.{ InternalQuery, InternalRow, InternalRowBuilder }
@@ -122,24 +116,9 @@
     }
   }
 
-<<<<<<< HEAD
-  def idsToValues(
-      dimension: DictionaryDimension,
-      ids: Set[IdType],
-      metricCollector: MetricQueryCollector
-  ): Map[IdType, String] = {
-    dictionaryProvider.dictionary(dimension).values(ids, metricCollector)
-  }
-
   def valuesToIds(dimension: DictionaryDimension, values: SortedSetIterator[String]): SortedSetIterator[IdType] = {
     val dictionary = dictionaryProvider.dictionary(dimension)
     val it = dictionary.findIdsByValues(values.toSet).values.toSeq.sortWith(dimension.rOrdering.lt).iterator
-=======
-  def valuesToIds(dimension: Dimension, values: SortedSetIterator[String]): SortedSetIterator[IdType] = {
-    val ord = implicitly[DimOrdering[IdType]]
-    val dictionary = dictionaryProvider.dictionary(dimension)
-    val it = dictionary.findIdsByValues(values.toSet).values.toSeq.sortWith(ord.lt).iterator
->>>>>>> 5d770af7
     SortedSetIterator(it)
   }
 
@@ -331,19 +310,13 @@
     var correct = true
     while (bb.hasRemaining && correct) {
       val tag = bb.get()
-<<<<<<< HEAD
-      context.fieldIndexMap.get(tag) match {
-        case Some(field) =>
-          data(tag) = Some(field.dataType.storable.read(bb))
-=======
->>>>>>> 5d770af7
 
       context.fieldForTag(tag) match {
         case Some(Left(metric)) =>
-          data(tag & 0xFF) = Some(metric.dataType.readable.read(bb))
-
-        case Some(Right(_)) =>
-          data(tag & 0xFF) = Some(DataType.stringDt.readable.read(bb))
+          data(tag & 0xFF) = Some(metric.dataType.storable.read(bb))
+
+        case Some(Right(dim)) =>
+          data(tag & 0xFF) = Some(dim.dataType.storable.read(bb))
         case None =>
           logger.warn(s"Unknown tag: $tag, in table: ${context.table.name}, row time: $time")
           correct = false
@@ -367,22 +340,10 @@
         time = row.key.baseTime + offset
         if timeFilter(time) && readRow(context, bytes, rowValues, time)
       } yield {
-<<<<<<< HEAD
-        context.exprs.foreach {
-          case e @ DimensionExpr(dim) =>
-            valueDataBuilder.set(e, row.key.dimReprs(context.dimIndexMap(dim)))
-          case e @ MetricExpr(field) =>
-            valueDataBuilder.set(e, rowValues(field.tag))
-          case TimeExpr => valueDataBuilder.set(TimeExpr, Some(Time(time)))
-          case e =>
-            throw new IllegalArgumentException(
-              s"Unsupported expression $e passed to DAO"
-            )
-=======
         context.exprsIndexSeq.foreach {
           case (expr, index) =>
             expr match {
-              case e: DimensionExpr =>
+              case e: DimensionExpr[_] =>
                 valueDataBuilder.set(e, rowValues(context.tagForExprIndex(index) & 0xFF))
               case e @ MetricExpr(field) =>
                 valueDataBuilder.set(e, rowValues(field.tag & 0xFF))
@@ -392,32 +353,11 @@
                   s"Unsupported expression $e passed to DAO"
                 )
             }
->>>>>>> 5d770af7
         }
 
         valueDataBuilder.buildAndReset()
       }
     }
-<<<<<<< HEAD
-
-    context.metricsCollector.dimensionValuesForIds.measure(rows.size) {
-      context.exprs.foldLeft(rowsWithDimIds) { (accRows, expr) =>
-        expr match {
-          case e @ DimensionExpr(d: DictionaryDimension) =>
-            val dimIdx = context.dimIndexMap(d)
-            val dimIds = rows.flatMap(_.key.dimReprs(dimIdx)).toSet
-            val dimValues = idsToValues(d, dimIds, context.metricsCollector)
-            accRows.map { row =>
-              val dimVal = row.get[Long](valueDataBuilder.exprIndex, e).flatMap(id => dimValues.get(id))
-              row.set(valueDataBuilder.exprIndex, e, dimVal)
-            }
-
-          case _ => accRows
-        }
-      }
-    }
-=======
->>>>>>> 5d770af7
   }
 
   override def isSupportedCondition(condition: Condition): Boolean = {
