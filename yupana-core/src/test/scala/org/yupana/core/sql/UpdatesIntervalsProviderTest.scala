--- conflicted
+++ resolved
@@ -34,16 +34,10 @@
           TimestampValue(endTime)
         )
       )
-<<<<<<< HEAD
-    ) shouldBe UpdatesIntervalsFilter.empty
+    ).value shouldBe UpdatesIntervalsFilter.empty
       .withUpdatedAfter(startTime)
       .withUpdatedBefore(endTime)
-=======
-    ).value shouldBe UpdatesIntervalsFilter.empty
-      .withFrom(startTime)
-      .withTo(endTime)
   }
->>>>>>> ff8615a4
 
   it should "support updater filter" in {
     createFilter(
