import scalapb.compiler.Version.scalapbVersion
import ReleaseTransformations._

lazy val yupana = (project in file("."))
  .aggregate(api, proto, jdbc, utils, core, hbase, akka, spark, schema, externalLinks, examples)
  .settings(
    allSettings,
    noPublishSettings,
    crossScalaVersions := Nil
  )

lazy val api = (project in file("yupana-api"))
  .settings(
    name := "yupana-api",
    allSettings,
    libraryDependencies ++= Seq(
      "joda-time"              %  "joda-time"            % versions.joda,
      "org.scalatest"          %% "scalatest"            % versions.scalaTest         % Test,
      "org.scalacheck"         %% "scalacheck"           % versions.scalaCheck        % Test
    )
  )
  .disablePlugins(AssemblyPlugin)

lazy val proto = (project in file("yupana-proto"))
  .settings(
    name := "yupana-proto",
    allSettings,
    pbSettings,
    libraryDependencies ++= Seq(
      "com.thesamet.scalapb"   %% "scalapb-runtime"      % scalapbVersion             % "protobuf"  exclude("com.google.protobuf", "protobuf-java"),
      "com.google.protobuf"    %  "protobuf-java"        % versions.protobufJava force()
    )
  )
  .disablePlugins(AssemblyPlugin)

lazy val jdbc = (project in file("yupana-jdbc"))
  .settings(
    name := "yupana-jdbc",
    allSettings,
    libraryDependencies ++= Seq(
      "org.scalatest"          %% "scalatest"            % versions.scalaTest         % Test,
      "org.scalamock"          %% "scalamock"            % versions.scalaMock         % Test
    ),
    buildInfoKeys := {
      val vn = VersionNumber(version.value)
      Seq[BuildInfoKey](
        version,
        "majorVersion" -> vn.numbers(0).toInt,
        "minorVersion" -> vn.numbers(1).toInt
      )
    },
    buildInfoPackage := "org.yupana.jdbc.build",
    Compile / assembly / artifact := {
      val art = (Compile / assembly / artifact).value
      art.withClassifier(Some("driver"))
    },
    addArtifact(Compile / assembly / artifact, assembly)
  )
  .enablePlugins(BuildInfoPlugin)
  .enablePlugins(AssemblyPlugin)
  .dependsOn(api, proto)

lazy val utils = (project in file("yupana-utils"))
  .settings(
    name := "yupana-utils",
    allSettings,
    libraryDependencies ++= Seq(
      "org.apache.lucene"           %  "lucene-analyzers-common"       % versions.lucene,
      "org.scalatest"               %% "scalatest"                     % versions.scalaTest
    )
  )

lazy val core = (project in file("yupana-core"))
  .settings(
    name := "yupana-core",
    allSettings,
    libraryDependencies ++= Seq(
      "com.typesafe.scala-logging"    %% "scala-logging"                % versions.scalaLogging,
      "com.lihaoyi"                   %% "fastparse"                    % versions.fastparse.value,
      "org.apache.ignite"             %  "ignite-core"                  % versions.ignite,
      "org.apache.ignite"             %  "ignite-slf4j"                 % versions.ignite,
      "org.ehcache"                   %  "ehcache"                      % versions.ehcache,
      "com.github.ben-manes.caffeine" %  "caffeine"                     % versions.caffeine,
      "com.github.ben-manes.caffeine" %  "jcache"                       % versions.caffeine,
      "org.scalatest"                 %% "scalatest"                    % versions.scalaTest          % Test,
      "org.scalamock"                 %% "scalamock"                    % versions.scalaMock          % Test
    )
  )
  .dependsOn(api, utils)
  .disablePlugins(AssemblyPlugin)

lazy val hbase = (project in file("yupana-hbase"))
  .settings(
    name := "yupana-hbase",
    allSettings,
    pbSettings,
    libraryDependencies ++= Seq(
      "org.apache.hbase"            %  "hbase-common"                 % versions.hbase,
      "org.apache.hbase"            %  "hbase-client"                 % versions.hbase,
      "org.apache.hadoop"           %  "hadoop-common"                % versions.hadoop,
      "org.apache.hadoop"           %  "hadoop-hdfs-client"           % versions.hadoop,
      "com.thesamet.scalapb"        %% "scalapb-runtime"              % scalapbVersion                    % "protobuf"  exclude("com.google.protobuf", "protobuf-java"),
      "com.google.protobuf"         %  "protobuf-java"                % versions.protobufJava force(),
      "org.scalatest"               %% "scalatest"                    % versions.scalaTest                % Test,
      "org.scalamock"               %% "scalamock"                    % versions.scalaMock                % Test,
      "org.scalacheck"              %% "scalacheck"                   % versions.scalaCheck               % Test,
      "org.apache.hbase"            %  "hbase-server"                 % versions.hbase                    % Test,
      "org.apache.hbase"            %  "hbase-server"                 % versions.hbase                    % Test classifier "tests",
      "org.apache.hbase"            %  "hbase-common"                 % versions.hbase                    % Test classifier "tests",
      "org.apache.hadoop"           %  "hadoop-hdfs"                  % versions.hadoop                   % Test,
      "org.apache.hadoop"           %  "hadoop-hdfs"                  % versions.hadoop                   % Test classifier "tests",
      "org.apache.hadoop"           %  "hadoop-common"                % versions.hadoop                   % Test classifier "tests",
      "org.apache.hbase"            %  "hbase-hadoop-compat"          % versions.hbase                    % Test,
      "org.apache.hbase"            %  "hbase-hadoop-compat"          % versions.hbase                    % Test classifier "tests",
      "org.apache.hbase"            %  "hbase-hadoop2-compat"         % versions.hbase                    % Test,
      "org.apache.hbase"            %  "hbase-hadoop2-compat"         % versions.hbase                    % Test classifier "tests"
    )
  )
  .dependsOn(core % "compile->compile ; test->test")
  .disablePlugins(AssemblyPlugin)

lazy val akka = (project in file("yupana-akka"))
  .settings(
    name := "yupana-akka",
    allSettings,
    libraryDependencies ++= Seq(
      "com.typesafe.akka"             %% "akka-actor"                 % versions.akka,
      "com.typesafe.akka"             %% "akka-stream"                % versions.akka,
      "com.typesafe.scala-logging"    %% "scala-logging"              % versions.scalaLogging,
      "com.google.protobuf"           %  "protobuf-java"              % versions.protobufJava force(),
      "org.scalatest"                 %% "scalatest"                  % versions.scalaTest                % Test,
      "org.scalamock"                 %% "scalamock"                  % versions.scalaMock                % Test,
      "com.typesafe.akka"             %% "akka-stream-testkit"        % versions.akka                     % Test
    )
  )
  .dependsOn(proto, core, schema % Test)
  .disablePlugins(AssemblyPlugin)

lazy val spark = (project in file("yupana-spark"))
  .settings(
    name := "yupana-spark",
    allSettings,
    libraryDependencies ++= Seq(
      "org.apache.spark"            %% "spark-core"                     % versions.spark          % Provided,
      "org.apache.spark"            %% "spark-sql"                      % versions.spark          % Provided,
      "org.apache.spark"            %% "spark-streaming"                % versions.spark          % Provided,
      "org.apache.hbase"            %  "hbase-server"                   % versions.hbase,
      "org.apache.hbase"            %  "hbase-hadoop-compat"            % versions.hbase,
      "org.scalatest"               %% "scalatest"                      % versions.scalaTest      % Test,
      "com.holdenkarau"             %% "spark-testing-base"             % versions.sparkTesting   % Test
    ),
    dependencyOverrides ++= Seq(
      "com.fasterxml.jackson.core"      %  "jackson-core"               % "2.8.7" % Test,
      "com.fasterxml.jackson.core"      %  "jackson-annotations"        % "2.8.7" % Test,
      "com.fasterxml.jackson.core"      %  "jackson-databind"           % "2.8.7" % Test,
      "com.fasterxml.jackson.module"    %% "jackson-module-scala"       % "2.8.7" % Test
    )
  )
  .dependsOn(core, hbase, externalLinks)
  .disablePlugins(AssemblyPlugin)

lazy val schema = (project in file("yupana-schema"))
  .settings(
    name := "yupana-schema",
    commonSettings,
    publishSettings
  )
  .dependsOn(api, utils)
  .disablePlugins(AssemblyPlugin)

lazy val externalLinks = (project in file("yupana-external-links"))
  .settings(
    name := "yupana-external-links",
    allSettings,
    libraryDependencies ++= Seq(
      "org.json4s"                  %% "json4s-jackson"             % versions.json4s,
      "org.springframework"         %  "spring-jdbc"                % versions.spring,
      "org.scalatest"               %% "scalatest"                  % versions.scalaTest        % Test,
      "org.scalamock"               %% "scalamock"                  % versions.scalaMock        % Test,
      "com.h2database"              %  "h2"                         % versions.h2Jdbc           % Test,
      "org.flywaydb"                %  "flyway-core"                % versions.flyway           % Test,
      "ch.qos.logback"              %  "logback-classic"            % versions.logback          % Test
    )
  )
  .dependsOn(schema, core)
  .disablePlugins(AssemblyPlugin)

lazy val writeAssemblyName = taskKey[Unit]("Writes assembly filename into file")

lazy val examples = (project in file("yupana-examples"))
  .settings(
    name := "yupana-examples",
    allSettings,
    noPublishSettings,
    libraryDependencies ++= Seq(
      "org.apache.spark"            %% "spark-core"                     % versions.spark          % Provided,
      "org.apache.spark"            %% "spark-sql"                      % versions.spark          % Provided,
      "org.apache.spark"            %% "spark-streaming"                % versions.spark          % Provided,
      "com.zaxxer"                  %  "HikariCP"                       % versions.hikariCP,
      "org.postgresql"              %  "postgresql"                     % versions.postgresqlJdbc % Runtime,
      "ch.qos.logback"              %  "logback-classic"                % versions.logback        % Runtime
    ),
    assembly / assemblyMergeStrategy := {
      case PathList("org", "apache", "jasper", _*)  => MergeStrategy.last
      case PathList("org", "apache", "commons", _*) => MergeStrategy.last
      case PathList("javax", "servlet", _*)         => MergeStrategy.last
      case PathList("javax", "el", _*)              => MergeStrategy.last
      case PathList("org", "slf4j", "impl", _*)     => MergeStrategy.first
      case x                                        => (assembly / assemblyMergeStrategy).value(x)
    },
    writeAssemblyName := {
      val outputFile = target.value / "assemblyname.sh"
      val assemblyName = ((assembly / target).value / (assembly / assemblyJarName).value).getCanonicalPath
      streams.value.log.info("Assembly into: " + assemblyName)
      IO.write(outputFile, s"JARFILE=$assemblyName\n")
    },
    assembly := assembly.dependsOn(writeAssemblyName).value
  )
  .dependsOn(spark, akka, hbase, schema, externalLinks)
  .enablePlugins(FlywayPlugin)

lazy val versions = new {
  val joda = "2.10.5"

  val protobufJava = "2.6.1"

  val scalaLogging = "3.9.2"
  val fastparse212 = "2.1.3"
  val fastparse211 = "2.1.2"

  val hbase = "1.3.1"
  val hadoop = "2.8.3"
  val spark = "2.4.5"
  val akka = "2.5.29"

  val lucene = "6.6.0"
  val ignite = "2.7.0"
  val ehcache = "3.3.2"
  val caffeine = "2.8.0"

  val json4s = "3.5.3"
  val spring = "5.0.8.RELEASE"

<<<<<<< HEAD
  val flyway = "6.2.3"
  val hikariCP = "3.4.1"
=======
  val flyway = "5.2.4"
  val hikariCP = "3.4.2"
>>>>>>> 8ed213e1
  val logback = "1.2.3"
  val h2Jdbc = "1.4.199"
  val postgresqlJdbc = "42.2.6"

  val scalaTest = "3.0.8"
  val scalaCheck = "1.14.3"
  val scalaMock = "4.4.0"
  val sparkTesting = s"${spark}_0.14.0"

  val fastparse = Def.setting(
    CrossVersion.partialVersion(scalaVersion.value) match {
      case Some((2, 11)) => fastparse211
      case Some((2, 12)) => fastparse212
      case _             => sys.error(s"Unsupported Scala version ${scalaVersion.value}")
    }
  )
}

val commonSettings = Seq(
  organization := "org.yupana",
  scalaVersion := "2.12.10",
  crossScalaVersions := Seq("2.11.12", "2.12.10"),
  scalacOptions ++= Seq(
    "-target:jvm-1.8",
    "-deprecation",
    "-unchecked",
    "-feature",
    "-Xlint",
    "-Ywarn-dead-code",
    "-Ywarn-unused-import"
  ),
  Compile / console / scalacOptions ~= (_.filterNot(_ == "-Ywarn-unused-import")),
  testOptions in Test += Tests.Argument("-l", "org.scalatest.tags.Slow"),
  parallelExecution in Test := false,
  coverageExcludedPackages := "<empty>;org\\.yupana\\.examples\\..*;org\\.yupana\\.proto\\..*;org\\.yupana\\.hbase\\.proto\\..*",
  headerLicense := Some(HeaderLicense.ALv2("2019", "Rusexpertiza LLC"))
)

val noPublishSettings = Seq(
  publish / skip := true
)

val publishSettings = Seq(
  publishMavenStyle := true,
  credentials += Credentials(Path.userHome / ".ivy2" / ".credentials_nexus"),
  publishTo := {
    if (isSnapshot.value)
      Some("nexus common snapshots" at "https://nexus.esc-hq.ru/nexus/content/repositories/common-snapshots/")
    else
      sonatypePublishToBundle.value
  },
  Test / publishArtifact := false,
  pomIncludeRepository := { _ =>
    false
  },
  licenses += ("Apache 2.0 License", url("http://www.apache.org/licenses/LICENSE-2.0")),
  homepage := Some(url("https://github.com/rusexpertiza-llc/yupana")),
  scmInfo := Some(
    ScmInfo(
      url("https://github.com/rusexpertiza-llc/yupana"),
      "scm:git:git@github.com/rusexpertiza-llc/yupana.git"
    )
  ),
  developers := List(
    Developer("rusexpertiza", "Rusexpertiza LLC", "info@1-ofd.ru", url("https://www.1-ofd.ru"))
  )
)

val pbSettings = Seq(
  PB.protocVersion := "-v261",
  Compile / PB.targets := Seq(
    scalapb.gen(grpc = false) -> (Compile / sourceManaged).value
  )
)

val releaseSettings = Seq(
  releaseProcess := Seq[ReleaseStep](
    checkSnapshotDependencies,
    inquireVersions,
    runClean,
    runTest,
    setReleaseVersion,
    commitReleaseVersion,
    tagRelease,
//    releaseStepCommandAndRemaining("+publishSigned"),
//    releaseStepCommand("sonatypeBundleRelease"),
//    setNextVersion,
//    commitNextVersion,
    pushChanges
  )
)

val allSettings = commonSettings ++ publishSettings ++ releaseSettings

credentials in ThisBuild ++= (for {
  username <- Option(System.getenv().get("SONATYPE_USERNAME"))
  password <- Option(System.getenv().get("SONATYPE_PASSWORD"))
} yield Credentials("Sonatype Nexus Repository Manager", "oss.sonatype.org", username, password)).toSeq<|MERGE_RESOLUTION|>--- conflicted
+++ resolved
@@ -241,13 +241,8 @@
   val json4s = "3.5.3"
   val spring = "5.0.8.RELEASE"
 
-<<<<<<< HEAD
   val flyway = "6.2.3"
-  val hikariCP = "3.4.1"
-=======
-  val flyway = "5.2.4"
   val hikariCP = "3.4.2"
->>>>>>> 8ed213e1
   val logback = "1.2.3"
   val h2Jdbc = "1.4.199"
   val postgresqlJdbc = "42.2.6"
