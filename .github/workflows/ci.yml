--- conflicted
+++ resolved
@@ -42,21 +42,17 @@
     name: Compile and test
     strategy:
       matrix:
-        scala: [2.12.14, 2.13.6]
+        scala: [2.12.15, 2.13.6]
 
     runs-on: ubuntu-latest
 
     steps:
     - uses: actions/checkout@v2
-    - name: Set up JDK 8 and Scala
-      uses: olafurpg/setup-scala@v13
+    - name: Set up JDK 8
+      uses: actions/setup-java@v2
       with:
-<<<<<<< HEAD
-        java-version: 'adopt@1.8'
-=======
         java-version: '8'
         distribution: 'temurin'
->>>>>>> a3940e9b
 
     - name: Cache sbt
       uses: actions/cache@v2
