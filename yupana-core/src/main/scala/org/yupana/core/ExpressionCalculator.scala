--- conflicted
+++ resolved
@@ -64,18 +64,11 @@
     val res = expr match {
       case ConstantExpr(x) => x //.asInstanceOf[expr.Out]
 
-<<<<<<< HEAD
-      case TimeExpr           => None
-      case DimensionExpr(_)   => None
-      case DimensionIdExpr(_) => None
-      case MetricExpr(_)      => None
-      case LinkExpr(_, _)     => None
-=======
-      case TimeExpr         => null
-      case DimensionExpr(_) => null
-      case MetricExpr(_)    => null
-      case LinkExpr(_, _)   => null
->>>>>>> 7b96b8d0
+      case TimeExpr           => null
+      case DimensionExpr(_)   => null
+      case DimensionIdExpr(_) => null
+      case MetricExpr(_)      => null
+      case LinkExpr(_, _)     => null
 
       case ConditionExpr(condition, positive, negative) =>
         val x = evaluateExpression(condition, queryContext, internalRow)
@@ -98,11 +91,7 @@
         }
 
       case TypeConvertExpr(tc, e) =>
-<<<<<<< HEAD
-        evaluateExpression(e, queryContext, internalRow).map(tc.convert)
-=======
-        tc.direct(evaluateExpression(e, queryContext, internalRow))
->>>>>>> 7b96b8d0
+        tc.convert(evaluateExpression(e, queryContext, internalRow))
 
       case AggregateExpr(_, e) =>
         evaluateExpression(e, queryContext, internalRow)
