--- conflicted
+++ resolved
@@ -17,11 +17,8 @@
 import org.yupana.core.utils.metric.NoMetricCollector
 
 import java.util.Properties
-<<<<<<< HEAD
-=======
 import org.scalatest.flatspec.AnyFlatSpec
 import org.scalatest.matchers.should.Matchers
->>>>>>> fd02bf9b
 
 trait TSTestDao extends TSDao[Iterator, Long]
 
@@ -77,20 +74,15 @@
     val dictionaryDaoMock = mock[DictionaryDao]
     val dictionaryProvider = new DictionaryProviderImpl(dictionaryDaoMock)
     val tsdb =
-<<<<<<< HEAD
-      new TSDB(TestSchema.schema, tsdbDaoMock, dictionaryProvider, identity, SimpleTsdbConfig(), { _: Query =>
-        NoMetricCollector
-      })
-=======
       new TSDB(
         TestSchema.schema,
         tsdbDaoMock,
         metricsDaoMock,
         dictionaryProvider,
         identity,
-        SimpleTsdbConfig()
-      )
->>>>>>> fd02bf9b
+        SimpleTsdbConfig(),
+        { _: Query => NoMetricCollector }
+      )
 
     val dp = DataPoint(
       TestSchema.testTable,
