--- conflicted
+++ resolved
@@ -16,28 +16,14 @@
 
 package org.yupana.api.query.syntax
 
-<<<<<<< HEAD
-import org.yupana.api.query.Expression
-import org.yupana.api.types.{ Aggregation, DataType }
-
-trait AggregationSyntax {
-//  def sum[T](e: Expression[T])(implicit n: Numeric[T], dt: DataType.Aux[T]) = AggregateExpr(Aggregation.sum[T], e)
-//  def min[T](e: Expression[T])(implicit ord: Ordering[T], dt: DataType.Aux[T]) =
-//    AggregateExpr(Aggregation.min[T], e)
-//  def max[T](e: Expression[T])(implicit ord: Ordering[T], dt: DataType.Aux[T]) =
-//    AggregateExpr(Aggregation.max[T], e)
-//  def count[T](e: Expression[T]) = AggregateExpr(Aggregation.count[T], e)
-//  def distinctCount[T](e: Expression[T]) = AggregateExpr(Aggregation.distinctCount[T], e)
-=======
 import org.yupana.api.query._
 
 trait AggregationSyntax {
-  def sum[T](e: Expression.Aux[T])(implicit n: Numeric[T]) = SumExpr(e)
-  def min[T](e: Expression.Aux[T])(implicit ord: Ordering[T]) = MinExpr(e)
-  def max[T](e: Expression.Aux[T])(implicit ord: Ordering[T]) = MaxExpr(e)
-  def count[T](e: Expression.Aux[T]) = CountExpr(e)
-  def distinctCount[T](e: Expression.Aux[T]) = DistinctCountExpr(e)
->>>>>>> eba61d84
+  def sum[T](e: Expression[T])(implicit n: Numeric[T]) = SumExpr(e)
+  def min[T](e: Expression[T])(implicit ord: Ordering[T]) = MinExpr(e)
+  def max[T](e: Expression[T])(implicit ord: Ordering[T]) = MaxExpr(e)
+  def count[T](e: Expression[T]) = CountExpr(e)
+  def distinctCount[T](e: Expression[T]) = DistinctCountExpr(e)
 }
 
 object AggregationSyntax extends AggregationSyntax