--- conflicted
+++ resolved
@@ -11,16 +11,13 @@
 import java.io.IOException
 import java.nio.ByteBuffer
 import scala.concurrent.duration._
-<<<<<<< HEAD
+import scala.concurrent.{ Await, Future }
 import org.scalatest.flatspec.AnyFlatSpec
 import org.scalatest.matchers.should.Matchers
 import org.yupana.jdbc.model.{ NumericValue, StringValue, TimestampValue }
 import org.yupana.readerwriter.{ ByteBufferEvalReaderWriter, ID, TypedInt }
 
 import java.nio.ByteBuffer
-=======
-import scala.concurrent.{ Await, Future }
->>>>>>> 09612068
 
 class YupanaTcpClientTest extends AnyFlatSpec with Matchers with OptionValues with Inside {
   import scala.concurrent.ExecutionContext.Implicits.global
@@ -144,35 +141,11 @@
         Seq(header)
       }
 
-<<<<<<< HEAD
-    val data1 = Response(
-      Response.Resp.Result(
-        ResultChunk(
-          Seq(toBytes(Time(13333L)), toBytes("икра баклажанная"))
-        )
-      )
-    )
-
-    val data2 = Response(
-      Response.Resp.Result(
-        ResultChunk(Seq(toBytes(Time(21112L)), ByteString.EMPTY))
-      )
-    )
-
-    val footer = Response(
-      Response.Resp.ResultStatistics(
-        ResultStatistics(1, 2)
-      )
-    )
-
-    val responses = Seq(header, hb, data1, data2, footer).map(_.toByteArray)
-=======
       val onNext = (n: NextBatch) => {
         val ts = implicitly[Storable[Time]]
         val ss = implicitly[Storable[String]]
 
         val data1 = ResultRow(n.id, Seq(ts.write(Time(13333L)), ss.write("икра баклажанная")))
->>>>>>> 09612068
 
         val data2 = ResultRow(n.id, Seq(ts.write(Time(21112L)), Array.empty))
 
@@ -236,25 +209,11 @@
         val ts = implicitly[Storable[Time]]
         val ss = implicitly[Storable[String]]
 
-<<<<<<< HEAD
-    val data1 = Response(
-      Response.Resp.Result(
-        ResultChunk(Seq(toBytes(Time(13333L)), toBytes("икра баклажанная")))
-      )
-    )
-
-    val data2 = Response(
-      Response.Resp.Result(
-        ResultChunk(Seq(toBytes(Time(21112L)), ByteString.EMPTY))
-      )
-    )
-=======
         val data1 = ResultRow(n.id, Seq(ts.write(Time(13333L)), ss.write("икра баклажанная")))
 
         val data2 = ResultRow(n.id, Seq(ts.write(Time(21112L)), Array.empty))
 
         val footer = ResultFooter(n.id, 1, 2)
->>>>>>> 09612068
 
         Seq(data1, data2, footer)
       }
@@ -334,20 +293,6 @@
             ResultField("item", "VARCHAR")
           )
         )
-<<<<<<< HEAD
-      )
-    )
-
-    val hb = Response(
-      Response.Resp.Heartbeat("1")
-    )
-
-    val data = Response(
-      Response.Resp.Result(
-        ResultChunk(Seq(toBytes(Time(13333L)), toBytes("икра баклажанная")))
-      )
-    )
-=======
       Seq(header)
     }
 
@@ -356,7 +301,6 @@
       val ss = implicitly[Storable[String]]
       Seq(ResultRow(n.id, Seq(ts.write(Time(13333L)), ss.write("икра баклажанная"))))
     }
->>>>>>> 09612068
 
     for {
       _ <- server.readAndSendResponses[SqlQuery](id, SqlQuery.readFrame[ByteBuffer], onQuery)
@@ -388,15 +332,6 @@
 
   }
 
-<<<<<<< HEAD
-  private def toBytes[T](v: T)(implicit st: Storable[T]): ByteString = {
-    val b = ByteBuffer.allocate(1024)
-    implicit val rw: ReaderWriter[ByteBuffer, ID, TypedInt] = ByteBufferEvalReaderWriter
-    st.write(b, v: ID[T])
-    val s = b.position()
-    b.rewind()
-    ByteString.copyFrom(b, s)
-=======
   private def withServerConnected[T](
       serverBody: (ServerMock, Int) => Future[T]
   )(clientBody: YupanaTcpClient => Unit): T = {
@@ -425,6 +360,14 @@
 
     server.close()
     result
->>>>>>> 09612068
+  }
+
+  private def toBytes[T](v: T)(implicit st: Storable[T]): ByteString = {
+    val b = ByteBuffer.allocate(1024)
+    implicit val rw: ReaderWriter[ByteBuffer, ID, TypedInt] = ByteBufferEvalReaderWriter
+    st.write(b, v: ID[T])
+    val s = b.position()
+    b.rewind()
+    ByteString.copyFrom(b, s)
   }
 }