--- conflicted
+++ resolved
@@ -38,11 +38,7 @@
 
     When("Credentials sent")
 
-<<<<<<< HEAD
-    ch.writeInbound(Credentials(CredentialsRequest.METHOD_PLAIN, "test", "pass").toFrame(Unpooled.buffer()))
-=======
-    ch.writeInbound(Credentials(CredentialsRequest.METHOD_PLAIN, Some("test"), Some("pass")).toFrame[ByteBuf])
->>>>>>> df261213
+    ch.writeInbound(Credentials(CredentialsRequest.METHOD_PLAIN, Some("test"), Some("pass")).toFrame(Unpooled.buffer()))
     ch.finish() shouldBe true
 
     Then("Authorized should be replied")
@@ -73,11 +69,7 @@
     val credentialsFrame = ch.readOutbound[Frame[ByteBuf]]()
     credentialsFrame.frameType shouldEqual Tags.CREDENTIALS_REQUEST.value
 
-<<<<<<< HEAD
-    ch.writeInbound(Credentials("SECURE", "test", "pass").toFrame(Unpooled.buffer()))
-=======
-    ch.writeInbound(Credentials("SECURE", Some("test"), Some("pass")).toFrame[ByteBuf])
->>>>>>> df261213
+    ch.writeInbound(Credentials("SECURE", Some("test"), Some("pass")).toFrame(Unpooled.buffer()))
     ch.finish() shouldBe true
 
     val err = readMessage(ch, ErrorMessage)
@@ -98,11 +90,7 @@
     val credentialsFrame = ch.readOutbound[Frame[ByteBuf]]()
     credentialsFrame.frameType shouldEqual Tags.CREDENTIALS_REQUEST.value
 
-<<<<<<< HEAD
-    ch.writeInbound(Credentials(CredentialsRequest.METHOD_PLAIN, "", "").toFrame(Unpooled.buffer()))
-=======
-    ch.writeInbound(Credentials(CredentialsRequest.METHOD_PLAIN, None, None).toFrame[ByteBuf])
->>>>>>> df261213
+    ch.writeInbound(Credentials(CredentialsRequest.METHOD_PLAIN, None, None).toFrame(Unpooled.buffer()))
     ch.finish() shouldBe true
 
     val err = readMessage(ch, ErrorMessage)
@@ -233,20 +221,20 @@
       .expects(YupanaUser("test"), "SELECT x FROM table", Map.empty[Int, parser.Value])
       .returning(Right(SimpleResult("table", Seq("x"), Seq(DataType[Int]), (1 to 15).map(x => Array[Any](x)).iterator)))
 
-    ch.writeInbound(SqlQuery(1, "SELECT x FROM table", Map.empty).toFrame)
+    ch.writeInbound(SqlQuery(1, "SELECT x FROM table", Map.empty).toFrame(Unpooled.buffer()))
     val header = readMessage(ch, ResultHeader)
     header.tableName shouldEqual "table"
     header.id shouldEqual 1
 
-    ch.writeInbound(NextBatch(1, 10).toFrame)
+    ch.writeInbound(NextBatch(1, 10).toFrame(Unpooled.buffer()))
     (1 to 10).foreach { e =>
       val row = readMessage(ch, ResultRow)
       row.id shouldEqual 1
       row.values(0) shouldEqual Array(e)
     }
-    ch.readOutbound[Frame]() shouldBe null
-
-    ch.writeInbound(NextBatch(1, 10).toFrame)
+    ch.readOutbound[Frame[ByteBuf]]() shouldBe null
+
+    ch.writeInbound(NextBatch(1, 10).toFrame(Unpooled.buffer()))
     (11 to 15).foreach { e =>
       val row = readMessage(ch, ResultRow)
       row.id shouldEqual 1
@@ -345,11 +333,7 @@
     val credentialsFrame = ch.readOutbound[Frame[ByteBuf]]()
     credentialsFrame.frameType shouldEqual Tags.CREDENTIALS_REQUEST.value
 
-<<<<<<< HEAD
-    ch.writeInbound(Credentials(CredentialsRequest.METHOD_PLAIN, "test", "").toFrame(Unpooled.buffer()))
-=======
-    ch.writeInbound(Credentials(CredentialsRequest.METHOD_PLAIN, Some("test"), None).toFrame[ByteBuf])
->>>>>>> df261213
+    ch.writeInbound(Credentials(CredentialsRequest.METHOD_PLAIN, Some("test"), None).toFrame(Unpooled.buffer()))
 
     val authFrame = ch.readOutbound[Frame[ByteBuf]]()
     authFrame.frameType shouldEqual Tags.AUTHORIZED.value
