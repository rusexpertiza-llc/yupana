/*
 * Copyright 2019 Rusexpertiza LLC
 *
 * Licensed under the Apache License, Version 2.0 (the "License");
 * you may not use this file except in compliance with the License.
 * You may obtain a copy of the License at
 *
 *     http://www.apache.org/licenses/LICENSE-2.0
 *
 * Unless required by applicable law or agreed to in writing, software
 * distributed under the License is distributed on an "AS IS" BASIS,
 * WITHOUT WARRANTIES OR CONDITIONS OF ANY KIND, either express or implied.
 * See the License for the specific language governing permissions and
 * limitations under the License.
 */

package org.yupana.hbase

import java.nio.ByteBuffer
import java.util

import com.typesafe.scalalogging.StrictLogging
import org.yupana.api.Time
import org.yupana.api.query.Expression.Condition
import org.yupana.api.query._
import org.yupana.api.schema.{ Dimension, Table }
import org.yupana.api.utils.{ PrefetchedSortedSetIterator, SortedSetIterator }
import org.yupana.core.MapReducible
import org.yupana.core.dao._
import org.yupana.core.model.{ InternalQuery, InternalRow, InternalRowBuilder }
import org.yupana.core.utils.metric.MetricQueryCollector
import org.yupana.core.utils.{ SparseTable, TimeBoundedCondition }
import org.yupana.hbase.Filtration.TimeFilter

import scala.language.higherKinds

trait TSDaoHBaseBase[Collection[_]] extends TSReadingDao[Collection, HBaseId] with StrictLogging {
  type IdType = HBaseId

  import org.yupana.core.utils.ConditionMatchers.{ Equ, Neq }

  val TIME = Dimension("time")

  val CROSS_JOIN_LIMIT = 500000
  val RANGE_FILTERS_LIMIT = 100000
  val FUZZY_FILTERS_LIMIT = 20

  def mr: MapReducible[Collection]
  def dictionaryProvider: DictionaryProvider[HBaseId]

  case class Filters(
      includeDims: DimensionFilter[IdType],
      excludeDims: DimensionFilter[IdType],
      includeTime: DimensionFilter[Time],
      excludeTime: DimensionFilter[Time],
      condition: Option[Condition]
  )

  def executeScans(
      queryContext: InternalQueryContext,
      from: Long,
      to: Long,
      rangeScanDims: Iterator[Map[Dimension, Seq[IdType]]],
      metricCollector: MetricQueryCollector
  ): Collection[TSDOutputRow[IdType]]

  override def query(
      query: InternalQuery,
      valueDataBuilder: InternalRowBuilder,
      metricCollector: MetricQueryCollector
  ): Collection[InternalRow] = {

    val tbc = TimeBoundedCondition(query.condition)

    if (tbc.size != 1) throw new IllegalArgumentException("Only one condition is supported")

    val condition = tbc.head

    val from = condition.from.getOrElse(throw new IllegalArgumentException("FROM time is not defined"))
    val to = condition.to.getOrElse(throw new IllegalArgumentException("TO time is not defined"))

    val filters = metricCollector.createDimensionFilters.measure {
      val c = if (condition.conditions.nonEmpty) Some(AndExpr(condition.conditions)) else None
      createFilters(c)
    }

    val dimFilter = filters.includeDims exclude filters.excludeDims

    logger.trace("Prefetch dimension iterators")
    val prefetchedDimIterators = dimFilter.toMap.map { case (d, it) => d -> it.prefetch(RANGE_FILTERS_LIMIT) }
    logger.trace("dimension iterators is prefetched")

    val sizeLimitedRangeScanDims = rangeScanDimensions(query, prefetchedDimIterators)

    val fromId = HBaseId(from)
    val toId = HBaseId(to)

    val rangeScanDimIds = dimFilter match {
      case NoResult() => Iterator.empty
      case _ =>
        val rangeScanDimIterators = sizeLimitedRangeScanDims.map(d => d -> prefetchedDimIterators(d)).toMap
        rangeScanFilters(query, fromId, toId, rangeScanDimIterators)
    }

    val context = InternalQueryContext(query)

    val rows = executeScans(context, from, to, rangeScanDimIds, metricCollector)

    val includeRowFilter = DimensionFilter(
      prefetchedDimIterators.filterKeys(d => !sizeLimitedRangeScanDims.contains(d))
    )
    val rowFilter = createRowFilter(query.table, includeRowFilter, filters.excludeDims)

    val filtered = mr.filter(rows)(rowFilter)

    val timeFilter = createTimeFilter(from, to, filters.includeTime, filters.excludeTime)
    mr.batchFlatMap(filtered)(
      10000,
      rs => extractData(context, valueDataBuilder, rs, timeFilter, metricCollector)
    )
  }

  override def idsToValues(dimension: Dimension, ids: Set[IdType]): Map[IdType, String] = {
    dictionaryProvider.dictionary(dimension).values(ids)
  }

  override def valuesToIds(dimension: Dimension, values: SortedSetIterator[String]): SortedSetIterator[IdType] = {
    val dictionary = dictionaryProvider.dictionary(dimension)
    val it = dictionary.findIdsByValues(values.toSet).values.toSeq.sorted.iterator
    SortedSetIterator(it)
  }

  private def rangeScanDimensions(
      query: InternalQuery,
      prefetchedDimIterators: Map[Dimension, PrefetchedSortedSetIterator[IdType]]
  ) = {

    val continuousDims = query.table.dimensionSeq.takeWhile(prefetchedDimIterators.contains)
    val sizes = continuousDims
      .scanLeft(1L) {
        case (size, dim) =>
          val it = prefetchedDimIterators(dim)
          val itSize = if (it.isAllFetched) it.fetched.length else RANGE_FILTERS_LIMIT
          size * itSize
      }
      .drop(1)

    val sizeLimitedRangeScanDims = continuousDims.zip(sizes).takeWhile(_._2 <= CROSS_JOIN_LIMIT).map(_._1)
    sizeLimitedRangeScanDims
  }

  private def rangeScanFilters(
      query: InternalQuery,
      from: IdType,
      to: IdType,
      dimensionIds: Map[Dimension, PrefetchedSortedSetIterator[IdType]]
  ): Iterator[Map[Dimension, Seq[IdType]]] = {

    val (completelyFetchedDimIts, partiallyFetchedDimIts) = dimensionIds.partition(_._2.isAllFetched)

    if (partiallyFetchedDimIts.size > 1) {
      throw new IllegalStateException(
        s"More then one dimension in query have size greater " +
          s"than $RANGE_FILTERS_LIMIT [${partiallyFetchedDimIts.keys.mkString(", ")}]"
      )
    }

    val fetchedDimIds = completelyFetchedDimIts.map { case (dim, ids) => dim -> ids.fetched.toSeq }

    partiallyFetchedDimIts.headOption match {
      case Some((pd, pids)) =>
        pids.grouped(RANGE_FILTERS_LIMIT).map { batch =>
          fetchedDimIds + (pd -> batch)
        }

      case None =>
        Iterator(fetchedDimIds)
    }
  }

  private def createTimeFilter(
      fromTime: Long,
      toTime: Long,
      include: DimensionFilter[Time],
      exclude: DimensionFilter[Time]
  ): Filtration.TimeFilter = {
    val baseFilter: Filtration.TimeFilter = t => t >= fromTime && t < toTime

    val includeSet = include.toMap.getOrElse(TIME, Set.empty).map(_.millis).toSet
    val excludeSet = exclude.toMap.getOrElse(TIME, Set.empty).map(_.millis).toSet

    if (excludeSet.nonEmpty) {
      if (includeSet.nonEmpty) { t =>
        baseFilter(t) && includeSet.contains(t) && !excludeSet.contains(t)
      } else { t =>
        baseFilter(t) && !excludeSet.contains(t)
      }
    } else {
      if (includeSet.nonEmpty) { t =>
        baseFilter(t) && includeSet.contains(t)
      } else {
        baseFilter
      }
    }
  }

  private def createRowFilter(
      table: Table,
      include: DimensionFilter[IdType],
      exclude: DimensionFilter[IdType]
  ): Filtration.RowFilter = {

    val includeMap = include.toMap.map { case (k, v) => k -> v.toSet }
    val excludeMap = exclude.toMap.map { case (k, v) => k -> v.toSet }

    if (excludeMap.nonEmpty) {
      if (includeMap.nonEmpty) {
        rowFilter(
          table,
          (dim, x) => includeMap.get(dim).forall(_.contains(x)) && !excludeMap.get(dim).exists(_.contains(x))
        )
      } else {
        rowFilter(table, (dim, x) => !excludeMap.get(dim).exists(_.contains(x)))
      }
    } else {
      if (includeMap.nonEmpty) {
        rowFilter(table, (dim, x) => includeMap.get(dim).forall(_.contains(x)))
      } else { _ =>
        true
      }
    }
  }

  private def rowFilter(table: Table, f: (Dimension, IdType) => Boolean): Filtration.RowFilter = { row =>
    row.key.dimIds.zip(table.dimensionSeq).forall {
      case (Some(x), dim) => f(dim, x)
      case _              => true
    }
  }

  def createFilters(condition: Option[Condition]): Filters = {
    case class FilterParts(
        incValues: DimensionFilter[String],
        incIds: DimensionFilter[IdType],
        incTime: DimensionFilter[Time],
        excValues: DimensionFilter[String],
        excIds: DimensionFilter[IdType],
        excTime: DimensionFilter[Time],
        other: List[Condition]
    )

    def createFilters(condition: Condition, filters: FilterParts): FilterParts = {
      condition match {
        case Equ(DimensionExpr(dim), ConstantExpr(c: String)) =>
          filters.copy(incValues = DimensionFilter[String](dim, c) and filters.incValues)

        case Equ(ConstantExpr(c: String), DimensionExpr(dim)) =>
          filters.copy(incValues = DimensionFilter[String](dim, c) and filters.incValues)

        case Equ(TimeExpr, ConstantExpr(c: Time)) =>
          filters.copy(incTime = DimensionFilter[Time](TIME, c) and filters.incTime)

        case Equ(ConstantExpr(c: Time), TimeExpr) =>
          filters.copy(incTime = DimensionFilter[Time](TIME, c) and filters.incTime)

        case InExpr(DimensionExpr(dim), consts) =>
          val valFilter =
            if (consts.nonEmpty) DimensionFilter(dim, consts.asInstanceOf[Set[String]]) else NoResult[String]()
          filters.copy(incValues = valFilter and filters.incValues)

        case InExpr(_: TimeExpr.type, consts) =>
          val valFilter =
            if (consts.nonEmpty) DimensionFilter(TIME, consts.asInstanceOf[Set[Time]]) else NoResult[Time]()
          filters.copy(incTime = valFilter and filters.incTime)

<<<<<<< HEAD
        case DimIdIn(DimensionExpr(dim), dimIds) =>
          val idFilter =
            if (dimIds.nonEmpty) DimensionFilter(Map(dim -> dimIds)) else NoResult[IdType]()
=======
        case DimIdInExpr(DimensionExpr(dim), dimIds) =>
          val idFilter = if (dimIds.nonEmpty) DimensionFilter(Map(dim -> dimIds)) else NoResult[IdType]()
>>>>>>> 537c7474
          filters.copy(incIds = idFilter and filters.incIds)

        case Neq(DimensionExpr(dim), ConstantExpr(c: String)) =>
          filters.copy(excValues = DimensionFilter[String](dim, c).or(filters.excValues))

        case Neq(ConstantExpr(c: String), DimensionExpr(dim)) =>
          filters.copy(excValues = DimensionFilter[String](dim, c).or(filters.excValues))

        case Neq(TimeExpr, ConstantExpr(c: Time)) =>
          filters.copy(excTime = DimensionFilter[Time](TIME, c).or(filters.excTime))

        case Neq(ConstantExpr(c: Time), TimeExpr) =>
          filters.copy(excTime = DimensionFilter[Time](TIME, c).or(filters.excTime))

        case NotInExpr(DimensionExpr(dim), consts) =>
          val valFilter =
            if (consts.nonEmpty) DimensionFilter(dim, consts.asInstanceOf[Set[String]]) else NoResult[String]()
          filters.copy(excValues = valFilter or filters.excValues)

        case NotInExpr(_: TimeExpr.type, consts) =>
          val valFilter =
            if (consts.nonEmpty) DimensionFilter(TIME, consts.asInstanceOf[Set[Time]]) else NoResult[Time]()
          filters.copy(excTime = valFilter or filters.excTime)

        case DimIdNotInExpr(DimensionExpr(dim), dimIds) =>
          val idFilter = if (dimIds.nonEmpty) DimensionFilter(dim, dimIds) else NoResult[IdType]()
          filters.copy(excIds = idFilter or filters.excIds)

        case AndExpr(conditions) =>
          conditions.foldLeft(filters)((f, c) => createFilters(c, f))

        case InExpr(t: TupleExpr[_, _], vs) =>
          val filters1 = createFilters(InExpr(t.e1, vs.asInstanceOf[Set[(t.e1.Out, t.e2.Out)]].map(_._1)), filters)
          createFilters(InExpr(t.e2, vs.asInstanceOf[Set[(t.e1.Out, t.e2.Out)]].map(_._2)), filters1)

        case Equ(TupleExpr(e1, e2), ConstantExpr(v: (_, _))) =>
          val filters1 = createFilters(InExpr(e1.aux, Set(v._1.asInstanceOf[e1.Out])), filters)
          createFilters(InExpr(e2.aux, Set(v._2.asInstanceOf[e2.Out])), filters1)

        case Equ(ConstantExpr(v: (_, _)), TupleExpr(e1, e2)) =>
          val filters1 = createFilters(InExpr(e1.aux, Set(v._1.asInstanceOf[e1.Out])), filters)
          createFilters(InExpr(e2.aux, Set(v._2.asInstanceOf[e2.Out])), filters1)

        case c => filters.copy(other = c :: filters.other)
      }
    }

    condition match {
      case Some(c) =>
        val filters = createFilters(
          c,
          FilterParts(EmptyFilter(), EmptyFilter(), EmptyFilter(), NoResult(), NoResult(), NoResult(), List.empty)
        )

        val includeFilter = filters.incValues.map { case (dim, values) => dim -> valuesToIds(dim, values) } and filters.incIds
        val excludeFilter = filters.excValues.map { case (dim, values) => dim -> valuesToIds(dim, values) } or filters.excIds
        val cond = filters.other match {
          case Nil      => None
          case x :: Nil => Some(x)
          case xs       => Some(AndExpr(xs.reverse))
        }

        Filters(includeFilter, excludeFilter, filters.incTime, filters.excTime, cond)

      case None =>
        Filters(EmptyFilter(), EmptyFilter(), EmptyFilter(), EmptyFilter(), None)
    }
  }

  private def readRow(
      context: InternalQueryContext,
      bytes: Array[Byte],
      data: Array[Option[Any]],
      time: Long
  ): Boolean = {
    val bb = ByteBuffer.wrap(bytes)
    util.Arrays.fill(data.asInstanceOf[Array[AnyRef]], None)
    var correct = true
    while (bb.hasRemaining && correct) {
      val tag = bb.get()
      context.fieldIndexMap.get(tag) match {
        case Some(field) =>
          data(tag) = Some(field.dataType.readable.read(bb))

        case None =>
          correct = false
          logger.warn(s"Unknown tag: $tag, in table: ${context.table.name}, row time: $time")
      }
    }
    correct
  }

  private def extractData(
      context: InternalQueryContext,
      valueDataBuilder: InternalRowBuilder,
      rows: Seq[TSDOutputRow[IdType]],
      timeFilter: TimeFilter,
      metricCollector: MetricQueryCollector
  ): Seq[InternalRow] = {

    val indexedRows = rows.zipWithIndex

    val rowsByTags = rowsForDims(indexedRows, context)

    lazy val allTagValues = dimFields(rowsByTags, context)

    metricCollector.extractDataComputation.measure {
      val maxTag = context.table.metrics.map(_.tag).max

      val rowValues = Array.ofDim[Option[Any]](maxTag + 1)

      for {
        (row, idx) <- indexedRows
        tagValues = allTagValues.row(idx)
        (offset, bytes) <- row.values.toSeq
        time = row.key.baseTime + offset if timeFilter(time) && readRow(context, bytes, rowValues, time)
      } yield {

        context.exprs.foreach {
          case e @ DimensionExpr(dim) => valueDataBuilder.set(e, tagValues.get(dim))
          case e @ MetricExpr(field)  => valueDataBuilder.set(e, rowValues(field.tag))
          case TimeExpr               => valueDataBuilder.set(TimeExpr, Some(Time(time)))
          case e                      => throw new IllegalArgumentException(s"Unsupported expression $e passed to DAO")
        }

        valueDataBuilder.buildAndReset()
      }
    }
  }

  override def isSupportedCondition(condition: Condition): Boolean = {
    condition match {
      case BinaryOperationExpr(_, _: TimeExpr.type, ConstantExpr(_)) => true
      case BinaryOperationExpr(_, ConstantExpr(_), _: TimeExpr.type) => true
      case _: DimIdInExpr                                            => true
      case _: DimIdNotInExpr                                         => true
      case Equ(_: DimensionExpr, ConstantExpr(_))                    => true
      case Equ(ConstantExpr(_), _: DimensionExpr)                    => true
      case Neq(_: DimensionExpr, ConstantExpr(_))                    => true
      case Neq(ConstantExpr(_), _: DimensionExpr)                    => true
      case InExpr(_: DimensionExpr, _)                               => true
      case NotInExpr(_: DimensionExpr, _)                            => true
      case _                                                         => false
    }
  }

  private def rowsForDims(
      indexedRows: Seq[(TSDOutputRow[IdType], Int)],
      context: InternalQueryContext
  ): SparseTable[Dimension, IdType, Seq[Int]] = {
    val dimRowMap = context.requiredDims.map { dim =>
      val dimIndex = context.dimIndexMap(dim)
      dim -> indexedRows
        .flatMap { case (row, index) => row.key.dimIds(dimIndex).map(index -> _) }
        .groupBy(_._2)
        .mapValues(_.map(_._1))
    }.toMap

    SparseTable(dimRowMap)
  }

  private def dimFields(
      dimTable: SparseTable[Dimension, IdType, Seq[Int]],
      schemaContext: InternalQueryContext
  ): SparseTable[Int, Dimension, String] = {
    val allValues = schemaContext.requiredDims.map { dim =>
      val dimIdRows = dimTable.row(dim)
      val dimValues = idsToValues(dim, dimIdRows.keySet)
      val data = dimValues.flatMap {
        case (dimId, dimValue) =>
          dimIdRows.get(dimId).toSeq.flatMap(_.map(row => (row, dim, dimValue)))
      }
      SparseTable(data)
    }

    allValues.foldLeft(SparseTable.empty[Int, Dimension, String])(_ ++ _)
  }
}<|MERGE_RESOLUTION|>--- conflicted
+++ resolved
@@ -273,14 +273,8 @@
             if (consts.nonEmpty) DimensionFilter(TIME, consts.asInstanceOf[Set[Time]]) else NoResult[Time]()
           filters.copy(incTime = valFilter and filters.incTime)
 
-<<<<<<< HEAD
-        case DimIdIn(DimensionExpr(dim), dimIds) =>
-          val idFilter =
-            if (dimIds.nonEmpty) DimensionFilter(Map(dim -> dimIds)) else NoResult[IdType]()
-=======
         case DimIdInExpr(DimensionExpr(dim), dimIds) =>
           val idFilter = if (dimIds.nonEmpty) DimensionFilter(Map(dim -> dimIds)) else NoResult[IdType]()
->>>>>>> 537c7474
           filters.copy(incIds = idFilter and filters.incIds)
 
         case Neq(DimensionExpr(dim), ConstantExpr(c: String)) =>
