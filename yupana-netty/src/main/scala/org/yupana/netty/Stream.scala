/*
 * Copyright 2019 Rusexpertiza LLC
 *
 * Licensed under the Apache License, Version 2.0 (the "License");
 * you may not use this file except in compliance with the License.
 * You may obtain a copy of the License at
 *
 *     http://www.apache.org/licenses/LICENSE-2.0
 *
 * Unless required by applicable law or agreed to in writing, software
 * distributed under the License is distributed on an "AS IS" BASIS,
 * WITHOUT WARRANTIES OR CONDITIONS OF ANY KIND, either express or implied.
 * See the License for the specific language governing permissions and
 * limitations under the License.
 */

package org.yupana.netty
import io.netty.buffer.{ ByteBuf, Unpooled }
import org.yupana.api.query.Result
<<<<<<< HEAD
import org.yupana.api.types.{ ByteReaderWriter, ID }
=======
import org.yupana.api.types.{ ID, ReaderWriter }
>>>>>>> 735bf683
import org.yupana.protocol.{ Response, ResultFooter, ResultRow }

class Stream(id: Int, result: Result) {

  private var rows = 0
  private val resultTypes = result.dataTypes.zipWithIndex
  val MAX_VALUE_SIZE = 2_000_000
  private val buffer = Unpooled.buffer(MAX_VALUE_SIZE)
<<<<<<< HEAD
  implicit val readerWriter: ByteReaderWriter[ByteBuf] = ByteBufEvalReaderWriter
=======
  implicit val readerWriter: ReaderWriter[ByteBuf, ID, Int, Int] = ByteBufEvalReaderWriter
>>>>>>> 735bf683

  def close(): Unit = result.close()

  def next(count: Int): Seq[Response[_]] = {

    val batch = createBatch(result, count)
    if (result.isLast()) {
      batch :+ createFooter(result)
    } else {
      batch
    }
  }

  def hasNext: Boolean = !result.isLast()

  private def createBatch(result: Result, size: Int): Seq[ResultRow] = {
<<<<<<< HEAD
    result
      .take(size)
      .map { row =>
        val bytes = resultTypes.map {
          case (rt, idx) =>
            val v = row.get[rt.T](idx)
            if (v != null) {
              val size = rt.storable.write(buffer, 0, v: ID[rt.T])
              val a = Array.ofDim[Byte](size)
              buffer.getBytes(0, a)
              a
            } else {
              Array.empty[Byte]
            }
        }
        rows += 1
        ResultRow(id, bytes)
=======
    var seq = Seq.empty[ResultRow]

    var i = 0
    while (i < size && result.next()) {
      val bytes = resultTypes.map {
        case (rt, idx) =>
          val v = result.get[rt.T](idx)
          if (v != null) {
            val size = rt.storable.write(buffer, 0, v: ID[rt.T])
            val a = Array.ofDim[Byte](size)
            buffer.getBytes(0, a)
            a
          } else {
            Array.empty[Byte]
          }
>>>>>>> 735bf683
      }
      rows += 1
      seq = seq :+ ResultRow(id, bytes)
      i += 1
    }
    seq
  }

  private def createFooter(result: Result): ResultFooter = {
    new ResultFooter(id, -1, rows)
  }
}<|MERGE_RESOLUTION|>--- conflicted
+++ resolved
@@ -17,12 +17,10 @@
 package org.yupana.netty
 import io.netty.buffer.{ ByteBuf, Unpooled }
 import org.yupana.api.query.Result
-<<<<<<< HEAD
 import org.yupana.api.types.{ ByteReaderWriter, ID }
-=======
-import org.yupana.api.types.{ ID, ReaderWriter }
->>>>>>> 735bf683
 import org.yupana.protocol.{ Response, ResultFooter, ResultRow }
+
+import scala.collection.mutable.ListBuffer
 
 class Stream(id: Int, result: Result) {
 
@@ -30,11 +28,7 @@
   private val resultTypes = result.dataTypes.zipWithIndex
   val MAX_VALUE_SIZE = 2_000_000
   private val buffer = Unpooled.buffer(MAX_VALUE_SIZE)
-<<<<<<< HEAD
   implicit val readerWriter: ByteReaderWriter[ByteBuf] = ByteBufEvalReaderWriter
-=======
-  implicit val readerWriter: ReaderWriter[ByteBuf, ID, Int, Int] = ByteBufEvalReaderWriter
->>>>>>> 735bf683
 
   def close(): Unit = result.close()
 
@@ -51,26 +45,7 @@
   def hasNext: Boolean = !result.isLast()
 
   private def createBatch(result: Result, size: Int): Seq[ResultRow] = {
-<<<<<<< HEAD
-    result
-      .take(size)
-      .map { row =>
-        val bytes = resultTypes.map {
-          case (rt, idx) =>
-            val v = row.get[rt.T](idx)
-            if (v != null) {
-              val size = rt.storable.write(buffer, 0, v: ID[rt.T])
-              val a = Array.ofDim[Byte](size)
-              buffer.getBytes(0, a)
-              a
-            } else {
-              Array.empty[Byte]
-            }
-        }
-        rows += 1
-        ResultRow(id, bytes)
-=======
-    var seq = Seq.empty[ResultRow]
+    val res = ListBuffer.empty[ResultRow]
 
     var i = 0
     while (i < size && result.next()) {
@@ -85,13 +60,12 @@
           } else {
             Array.empty[Byte]
           }
->>>>>>> 735bf683
       }
       rows += 1
-      seq = seq :+ ResultRow(id, bytes)
+      res += ResultRow(id, bytes)
       i += 1
     }
-    seq
+    res.toSeq
   }
 
   private def createFooter(result: Result): ResultFooter = {
