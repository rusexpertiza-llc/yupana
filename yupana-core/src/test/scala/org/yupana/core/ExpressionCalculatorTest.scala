package org.yupana.core

import org.scalatest.GivenWhenThen
import org.scalatest.flatspec.AnyFlatSpec
import org.scalatest.matchers.should.Matchers
import org.threeten.extra.PeriodDuration
import org.yupana.api.Time
import org.yupana.api.query.{ ConcatExpr, LengthExpr, Query }
import org.yupana.core.model.InternalRowBuilder
import org.yupana.utils.RussianTokenizer

import java.time.temporal.{ ChronoUnit, TemporalAdjusters }
import java.time.{ Duration, OffsetDateTime, Period, ZoneOffset }

class ExpressionCalculatorTest extends AnyFlatSpec with Matchers with GivenWhenThen {
  import org.yupana.api.query.syntax.All._

  "ExpressionCalculator" should "filter rows" in {
    val cond = gt(plus(dimension(TestDims.DIM_B), const(1.toShort)), const(42.toShort))

    val query = Query(
      TestSchema.testTable,
      const(Time(123456789)),
      const(Time(234567890)),
      Seq(
        dimension(TestDims.DIM_A) as "A",
        metric(TestTableFields.TEST_FIELD) as "F",
        time as "T"
      ),
      cond
    )

    val qc = new QueryContext(query, Some(cond), ExpressionCalculatorFactory)
    val calc = qc.calculator

    val builder = new InternalRowBuilder(qc)

    calc.evaluateFilter(
      RussianTokenizer,
      builder
        .set(Time(OffsetDateTime.now()))
        .set(dimension(TestDims.DIM_A), "значение")
        .set(dimension(TestDims.DIM_B), 12.toShort)
        .buildAndReset()
    ) shouldBe false

    calc.evaluateFilter(
      RussianTokenizer,
      builder
        .set(Time(OffsetDateTime.now()))
        .set(dimension(TestDims.DIM_A), "value")
        .set(dimension(TestDims.DIM_B), 42.toShort)
        .buildAndReset()
    ) shouldBe true
  }

  it should "evaluate row values" in {
    val now = OffsetDateTime.now()
    val query = Query(
      TestSchema.testTable,
      const(Time(now.minusDays(3))),
      const(Time(now)),
      Seq(
        metric(TestTableFields.TEST_FIELD) as "F",
        truncMonth(time) as "T",
        divFrac(metric(TestTableFields.TEST_FIELD), metric(TestTableFields.TEST_FIELD2)) as "PRICE",
        plus(dimension(TestDims.DIM_B), const(1.toShort)) as "B_PLUS_1",
        divInt(dimension(TestDims.DIM_B), plus(dimension(TestDims.DIM_B), const(1.toShort))) as "bbb",
        divInt(dimension(TestDims.DIM_B), plus(dimension(TestDims.DIM_B), const(1.toShort))) as "bbb_2"
      )
    )

    val qc = new QueryContext(query, None, ExpressionCalculatorFactory)
    val calc = qc.calculator

    val builder = new InternalRowBuilder(qc)

    val row = builder
      .set(Time(now.minusDays(2)))
      .set(metric(TestTableFields.TEST_FIELD), 10d)
      .set(metric(TestTableFields.TEST_FIELD2), 5d)
      .buildAndReset()

    calc.evaluateExpressions(RussianTokenizer, row)
    row.get(qc, divFrac(metric(TestTableFields.TEST_FIELD), metric(TestTableFields.TEST_FIELD2))) shouldEqual 2d
    row.get(qc, truncMonth(time)) shouldEqual Time(
      now
        .withOffsetSameInstant(ZoneOffset.UTC)
        .minusDays(2)
        .`with`(TemporalAdjusters.firstDayOfMonth())
        .truncatedTo(ChronoUnit.DAYS)
    )

    val rowWithNulls = builder
      .set(Time(now.minusDays(1)))
      .set(metric(TestTableFields.TEST_FIELD), 3d)
      .buildAndReset()

    calc.evaluateExpressions(RussianTokenizer, rowWithNulls)
    rowWithNulls.get(
      qc,
      divFrac(metric(TestTableFields.TEST_FIELD), metric(TestTableFields.TEST_FIELD2))
    ) shouldEqual null
      .asInstanceOf[java.lang.Double]
  }

  it should "calculate aggregation" in {
    Given("Query with aggregate expressions")

    val now = OffsetDateTime.now()
    val query = Query(
      TestSchema.testTable,
      const(Time(now.minusDays(3))),
      const(Time(now)),
      Seq(
        sum(metric(TestTableFields.TEST_FIELD)) as "SUM",
        max(metric(TestTableFields.TEST_FIELD)) as "MAX",
        count(metric(TestTableFields.TEST_FIELD)) as "COUNT",
        count(metric(TestTableFields.TEST_STRING_FIELD)) as "CS",
        distinctCount(metric(TestTableFields.TEST_FIELD)) as "DISTINCT",
        hllCount(metric(TestTableFields.TEST_FIELD), 1) as "HLL",
        distinctRandom(metric(TestTableFields.TEST_FIELD)) as "RANDOM",
        truncDay(time) as "T",
        min(divFrac(metric(TestTableFields.TEST_FIELD), metric(TestTableFields.TEST_FIELD2))) as "MIN_PRICE",
        divFrac(
          plus(max(metric(TestTableFields.TEST_FIELD)), min(metric(TestTableFields.TEST_FIELD))),
          const(2d)
        ) as "MIDDLE"
      ),
      None,
      Seq(truncDay(time))
    )

    val qc = new QueryContext(query, None, ExpressionCalculatorFactory)
    val calc = qc.calculator
    val builder = new InternalRowBuilder(qc)

    When("map called")
    val row1 = builder
      .set(Time(now.minusDays(1)))
      .set(metric(TestTableFields.TEST_FIELD), 10d)
      .set(metric(TestTableFields.TEST_FIELD2), 5d)
      .buildAndReset()

    val row2 = builder
      .set(Time(now.minusDays(1)))
      .set(metric(TestTableFields.TEST_FIELD), 12d)
      .set(metric(TestTableFields.TEST_FIELD2), 4d)
      .set(metric(TestTableFields.TEST_STRING_FIELD), "foo")
      .buildAndReset()

    val row22 = builder
      .set(Time(now.minusDays(1)))
      .set(metric(TestTableFields.TEST_FIELD), 2d)
      .set(metric(TestTableFields.TEST_FIELD2), 3d)
      .set(metric(TestTableFields.TEST_STRING_FIELD), "bar")
      .buildAndReset()

    val mapped1 = calc.evaluateMap(RussianTokenizer, calc.evaluateExpressions(RussianTokenizer, row1))
    val mapped2 = calc.evaluateMap(RussianTokenizer, calc.evaluateExpressions(RussianTokenizer, row2))
    Then("fields filled with map phase values")
    mapped1.get(qc, sum(metric(TestTableFields.TEST_FIELD))) shouldEqual 10d
    mapped1.get(qc, max(metric(TestTableFields.TEST_FIELD))) shouldEqual 10d
    mapped1.get(qc, min(metric(TestTableFields.TEST_FIELD))) shouldEqual 10d
    mapped1.get(qc, count(metric(TestTableFields.TEST_FIELD))) shouldEqual 1L
    mapped1.get(qc, count(metric(TestTableFields.TEST_STRING_FIELD))) shouldEqual 0L
    mapped1.get(qc, distinctCount(metric(TestTableFields.TEST_FIELD))) shouldEqual Set(10d)
    mapped1.get(qc, hllCount(metric(TestTableFields.TEST_FIELD), 1)) shouldEqual Set(10d)
    mapped1.get(qc, distinctRandom(metric(TestTableFields.TEST_FIELD))) shouldEqual Set(10d)
    mapped1.get(
      qc,
      min(divFrac(metric(TestTableFields.TEST_FIELD), metric(TestTableFields.TEST_FIELD2)))
    ) shouldEqual 2d
    mapped1.isEmpty(
      qc,
      divFrac(plus(max(metric(TestTableFields.TEST_FIELD)), min(metric(TestTableFields.TEST_FIELD))), const(2d))
    ) shouldBe true

    mapped2.get(qc, sum(metric(TestTableFields.TEST_FIELD))) shouldEqual 12d
    mapped2.get(qc, max(metric(TestTableFields.TEST_FIELD))) shouldEqual 12d
    mapped2.get(qc, min(metric(TestTableFields.TEST_FIELD))) shouldEqual 12d
    mapped2.get(qc, count(metric(TestTableFields.TEST_FIELD))) shouldEqual 1L
    mapped2.get(qc, count(metric(TestTableFields.TEST_STRING_FIELD))) shouldEqual 1L
    mapped2.get(qc, distinctCount(metric(TestTableFields.TEST_FIELD))) shouldEqual Set(12d)
    mapped2.get(qc, hllCount(metric(TestTableFields.TEST_FIELD), 1)) shouldEqual Set(12d)
    mapped2.get(qc, distinctRandom(metric(TestTableFields.TEST_FIELD))) shouldEqual Set(12d)
    mapped2.get(
      qc,
      min(divFrac(metric(TestTableFields.TEST_FIELD), metric(TestTableFields.TEST_FIELD2)))
    ) shouldEqual 3d
    mapped2.isEmpty(
      qc,
      divFrac(plus(max(metric(TestTableFields.TEST_FIELD)), min(metric(TestTableFields.TEST_FIELD))), const(2d))
    ) shouldBe true

    When("fold is called")

    val folded2 = calc.evaluateFold(RussianTokenizer, mapped2, calc.evaluateExpressions(RussianTokenizer, row22))
    folded2.get(qc, sum(metric(TestTableFields.TEST_FIELD))) shouldEqual 14d
    folded2.get(qc, max(metric(TestTableFields.TEST_FIELD))) shouldEqual 12d
    folded2.get(qc, min(metric(TestTableFields.TEST_FIELD))) shouldEqual 2d
    folded2.get(qc, count(metric(TestTableFields.TEST_FIELD))) shouldEqual 2L
    folded2.get(qc, count(metric(TestTableFields.TEST_STRING_FIELD))) shouldEqual 2L
    folded2.get(qc, distinctCount(metric(TestTableFields.TEST_FIELD))) shouldEqual Set(2d, 12d)
    folded2.get(qc, distinctRandom(metric(TestTableFields.TEST_FIELD))) shouldEqual Set(2d, 12d)
    folded2.get(
      qc,
      min(divFrac(metric(TestTableFields.TEST_FIELD), metric(TestTableFields.TEST_FIELD2)))
    ) shouldEqual 2d / 3d
    folded2.isEmpty(
      qc,
      divFrac(plus(max(metric(TestTableFields.TEST_FIELD)), min(metric(TestTableFields.TEST_FIELD))), const(2d))
    ) shouldBe true

    When("reduce called")
    val reduced = calc.evaluateReduce(RussianTokenizer, mapped1, folded2)
    Then("reduced values shall be calculated")
    reduced.get(qc, sum(metric(TestTableFields.TEST_FIELD))) shouldEqual 24d
    reduced.get(qc, max(metric(TestTableFields.TEST_FIELD))) shouldEqual 12d
<<<<<<< HEAD
    reduced.get(qc, min(metric(TestTableFields.TEST_FIELD))) shouldEqual 10d
    reduced.get(qc, count(metric(TestTableFields.TEST_FIELD))) shouldEqual 2L
    reduced.get(qc, count(metric(TestTableFields.TEST_STRING_FIELD))) shouldEqual 1L
    reduced.get(qc, distinctCount(metric(TestTableFields.TEST_FIELD))) shouldEqual Set(10d, 12d)
    reduced.get(qc, hllCount(metric(TestTableFields.TEST_FIELD), 1)) shouldEqual Set(10d, 12d)
    reduced.get(qc, distinctRandom(metric(TestTableFields.TEST_FIELD))) shouldEqual Set(10d, 12d)
=======
    reduced.get(qc, min(metric(TestTableFields.TEST_FIELD))) shouldEqual 2d
    reduced.get(qc, count(metric(TestTableFields.TEST_FIELD))) shouldEqual 3L
    reduced.get(qc, count(metric(TestTableFields.TEST_STRING_FIELD))) shouldEqual 2L
    reduced.get(qc, distinctCount(metric(TestTableFields.TEST_FIELD))) shouldEqual Set(2d, 10d, 12d)
    reduced.get(qc, distinctRandom(metric(TestTableFields.TEST_FIELD))) shouldEqual Set(2d, 10d, 12d)
>>>>>>> 7ee76c4f
    reduced.get(
      qc,
      min(divFrac(metric(TestTableFields.TEST_FIELD), metric(TestTableFields.TEST_FIELD2)))
    ) shouldEqual 2d / 3d
    reduced.isEmpty(
      qc,
      divFrac(plus(max(metric(TestTableFields.TEST_FIELD)), min(metric(TestTableFields.TEST_FIELD))), const(2d))
    ) shouldBe true

    When("postMap called")
    val postMapped = calc.evaluatePostMap(RussianTokenizer, reduced)
    Then("post map calculations shall be performed")
    postMapped.get(qc, sum(metric(TestTableFields.TEST_FIELD))) shouldEqual 24d
    postMapped.get(qc, max(metric(TestTableFields.TEST_FIELD))) shouldEqual 12d
<<<<<<< HEAD
    postMapped.get(qc, min(metric(TestTableFields.TEST_FIELD))) shouldEqual 10d
    postMapped.get(qc, count(metric(TestTableFields.TEST_FIELD))) shouldEqual 2L
    postMapped.get(qc, count(metric(TestTableFields.TEST_STRING_FIELD))) shouldEqual 1L
    postMapped.get(qc, distinctCount(metric(TestTableFields.TEST_FIELD))) shouldEqual 2
    postMapped.get(qc, hllCount(metric(TestTableFields.TEST_FIELD), 1)) shouldEqual 2
    postMapped.get(qc, distinctRandom(metric(TestTableFields.TEST_FIELD))) should (equal(10d) or equal(12d))
=======
    postMapped.get(qc, min(metric(TestTableFields.TEST_FIELD))) shouldEqual 2d
    postMapped.get(qc, count(metric(TestTableFields.TEST_FIELD))) shouldEqual 3L
    postMapped.get(qc, count(metric(TestTableFields.TEST_STRING_FIELD))) shouldEqual 2L
    postMapped.get(qc, distinctCount(metric(TestTableFields.TEST_FIELD))) shouldEqual 3
    postMapped.get(qc, distinctRandom(metric(TestTableFields.TEST_FIELD))) should (equal(2d) or equal(10d) or equal(
      12d
    ))
>>>>>>> 7ee76c4f
    postMapped.get(
      qc,
      min(divFrac(metric(TestTableFields.TEST_FIELD), metric(TestTableFields.TEST_FIELD2)))
    ) shouldEqual 2d / 3d
    postMapped.isEmpty(
      qc,
      divFrac(plus(max(metric(TestTableFields.TEST_FIELD)), min(metric(TestTableFields.TEST_FIELD))), const(2d))
    ) shouldBe true

    When("evaluatePostAggregateExprs called")
    val postCalculated = calc.evaluatePostAggregateExprs(RussianTokenizer, postMapped)
    Then("calculations on aggregates are performed")
    postCalculated.get(
      qc,
      divFrac(plus(max(metric(TestTableFields.TEST_FIELD)), min(metric(TestTableFields.TEST_FIELD))), const(2d))
    ) shouldEqual 7d
  }

  it should "evaluate string functions" in {
    val now = OffsetDateTime.now()
    val query = Query(
      TestSchema.testTable,
      const(Time(now.minusDays(3))),
      const(Time(now)),
      Seq(
        LengthExpr(dimension(TestDims.DIM_A)) as "len",
        split(dimension(TestDims.DIM_A)) as "split",
        tokens(dimension(TestDims.DIM_A)) as "tokens",
        upper(dimension(TestDims.DIM_A)) as "up",
        lower(dimension(TestDims.DIM_A)) as "down",
        ConcatExpr(dimension(TestDims.DIM_A), const("!!!")) as "yeah"
      )
    )

    val qc = new QueryContext(query, None, ExpressionCalculatorFactory)
    val calc = qc.calculator
    val builder = new InternalRowBuilder(qc)

    val row = builder
      .set(Time(now.minusDays(2)))
      .set(dimension(TestDims.DIM_A), "Вкусная водичка №7")
      .buildAndReset()

    val result = calc.evaluateExpressions(RussianTokenizer, row)
    result.get(qc, LengthExpr(dimension(TestDims.DIM_A))) shouldEqual 18
    result.get(qc, split(dimension(TestDims.DIM_A))) should contain theSameElementsInOrderAs List(
      "Вкусная",
      "водичка",
      "7"
    )
    result.get(qc, tokens(dimension(TestDims.DIM_A))) should contain theSameElementsInOrderAs List(
      "vkusn",
      "vodichk",
      "№7"
    )
    result.get(qc, upper(dimension(TestDims.DIM_A))) shouldEqual "ВКУСНАЯ ВОДИЧКА №7"
    result.get(qc, lower(dimension(TestDims.DIM_A))) shouldEqual "вкусная водичка №7"
    result.get(qc, ConcatExpr(dimension(TestDims.DIM_A), const("!!!"))) shouldEqual "Вкусная водичка №7!!!"
  }

  it should "evaluate array functions" in {
    val now = OffsetDateTime.now()
    val query = Query(
      TestSchema.testTable,
      const(Time(now.minusDays(3))),
      const(Time(now)),
      Seq(
        arrayLength(tokens(dimension(TestDims.DIM_A))) as "len",
        contains(tokens(dimension(TestDims.DIM_A)), const("vodichk")) as "c1",
        containsAll(tokens(dimension(TestDims.DIM_A)), array(const("vkusn"), const("vodichk"))) as "c2",
        containsAny(tokens(dimension(TestDims.DIM_A)), array(const("ochen"), const("vkusn"), const("vodichk"))) as "c3",
        containsSame(tokens(dimension(TestDims.DIM_A)), array(const("vkusn"), const("vodichk"))) as "c4",
        arrayToString(tokenizeArray(split(dimension(TestDims.DIM_A)))) as "ats"
      )
    )

    val qc = new QueryContext(query, None, ExpressionCalculatorFactory)
    val calc = qc.calculator
    val builder = new InternalRowBuilder(qc)

    val row = builder
      .set(Time(now.minusDays(2)))
      .set(dimension(TestDims.DIM_A), "Вкусная водичка №7")
      .buildAndReset()

    val result = calc.evaluateExpressions(RussianTokenizer, row)
    result.get(qc, arrayLength(tokens(dimension(TestDims.DIM_A)))) shouldEqual 3
    result.get(qc, contains(tokens(dimension(TestDims.DIM_A)), const("vodichk"))) shouldEqual true
    result.get(
      qc,
      containsAll(tokens(dimension(TestDims.DIM_A)), array(const("vkusn"), const("vodichk")))
    ) shouldEqual true
    result.get(
      qc,
      containsAny(tokens(dimension(TestDims.DIM_A)), array(const("ochen"), const("vkusn"), const("vodichk")))
    ) shouldEqual true
    result.get(
      qc,
      containsSame(tokens(dimension(TestDims.DIM_A)), array(const("vkusn"), const("vodichk")))
    ) shouldEqual false

    result.get(qc, arrayToString(tokenizeArray(split(dimension(TestDims.DIM_A))))) shouldEqual "vkusn, vodichk, 7"
  }

  it should "calculate time functions" in {
    val pointTime = OffsetDateTime.of(2021, 12, 24, 16, 52, 22, 123, ZoneOffset.UTC)
    val query = Query(
      TestSchema.testTable,
      const(Time(pointTime.minusDays(1))),
      const(Time(pointTime.plusDays(1))),
      Seq(
        truncYear(time) as "ty",
        truncMonth(time) as "tM",
        truncWeek(time) as "tw",
        truncDay(time) as "td",
        truncHour(time) as "th",
        truncMinute(time) as "tm",
        truncSecond(time) as "ts",
        extractYear(time) as "ey",
        extractMonth(time) as "eM",
        extractDay(time) as "ed",
        extractHour(time) as "eh",
        extractMinute(time) as "em",
        extractSecond(time) as "es",
        minus(time, const(Time(pointTime.minusHours(1)))) as "mt",
        minus(time, const(PeriodDuration.of(Period.ofWeeks(2)))) as "mp",
        plus(time, const(PeriodDuration.of(Duration.ofHours(12)))) as "pp"
      )
    )

    val qc = new QueryContext(query, None, ExpressionCalculatorFactory)
    val calc = qc.calculator
    val builder = new InternalRowBuilder(qc)

    val row = builder.set(Time(pointTime)).buildAndReset()

    val result = calc.evaluateExpressions(RussianTokenizer, row)

    result.get(qc, truncYear(time)) shouldEqual Time(OffsetDateTime.of(2021, 1, 1, 0, 0, 0, 0, ZoneOffset.UTC))
    result.get(qc, truncMonth(time)) shouldEqual Time(OffsetDateTime.of(2021, 12, 1, 0, 0, 0, 0, ZoneOffset.UTC))
    result.get(qc, truncWeek(time)) shouldEqual Time(OffsetDateTime.of(2021, 12, 20, 0, 0, 0, 0, ZoneOffset.UTC))
    result.get(qc, truncDay(time)) shouldEqual Time(OffsetDateTime.of(2021, 12, 24, 0, 0, 0, 0, ZoneOffset.UTC))
    result.get(qc, truncHour(time)) shouldEqual Time(OffsetDateTime.of(2021, 12, 24, 16, 0, 0, 0, ZoneOffset.UTC))
    result.get(qc, truncMinute(time)) shouldEqual Time(OffsetDateTime.of(2021, 12, 24, 16, 52, 0, 0, ZoneOffset.UTC))
    result.get(qc, truncSecond(time)) shouldEqual Time(OffsetDateTime.of(2021, 12, 24, 16, 52, 22, 0, ZoneOffset.UTC))

    result.get(qc, extractYear(time)) shouldEqual 2021
    result.get(qc, extractMonth(time)) shouldEqual 12
    result.get(qc, extractDay(time)) shouldEqual 24
    result.get(qc, extractHour(time)) shouldEqual 16
    result.get(qc, extractMinute(time)) shouldEqual 52
    result.get(qc, extractSecond(time)) shouldEqual 22

    result.get(qc, minus(time, const(Time(pointTime.minusHours(1))))) shouldEqual 3600000
    result.get(qc, minus(time, const(PeriodDuration.of(Period.ofWeeks(2))))) shouldEqual Time(
      OffsetDateTime.of(2021, 12, 10, 16, 52, 22, 123, ZoneOffset.UTC)
    )
    result.get(qc, plus(time, const(PeriodDuration.of(Duration.ofHours(12))))) shouldEqual Time(
      OffsetDateTime.of(2021, 12, 25, 4, 52, 22, 123, ZoneOffset.UTC)
    )
  }

  it should "handle tuples" in {
    val now = OffsetDateTime.now()
    val query = Query(
      TestSchema.testTable,
      const(Time(now.minusDays(3))),
      const(Time(now)),
      Seq(
        tuple(dimension(TestDims.DIM_A), minus(metric(TestTableFields.TEST_FIELD))) as "tuple"
      )
    )

    val qc = new QueryContext(query, None, ExpressionCalculatorFactory)
    val calc = qc.calculator
    val builder = new InternalRowBuilder(qc)

    val row = builder
      .set(Time(now.minusHours(1)))
      .set(dimension(TestDims.DIM_A), "a value")
      .set(metric(TestTableFields.TEST_FIELD), 42d)
      .buildAndReset()

    val result = calc.evaluateExpressions(RussianTokenizer, row)

    result.get(qc, tuple(dimension(TestDims.DIM_A), minus(metric(TestTableFields.TEST_FIELD)))) shouldEqual (
      (
        "a value",
        -42d
      )
    )
  }

  it should "support comparing of non-numeric types" in {
    val now = OffsetDateTime.now()
    val query = Query(
      TestSchema.testTable,
      const(Time(now.minusDays(3))),
      const(Time(now)),
      Seq(
        min(time) as "min_time",
        dimension(TestDims.DIM_A) as "A"
      ),
      None,
      Seq(dimension(TestDims.DIM_A)),
      None,
      Some(lt(min(time), const(Time(now.minusMonths(1)))))
    )

    val qc = new QueryContext(query, None, ExpressionCalculatorFactory)
    val calc = qc.calculator

    val builder = new InternalRowBuilder(qc)

    val row1 = builder
      .set(Time(now.minusDays(2)))
      .set(dimension(TestDims.DIM_A), "AAA")
      .buildAndReset()

    val row2 = builder
      .set(Time(now.minusDays(32)))
      .set(dimension(TestDims.DIM_A), "AAA")
      .buildAndReset()

    val row3 = builder
      .set(Time(now.minusDays(35)))
      .set(dimension(TestDims.DIM_A), "BBB")
      .buildAndReset()

    val rows = Seq(row1, row2, row3).groupBy(_.get(qc, dimension(TestDims.DIM_A)))
    val mapped = rows.map { case (s, rs) => s -> rs.map(r => calc.evaluateMap(RussianTokenizer, r)) }
    val reduced = mapped.map { case (_, rs) => rs.reduce((a, b) => calc.evaluateReduce(RussianTokenizer, a, b)) }
    val postMapped = reduced.map(r => calc.evaluatePostMap(RussianTokenizer, r))

    val postFiltered = postMapped
      .filter(r => calc.evaluatePostFilter(RussianTokenizer, r))
      .toList
      .sortBy(_.get(qc, dimension(TestDims.DIM_A)))

    postFiltered should have size 2
    postFiltered(0).get(qc, dimension(TestDims.DIM_A)) shouldEqual "AAA"
    postFiltered(0).get(qc, min(time)) shouldEqual Time(now.minusDays(32))

    postFiltered(1).get(qc, dimension(TestDims.DIM_A)) shouldEqual "BBB"
    postFiltered(1).get(qc, min(time)) shouldEqual Time(now.minusDays(35))
  }

  it should "support arrays" in {
    val now = OffsetDateTime.now()
    val ce = condition(
      containsAny(tokens(dimension(TestDims.DIM_A)), const(Seq("aaa", "bbb"))),
      const("X"),
      const("Y")
    )

    val query = Query(
      TestSchema.testTable,
      const(Time(now.minusDays(3))),
      const(Time(now)),
      Seq(
        min(time) as "min_time",
        ce as "X_OR_Y"
      ),
      None,
      Seq(dimension(TestDims.DIM_A)),
      None,
      Some(lt(min(time), const(Time(now.minusMonths(1)))))
    )

    val qc = new QueryContext(query, None, ExpressionCalculatorFactory)
    val calc = qc.calculator

    val builder = new InternalRowBuilder(qc)

    val row1 = calc.evaluateExpressions(
      RussianTokenizer,
      builder
        .set(Time(now.minusDays(2)))
        .set(dimension(TestDims.DIM_A), "aaa")
        .buildAndReset()
    )

    row1.get(qc, ce) shouldEqual "X"

    val row2 = calc.evaluateExpressions(
      RussianTokenizer,
      builder
        .set(Time(now.minusDays(32)))
        .set(dimension(TestDims.DIM_A), "ggg")
        .buildAndReset()
    )

    row2.get(qc, ce) shouldEqual "Y"
  }

  it should "handle nulls properly" in {
    val now = OffsetDateTime.now()

    val exp = divFrac(plus(metric(TestTableFields.TEST_FIELD), metric(TestTableFields.TEST_FIELD2)), const(2d))
    val cond = equ(exp, const(0d))

    val query = Query(
      TestSchema.testTable,
      const(Time(now.minusDays(3))),
      const(Time(now)),
      Seq(
        metric(TestTableFields.TEST_FIELD) as "F",
        metric(TestTableFields.TEST_FIELD2) as "F2"
      )
    )

    val qc = new QueryContext(query, Some(cond), ExpressionCalculatorFactory)
    val calc = qc.calculator

    val builder = new InternalRowBuilder(qc)

    calc.evaluateFilter(
      RussianTokenizer,
      builder
        .set(Time(now.minusDays(1)))
        .set(metric(TestTableFields.TEST_FIELD2), 42d)
        .buildAndReset()
    ) shouldBe false
  }

  it should "handle large input data arrays" in {
    val now = OffsetDateTime.now()
    val cond = in(metric(TestTableFields.TEST_LONG_FIELD), (1L to 1000000L).toSet)

    val query = Query(
      TestSchema.testTable,
      const(Time(now.minusDays(3))),
      const(Time(now)),
      Seq(
        metric(TestTableFields.TEST_FIELD) as "F"
      )
    )

    val qc = new QueryContext(query, Some(cond), ExpressionCalculatorFactory)
    val calc = qc.calculator

    val builder = new InternalRowBuilder(qc)

    calc.evaluateFilter(
      RussianTokenizer,
      builder
        .set(Time(now.minusDays(1)))
        .set(metric(TestTableFields.TEST_FIELD), 42d)
        .set(metric(TestTableFields.TEST_LONG_FIELD), 2234512L)
        .buildAndReset()
    ) shouldBe false
  }

  it should "not evaluate conditional branch if not needed" in {
    val now = OffsetDateTime.now()

    val x = condition(
      neq(metric(TestTableFields.TEST_LONG_FIELD), const(0L)),
      divInt(dimension(TestDims.DIM_Y), metric(TestTableFields.TEST_LONG_FIELD)),
      const(-1L)
    )

    val query = Query(
      TestSchema.testTable2,
      const(Time(now.minusDays(3))),
      const(Time(now)),
      Seq(x as "x")
    )

    val qc = new QueryContext(query, None, ExpressionCalculatorFactory)
    val calc = qc.calculator

    val builder = new InternalRowBuilder(qc)

    val row = calc.evaluateExpressions(
      RussianTokenizer,
      builder
        .set(Time(now.minusHours(5)))
        .set(metric(TestTableFields.TEST_LONG_FIELD), 0L)
        .set(dimension(TestDims.DIM_Y), 3L)
        .buildAndReset()
    )

    row.get(qc, x) shouldEqual -1L
  }

  it should "handle conditions on aggregates" in {
    val now = OffsetDateTime.now()

    val x = condition(
      neq(sum(metric(TestTableFields.TEST_LONG_FIELD)), const(0L)),
      divInt(sum(dimension(TestDims.DIM_Y)), sum(metric(TestTableFields.TEST_LONG_FIELD))),
      const(-1L)
    )

    val query = Query(
      TestSchema.testTable2,
      const(Time(now.minusDays(3))),
      const(Time(now)),
      Seq(x as "x")
    )

    val qc = new QueryContext(query, None, ExpressionCalculatorFactory)

    val builder = new InternalRowBuilder(qc)

    val rows = Seq(
      builder
        .set(Time(now.minusHours(1)))
        .set(metric(TestTableFields.TEST_LONG_FIELD), 2L)
        .set(dimension(TestDims.DIM_Y), 4L)
        .buildAndReset(),
      builder
        .set(Time(now.minusHours(1)))
        .set(metric(TestTableFields.TEST_LONG_FIELD), -2L)
        .set(dimension(TestDims.DIM_Y), 2L)
        .buildAndReset()
    )

    val evaluated = rows.map(qc.calculator.evaluateExpressions(RussianTokenizer, _))

    val mapped = evaluated.map(qc.calculator.evaluateMap(RussianTokenizer, _))
    val reduced = mapped.reduce((a, b) => qc.calculator.evaluateReduce(RussianTokenizer, a, b))
    val postMapped = qc.calculator.evaluatePostMap(RussianTokenizer, reduced)

    postMapped.get(qc, sum(metric(TestTableFields.TEST_LONG_FIELD))) shouldEqual 0L
    postMapped.get(qc, sum(dimension(TestDims.DIM_Y))) shouldEqual 6L

    val result = qc.calculator.evaluatePostAggregateExprs(RussianTokenizer, postMapped)

    result.get(qc, x) shouldEqual -1L
  }
}<|MERGE_RESOLUTION|>--- conflicted
+++ resolved
@@ -217,20 +217,12 @@
     Then("reduced values shall be calculated")
     reduced.get(qc, sum(metric(TestTableFields.TEST_FIELD))) shouldEqual 24d
     reduced.get(qc, max(metric(TestTableFields.TEST_FIELD))) shouldEqual 12d
-<<<<<<< HEAD
-    reduced.get(qc, min(metric(TestTableFields.TEST_FIELD))) shouldEqual 10d
-    reduced.get(qc, count(metric(TestTableFields.TEST_FIELD))) shouldEqual 2L
-    reduced.get(qc, count(metric(TestTableFields.TEST_STRING_FIELD))) shouldEqual 1L
-    reduced.get(qc, distinctCount(metric(TestTableFields.TEST_FIELD))) shouldEqual Set(10d, 12d)
-    reduced.get(qc, hllCount(metric(TestTableFields.TEST_FIELD), 1)) shouldEqual Set(10d, 12d)
-    reduced.get(qc, distinctRandom(metric(TestTableFields.TEST_FIELD))) shouldEqual Set(10d, 12d)
-=======
     reduced.get(qc, min(metric(TestTableFields.TEST_FIELD))) shouldEqual 2d
     reduced.get(qc, count(metric(TestTableFields.TEST_FIELD))) shouldEqual 3L
     reduced.get(qc, count(metric(TestTableFields.TEST_STRING_FIELD))) shouldEqual 2L
     reduced.get(qc, distinctCount(metric(TestTableFields.TEST_FIELD))) shouldEqual Set(2d, 10d, 12d)
     reduced.get(qc, distinctRandom(metric(TestTableFields.TEST_FIELD))) shouldEqual Set(2d, 10d, 12d)
->>>>>>> 7ee76c4f
+    reduced.get(qc, hllCount(metric(TestTableFields.TEST_FIELD), 1)) shouldEqual Set(10d, 12d)
     reduced.get(
       qc,
       min(divFrac(metric(TestTableFields.TEST_FIELD), metric(TestTableFields.TEST_FIELD2)))
@@ -245,22 +237,14 @@
     Then("post map calculations shall be performed")
     postMapped.get(qc, sum(metric(TestTableFields.TEST_FIELD))) shouldEqual 24d
     postMapped.get(qc, max(metric(TestTableFields.TEST_FIELD))) shouldEqual 12d
-<<<<<<< HEAD
-    postMapped.get(qc, min(metric(TestTableFields.TEST_FIELD))) shouldEqual 10d
-    postMapped.get(qc, count(metric(TestTableFields.TEST_FIELD))) shouldEqual 2L
-    postMapped.get(qc, count(metric(TestTableFields.TEST_STRING_FIELD))) shouldEqual 1L
-    postMapped.get(qc, distinctCount(metric(TestTableFields.TEST_FIELD))) shouldEqual 2
-    postMapped.get(qc, hllCount(metric(TestTableFields.TEST_FIELD), 1)) shouldEqual 2
-    postMapped.get(qc, distinctRandom(metric(TestTableFields.TEST_FIELD))) should (equal(10d) or equal(12d))
-=======
     postMapped.get(qc, min(metric(TestTableFields.TEST_FIELD))) shouldEqual 2d
     postMapped.get(qc, count(metric(TestTableFields.TEST_FIELD))) shouldEqual 3L
     postMapped.get(qc, count(metric(TestTableFields.TEST_STRING_FIELD))) shouldEqual 2L
     postMapped.get(qc, distinctCount(metric(TestTableFields.TEST_FIELD))) shouldEqual 3
+    postMapped.get(qc, hllCount(metric(TestTableFields.TEST_FIELD), 1)) shouldEqual 2
     postMapped.get(qc, distinctRandom(metric(TestTableFields.TEST_FIELD))) should (equal(2d) or equal(10d) or equal(
       12d
     ))
->>>>>>> 7ee76c4f
     postMapped.get(
       qc,
       min(divFrac(metric(TestTableFields.TEST_FIELD), metric(TestTableFields.TEST_FIELD2)))
