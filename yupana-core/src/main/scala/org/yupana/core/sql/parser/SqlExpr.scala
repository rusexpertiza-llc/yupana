/*
 * Copyright 2019 Rusexpertiza LLC
 *
 * Licensed under the Apache License, Version 2.0 (the "License");
 * you may not use this file except in compliance with the License.
 * You may obtain a copy of the License at
 *
 *     http://www.apache.org/licenses/LICENSE-2.0
 *
 * Unless required by applicable law or agreed to in writing, software
 * distributed under the License is distributed on an "AS IS" BASIS,
 * WITHOUT WARRANTIES OR CONDITIONS OF ANY KIND, either express or implied.
 * See the License for the specific language governing permissions and
 * limitations under the License.
 */

package org.yupana.core.sql.parser

sealed trait SqlExpr {
  def proposedName: Option[String]
}

case class Constant(value: Value) extends SqlExpr {
  override def proposedName: Option[String] = Some(value.asString)
}

case class SqlArray(values: Seq[Value]) extends SqlExpr {
  override def proposedName: Option[String] = None
}

case class FieldName(name: String) extends SqlExpr {
  val lowerName: String = name.toLowerCase
  override val proposedName: Option[String] = Some(name)
}

case class FunctionCall(function: String, exprs: List[SqlExpr]) extends SqlExpr {
  override def proposedName: Option[String] = {
    val exprsNames = exprs.flatMap(_.proposedName)
    if (exprsNames.size == exprs.size) {
      val args = exprsNames.mkString(",")
      Some(s"$function($args)")
    } else None
  }
}

case class Case(conditionalValues: Seq[(SqlExpr, SqlExpr)], defaultValue: SqlExpr) extends SqlExpr {
  override def proposedName: Option[String] = None
}

case class Plus(a: SqlExpr, b: SqlExpr) extends SqlExpr {
  override def proposedName: Option[String] =
    for {
      aName <- a.proposedName
      bName <- b.proposedName
    } yield s"${aName}_plus_$bName"
}

case class Minus(a: SqlExpr, b: SqlExpr) extends SqlExpr {
  override def proposedName: Option[String] =
    for {
      aName <- a.proposedName
      bName <- b.proposedName
    } yield s"${aName}_minus_$bName"
}

case class Multiply(a: SqlExpr, b: SqlExpr) extends SqlExpr {
  override def proposedName: Option[String] =
    for {
      aName <- a.proposedName
      bName <- b.proposedName
    } yield s"${aName}_mul_$bName"
}

case class Divide(a: SqlExpr, b: SqlExpr) extends SqlExpr {
  override def proposedName: Option[String] =
    for {
      aName <- a.proposedName
      bName <- b.proposedName
    } yield s"${aName}_div_$bName"
}

case class UMinus(x: SqlExpr) extends SqlExpr {
  override def proposedName: Option[String] = x.proposedName.map(n => s"minus_$n")
}

<<<<<<< HEAD
case class IsNull(e: SqlExpr) extends SqlExpr {
  override def proposedName: Option[String] = e.proposedName.map(n => s"${n}_is_null")
}
case class IsNotNull(e: SqlExpr) extends SqlExpr {
  override def proposedName: Option[String] = e.proposedName.map(n => s"${n}_is_not_null")
}

sealed trait Comparison extends SqlExpr {
  val a: SqlExpr
  val b: SqlExpr
}

case class Eq(a: SqlExpr, b: SqlExpr) extends Comparison {
  override def proposedName: Option[String] = for {
    x <- a.proposedName
    y <- b.proposedName
  } yield s"${x}_eq_${y}"
}

case class Ne(a: SqlExpr, b: SqlExpr) extends Comparison {
  override def proposedName: Option[String] = for {
    x <- a.proposedName
    y <- b.proposedName
  } yield s"${x}_ne_${y}"
}

case class Gt(a: SqlExpr, b: SqlExpr) extends Comparison {
  override def proposedName: Option[String] = for {
    x <- a.proposedName
    y <- b.proposedName
  } yield s"${x}_gt_${y}"
}

case class Ge(a: SqlExpr, b: SqlExpr) extends Comparison {
  override def proposedName: Option[String] = for {
    x <- a.proposedName
    y <- b.proposedName
  } yield s"${x}_ge_${y}"
}

case class Lt(a: SqlExpr, b: SqlExpr) extends Comparison {
  override def proposedName: Option[String] = for {
    x <- a.proposedName
    y <- b.proposedName
  } yield s"${x}_lt_${y}"
}

case class Le(a: SqlExpr, b: SqlExpr) extends Comparison {
  override def proposedName: Option[String] = for {
    x <- a.proposedName
    y <- b.proposedName
  } yield s"${x}_le_${y}"
}

case class And(cs: Seq[SqlExpr]) extends SqlExpr {
  override def proposedName: Option[String] = None
}

case class Or(cs: Seq[SqlExpr]) extends SqlExpr {
  override def proposedName: Option[String] = None
}

case class In(expr: SqlExpr, values: Seq[Value]) extends SqlExpr {
  override def proposedName: Option[String] = None
}
case class NotIn(expr: SqlExpr, values: Seq[Value]) extends SqlExpr {
  override def proposedName: Option[String] = None
}

case class BetweenCondition(expr: SqlExpr, from: Value, to: Value) extends SqlExpr {
  override def proposedName: Option[String] = None
=======
case class CastExpr(e: SqlExpr, resultType: String) extends SqlExpr {
  override def proposedName: Option[String] = e.proposedName.map(n => s"${n}_as_$resultType")
>>>>>>> 9522c360
}<|MERGE_RESOLUTION|>--- conflicted
+++ resolved
@@ -83,7 +83,6 @@
   override def proposedName: Option[String] = x.proposedName.map(n => s"minus_$n")
 }
 
-<<<<<<< HEAD
 case class IsNull(e: SqlExpr) extends SqlExpr {
   override def proposedName: Option[String] = e.proposedName.map(n => s"${n}_is_null")
 }
@@ -155,8 +154,8 @@
 
 case class BetweenCondition(expr: SqlExpr, from: Value, to: Value) extends SqlExpr {
   override def proposedName: Option[String] = None
-=======
+}
+
 case class CastExpr(e: SqlExpr, resultType: String) extends SqlExpr {
   override def proposedName: Option[String] = e.proposedName.map(n => s"${n}_as_$resultType")
->>>>>>> 9522c360
 }