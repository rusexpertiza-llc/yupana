--- conflicted
+++ resolved
@@ -16,12 +16,9 @@
 
 package org.yupana.spark
 
-<<<<<<< HEAD
 import org.apache.hadoop.hbase.io.compress.Compression.Algorithm
 
 import java.util.Properties
-=======
->>>>>>> 4875fb54
 import org.apache.spark.SparkConf
 import org.yupana.core.TsdbConfig
 
@@ -48,22 +45,10 @@
 
   override val putEnabled: Boolean = false
 
-<<<<<<< HEAD
-  val properties: Properties = propsWithPrefix("")
-
   override val maxRegions: Int = sparkConf.getInt("spark.hbase.regions.initial.max", 50)
 
   override val compression: String = sparkConf.getOption("tsdb.hbase.compression").getOrElse(Algorithm.SNAPPY.getName)
 
-  protected def propsWithPrefix(prefix: String): Properties =
-    sparkConf
-      .getAllWithPrefix(prefix)
-      .foldLeft(new Properties) { case (_props, (k, v)) => _props.put(prefix + k, v); _props }
-
-=======
-  override val maxRegions: Int = sparkConf.getInt("spark.hbase.regions.initial.max", 50)
-
->>>>>>> 4875fb54
   override val reduceLimit: Int = Int.MaxValue
 
   override val needCheckSchema: Boolean = true
