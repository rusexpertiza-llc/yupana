--- conflicted
+++ resolved
@@ -75,23 +75,13 @@
     SimpleResult("QUERIES", queryFieldNames, queryFieldTypes, data)
   }
 
-<<<<<<< HEAD
-  def handleKillQuery(tsdb: TSDB, id: String): Result = {
-    val result = if (tsdb.metricsDao.setQueryState(id, QueryStates.Cancelled)) {
-      "OK"
-    } else {
-      "QUERY NOT FOUND"
-    }
-    SimpleResult("RESULT", List("RESULT"), List(DataType[String]), Iterator(Array(Some(result))))
-=======
   def handleKillQuery(tsdb: TSDB, sqlFilter: MetricsFilter): Result = {
     tsdb.metricsDao.setQueryState(getFilter(sqlFilter), QueryStates.Cancelled)
-    SimpleResult(List("RESULT"), List(DataType[String]), Iterator(Array(Some("OK"))))
+    SimpleResult("RESULT", List("RESULT"), List(DataType[String]), Iterator(Array(Some("OK"))))
   }
 
   def handleDeleteQueryMetrics(tsdb: TSDB, sqlFilter: MetricsFilter): Result = {
     val deleted = tsdb.metricsDao.deleteMetrics(getFilter(sqlFilter))
-    SimpleResult(List("DELETED"), List(DataType[Int]), Iterator(Array(Some(deleted))))
->>>>>>> f2e36f9b
+    SimpleResult("RESULT", List("DELETED"), List(DataType[Int]), Iterator(Array(Some(deleted))))
   }
 }