/*
 * Copyright 2019 Rusexpertiza LLC
 *
 * Licensed under the Apache License, Version 2.0 (the "License");
 * you may not use this file except in compliance with the License.
 * You may obtain a copy of the License at
 *
 *     http://www.apache.org/licenses/LICENSE-2.0
 *
 * Unless required by applicable law or agreed to in writing, software
 * distributed under the License is distributed on an "AS IS" BASIS,
 * WITHOUT WARRANTIES OR CONDITIONS OF ANY KIND, either express or implied.
 * See the License for the specific language governing permissions and
 * limitations under the License.
 */

package org.yupana.core

import java.util.concurrent.atomic.AtomicInteger
import com.typesafe.scalalogging.StrictLogging
import org.yupana.api.query.Expression.Condition
import org.yupana.api.query._
import org.yupana.api.schema.{ DictionaryDimension, ExternalLink, Schema }
import org.yupana.core.dao.{ DictionaryProvider, TSReadingDao }
import org.yupana.core.model.{ InternalQuery, InternalRow, InternalRowBuilder, KeyData }
import org.yupana.core.utils.metric.MetricQueryCollector
import org.yupana.core.utils.{ CollectionUtils, ConditionUtils }

import scala.language.higherKinds

/**
  * Core of time series database processing pipeline.
  */
trait TsdbBase extends StrictLogging {

  /**
    * Type of collection used in this TSDB instance and the DAO. The default implementation uses Iterator as a collection type.
    * Spark based implementation uses RDD.
    */
  type Collection[_]
  type Result <: TsdbResultBase[Collection]

  // TODO: it should work with different DAO Id types
  def dao: TSReadingDao[Collection, Long]

  def mapReduceEngine(metricCollector: MetricQueryCollector): MapReducible[Collection] =
    dao.mapReduceEngine(metricCollector)

  def dictionaryProvider: DictionaryProvider

  def schema: Schema

  private lazy val constantCalculator: ConstantCalculator = new ConstantCalculator(schema.tokenizer)

  /** Batch size for reading values from external links */
  val extractBatchSize: Int

  def dictionary(dimension: DictionaryDimension): Dictionary = dictionaryProvider.dictionary(dimension)

  def registerExternalLink(catalog: ExternalLink, catalogService: ExternalLinkService[_ <: ExternalLink]): Unit

  def linkService(catalog: ExternalLink): ExternalLinkService[_ <: ExternalLink]

  def prepareQuery: Query => Query

  def applyWindowFunctions(
      queryContext: QueryContext,
      keysAndValues: Collection[(KeyData, InternalRow)]
  ): Collection[(KeyData, InternalRow)]

  def createMetricCollector(query: Query): MetricQueryCollector

  def finalizeQuery(
      queryContext: QueryContext,
      rows: Collection[Array[Any]],
      metricCollector: MetricQueryCollector
  ): Result

  /**
    * Query pipeline. Perform following stages:
    *
    * - creates queries for DAO
    * - call DAO query to get [[Collection]] of rows
    * - fills the rows with external links values
    * - extract KeyData and ValueData
    * - apply value filters
    * - window function application
    * - apply aggregation: map, reduce, post-map
    * - post reduce arithmetics
    * - extract field values
    *
    * The pipeline is not responsible for limiting. This means that collection have to be lazy, to avoid extra
    * calculations if limit is defined.
    */
  def query(query: Query): Result = {

    val preparedQuery = prepareQuery(query)
    logger.info(s"TSDB query with ${preparedQuery.uuidLog} start: " + preparedQuery)

    val optimizedQuery = QueryOptimizer.optimize(constantCalculator)(preparedQuery)

    logger.debug(s"Optimized query: $optimizedQuery")

    val metricCollector = createMetricCollector(optimizedQuery)
    val mr = mapReduceEngine(metricCollector)

    val substitutedCondition = optimizedQuery.filter.map(c => substituteLinks(c, metricCollector))
    logger.debug(s"Substituted condition: $substitutedCondition")

    val condition = substitutedCondition.map(c => ConditionUtils.split(c)(dao.isSupportedCondition)._2)

    logger.debug(s"Final condition: $condition")

    val queryContext = QueryContext(optimizedQuery, condition)

    val rows = queryContext.query.table match {
      case Some(table) =>
        val daoExprs = queryContext.exprsIndex.keys.collect {
          case e: DimensionExpr[_] => e
          case e: DimensionIdExpr  => e
          case e: MetricExpr[_]    => e
          case TimeExpr            => TimeExpr
        }

        substitutedCondition match {
          case Some(c) =>
            val internalQuery = InternalQuery(table, daoExprs.toSet, c)
            dao.query(internalQuery, new InternalRowBuilder(queryContext), metricCollector)

          case None =>
            throw new IllegalArgumentException("Empty condition")
        }
      case None =>
        val rb = new InternalRowBuilder(queryContext)
        mr.singleton(rb.buildAndReset())
    }
<<<<<<< HEAD

    processData(queryContext, metricCollector, mr, rows)
  }

  def processData(
      queryContext: QueryContext,
      metricCollector: MetricQueryCollector,
      mr: MapReducible[Collection],
      rows: Collection[InternalRow]
=======
    processRows(queryContext, metricCollector, mr, rows, condition)
  }

  def processRows(
      queryContext: QueryContext,
      metricCollector: MetricQueryCollector,
      mr: MapReducible[Collection],
      rows: Collection[InternalRow],
      condition: Option[Condition]
>>>>>>> 46c9c1b1
  ): Result = {
    val processedRows = new AtomicInteger(0)
    val processedDataPoints = new AtomicInteger(0)
    val resultRows = new AtomicInteger(0)

    val isWindowFunctionPresent = queryContext.query.fields.exists(_.expr.kind == Window)

    val keysAndValues = mr.batchFlatMap(rows, extractBatchSize) { batch =>
      val batchSize = batch.size
      val c = processedRows.incrementAndGet()
      if (c % 100000 == 0) logger.trace(s"${queryContext.query.uuidLog} -- Fetched $c rows")
      val withExtLinks = metricCollector.readExternalLinks.measure(batchSize) {
        readExternalLinks(queryContext, batch)
      }

      metricCollector.extractDataComputation.measure(batchSize) {
        val it = withExtLinks.iterator
        val filtered = queryContext.postCondition match {
          case Some(_) =>
            it.filter(row => queryContext.calculator.evaluateFilter(schema.tokenizer, row))
          case None => it
        }

        val withExprValues = filtered.map(row => queryContext.calculator.evaluateExpressions(schema.tokenizer, row))

        withExprValues.map(row => new KeyData(queryContext, row) -> row)
      }
    }

    val keysAndValuesWinFunc = if (isWindowFunctionPresent) {
      metricCollector.windowFunctions.measure(1) {
        applyWindowFunctions(queryContext, keysAndValues)
      }
    } else {
      keysAndValues
    }

    val reduced = if (queryContext.query.groupBy.nonEmpty && !isWindowFunctionPresent) {
      val keysAndMappedValues = mr.batchFlatMap(keysAndValuesWinFunc, extractBatchSize) { batch =>
        metricCollector.reduceOperation.measure(batch.size) {
          val mapped = batch.iterator.map {
            case (key, row) =>
              val c = processedDataPoints.incrementAndGet()
              if (c % 100000 == 0) logger.trace(s"${queryContext.query.uuidLog} -- Extracted $c data points")
              key -> queryContext.calculator.evaluateMap(schema.tokenizer, row)
          }
          CollectionUtils.reduceByKey(mapped)((a, b) => queryContext.calculator.evaluateReduce(schema.tokenizer, a, b))
        }
      }

      val r = mr.reduceByKey(keysAndMappedValues) { (a, b) =>
        metricCollector.reduceOperation.measure(1) {
          queryContext.calculator.evaluateReduce(schema.tokenizer, a, b)
        }
      }

      mr.batchFlatMap(r, extractBatchSize) { batch =>
        metricCollector.reduceOperation.measure(batch.size) {
          val it = batch.iterator
          it.map {
            case (_, row) =>
              queryContext.calculator.evaluatePostMap(schema.tokenizer, row)
          }
        }
      }
    } else {
      mr.map(keysAndValuesWinFunc)(_._2)
    }

    val calculated = mr.map(reduced) { row =>
      queryContext.calculator.evaluatePostAggregateExprs(schema.tokenizer, row)
    }

    val postFiltered = queryContext.query.postFilter match {
      case Some(_) =>
        mr.batchFlatMap(calculated, extractBatchSize) { batch =>
          metricCollector.postFilter.measure(batch.size) {
            val it = batch.iterator
            it.filter(row => queryContext.calculator.evaluatePostFilter(schema.tokenizer, row))
          }
        }
      case None => calculated
    }

    val limited = queryContext.query.limit.map(mr.limit(postFiltered)).getOrElse(postFiltered)

    val result = mr.batchFlatMap(limited, extractBatchSize) { batch =>
      metricCollector.collectResultRows.measure(batch.size) {
        batch.iterator.map { row =>
          val c = resultRows.incrementAndGet()
          val d = if (c <= 100000) 10000 else 100000
          if (c % d == 0) {
            logger.trace(s"${queryContext.query.uuidLog} -- Created $c result rows")
          }
          row.data
        }
      }
    }

    finalizeQuery(queryContext, result, metricCollector)
  }

  def readExternalLinks(queryContext: QueryContext, rows: Seq[InternalRow]): Seq[InternalRow] = {
    queryContext.linkExprs.groupBy(_.link).foreach {
      case (c, exprs) =>
        val catalog = linkService(c)
        catalog.setLinkedValues(queryContext.exprsIndex, rows, exprs.toSet)
    }
    rows
  }

  def substituteLinks(condition: Condition, metricCollector: MetricQueryCollector): Condition = {
    val linkServices = condition.flatten.collect {
      case LinkExpr(c, _) => linkService(c)
    }

    val substituted = linkServices.map(service =>
      metricCollector.dynamicMetric(s"create_queries.link.${service.externalLink.linkName}").measure(1) {
        service.condition(condition)
      }
    )

    if (substituted.nonEmpty) {
      val merged = substituted.reduceLeft(ConditionUtils.merge)
      ConditionUtils.split(merged)(c => linkServices.exists(_.isSupportedCondition(c)))._2
    } else {
      condition
    }
  }
}<|MERGE_RESOLUTION|>--- conflicted
+++ resolved
@@ -134,27 +134,15 @@
         val rb = new InternalRowBuilder(queryContext)
         mr.singleton(rb.buildAndReset())
     }
-<<<<<<< HEAD
-
-    processData(queryContext, metricCollector, mr, rows)
-  }
-
-  def processData(
+
+    processRows(queryContext, metricCollector, mr, rows)
+  }
+
+  def processRows(
       queryContext: QueryContext,
       metricCollector: MetricQueryCollector,
       mr: MapReducible[Collection],
       rows: Collection[InternalRow]
-=======
-    processRows(queryContext, metricCollector, mr, rows, condition)
-  }
-
-  def processRows(
-      queryContext: QueryContext,
-      metricCollector: MetricQueryCollector,
-      mr: MapReducible[Collection],
-      rows: Collection[InternalRow],
-      condition: Option[Condition]
->>>>>>> 46c9c1b1
   ): Result = {
     val processedRows = new AtomicInteger(0)
     val processedDataPoints = new AtomicInteger(0)
