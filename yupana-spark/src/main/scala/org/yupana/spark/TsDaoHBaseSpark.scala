--- conflicted
+++ resolved
@@ -55,7 +55,6 @@
     if (rangeScanDims.nonEmpty) {
       val rdds = rangeScanDims.zipWithIndex.flatMap {
         case (dimIds, index) =>
-<<<<<<< HEAD
           intervals.map {
             case (from, to) =>
               val listener = progressFile match {
@@ -63,22 +62,12 @@
                   new RddProgressListenerImpl[HBaseScanPartition](
                     s"${f}_${from}-${to}_${index}",
                     new HBaseScanPartition.HBaseScanPartitionStorable(from, to, queryContext, dimIds),
-                    config.properties
+                    config.settings
                   )
                 case None => new DummyProgressListener[HBaseScanPartition]
               }
               sparkListener.addListener(listener)
               new HBaseScanRDD(sparkContext, config, queryContext, from, to, dimIds, listener)
-=======
-          val listener = progressFile match {
-            case Some(f) =>
-              new RddProgressListenerImpl[HBaseScanPartition](
-                s"${f}_$index",
-                new HBaseScanPartition.HBaseScanPartitionStorable(from, to, queryContext, dimIds),
-                config.settings
-              )
-            case None => new DummyProgressListener[HBaseScanPartition]
->>>>>>> 9522c360
           }
       }
       sparkContext.union(rdds.toSeq)
