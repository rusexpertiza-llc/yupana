/*
 * Copyright 2019 Rusexpertiza LLC
 *
 * Licensed under the Apache License, Version 2.0 (the "License");
 * you may not use this file except in compliance with the License.
 * You may obtain a copy of the License at
 *
 *     http://www.apache.org/licenses/LICENSE-2.0
 *
 * Unless required by applicable law or agreed to in writing, software
 * distributed under the License is distributed on an "AS IS" BASIS,
 * WITHOUT WARRANTIES OR CONDITIONS OF ANY KIND, either express or implied.
 * See the License for the specific language governing permissions and
 * limitations under the License.
 */

package org.yupana.core.providers

import com.typesafe.scalalogging.StrictLogging
import org.yupana.api.Time
import org.yupana.api.query.{ Result, SimpleResult }
import org.yupana.api.types.DataType
import org.yupana.core.FlatQueryEngine
import org.yupana.core.sql.parser._

import java.time.OffsetDateTime
import java.time.temporal.ChronoUnit

object UpdatesIntervalsProvider extends StrictLogging {
  import org.yupana.core.model.UpdateInterval._

<<<<<<< HEAD
  implicit class CaseInsensitiveRegex(sc: StringContext) {
    def ci = ("(?i)" + sc.parts.mkString).r
  }

  def handleGetUpdatesIntervals(flatQueryEngine: FlatQueryEngine, maybeCondition: Option[Condition]): Result = {
    val filter = createFilter(maybeCondition)
    val updatesIntervals = flatQueryEngine.getUpdatesIntervals(filter)
    val data: Iterator[Array[Any]] = updatesIntervals.map { period =>
      Array[Any](
        period.table,
        Time(period.updatedAt),
        Time(period.from),
        Time(period.to),
        period.updatedBy
      )
    }.iterator
=======
  def handleGetUpdatesIntervals(
      flatQueryEngine: FlatQueryEngine,
      maybeCondition: Option[Condition],
      parameters: Map[Int, Value]
  ): Either[String, Result] = {
    createFilter(maybeCondition, parameters).map { filter =>
      val updatesIntervals = flatQueryEngine.getUpdatesIntervals(filter)
      val data: Iterator[Array[Any]] = updatesIntervals.map { period =>
        Array[Any](
          period.table,
          Time(period.updatedAt),
          Time(period.from),
          Time(period.to),
          period.updatedBy
        )
      }.iterator
>>>>>>> ff8615a4

      val queryFieldNames = List(
        tableColumn,
        updatedAtColumn,
        fromColumn,
        toColumn,
        updatedByColumn
      )

      val queryFieldTypes = List(
        DataType[String],
        DataType[Time],
        DataType[Time],
        DataType[Time],
        DataType[String]
      )

      SimpleResult("UPDATES_INTERVALS", queryFieldNames, queryFieldTypes, data)
    }
  }

  def handleLastRecalculatedDay(flatQueryEngine: FlatQueryEngine, maybeCondition: Option[Condition]): Result = {
    val filter = createFilter(maybeCondition)
    val limit = filter.recalculatedBefore.getOrElse(OffsetDateTime.now().truncatedTo(ChronoUnit.DAYS))
    val it = flatQueryEngine.getUpdatesIntervals(filter.copy(recalculatedBefore = None)).iterator
    if (it.nonEmpty) {
      var maxDay = OffsetDateTime.MIN
      while (it.nonEmpty && !maxDay.isEqual(limit)) {
        val interval = it.next()
        if (interval.to.isAfter(maxDay)) {
          if (interval.to.isAfter(limit)) {
            maxDay = limit
          } else {
            maxDay = interval.to
          }
        }
      }
      SimpleResult("UPDATES_INTERVALS", List("day"), List(DataType[Time]), Iterator(Array(Time(maxDay))))
    } else
      SimpleResult("UPDATES_INTERVALS", List("day"), List(DataType[Time]), Iterator(Array(null)))
  }

  case class UpdatesIntervalsFilter(
      tableName: Option[String] = None,
      updatedAfter: Option[OffsetDateTime] = None,
      updatedBefore: Option[OffsetDateTime] = None,
      recalculatedAfter: Option[OffsetDateTime] = None,
      recalculatedBefore: Option[OffsetDateTime] = None,
      updatedBy: Option[String] = None
  ) {
    def withTableName(tn: String): UpdatesIntervalsFilter = this.copy(tableName = Some(tn))
    def withUpdatedAfter(f: OffsetDateTime): UpdatesIntervalsFilter = this.copy(updatedAfter = Some(f))
    def withUpdatedBefore(t: OffsetDateTime): UpdatesIntervalsFilter = this.copy(updatedBefore = Some(t))
    def withRecalculatedAfter(f: OffsetDateTime): UpdatesIntervalsFilter = this.copy(recalculatedAfter = Some(f))
    def withRecalculatedBefore(t: OffsetDateTime): UpdatesIntervalsFilter = this.copy(recalculatedBefore = Some(t))
    def withBy(ub: String): UpdatesIntervalsFilter = this.copy(updatedBy = Some(ub))
  }

  object UpdatesIntervalsFilter {
    val empty: UpdatesIntervalsFilter = UpdatesIntervalsFilter()
  }

  def createFilter(
      maybeCondition: Option[Condition],
      params: Map[Int, Value] = Map.empty
  ): Either[String, UpdatesIntervalsFilter] = {
    def addSimpleCondition(f: UpdatesIntervalsFilter, c: Condition): Either[String, UpdatesIntervalsFilter] = {
      c match {
<<<<<<< HEAD
        case Eq(FieldName(ci"table"), Constant(StringValue(value))) => f.withTableName(value)
        case Eq(Constant(StringValue(value)), FieldName(ci"table")) => f.withTableName(value)
        case BetweenCondition(FieldName(ci"updated_at"), TimestampValue(from), TimestampValue(to)) =>
          f.withUpdatedAfter(from).withUpdatedBefore(to)
        case BetweenCondition(FieldName(ci"recalculated_at"), TimestampValue(from), TimestampValue(to)) =>
          f.withRecalculatedAfter(from).withRecalculatedBefore(to)
        case BetweenCondition(FieldName(ci"recalculated_at"), TimestampValue(from), TimestampValue(to)) =>
          f.withRecalculatedAfter(from).withRecalculatedBefore(to)
        case Eq(FieldName(ci"updated_by"), Constant(StringValue(value))) => f.withBy(value)
        case Eq(Constant(StringValue(value)), FieldName(ci"updated_by")) => f.withBy(value)
        case c =>
          logger.warn(s"Unsupported condition: $c")
          f
=======
        case Eq(FieldName("table"), Constant(x)) => getString(x).map(s => f.withTableName(s))
        case Eq(Constant(x), FieldName("table")) => getString(x).map(s => f.withTableName(s))
        case BetweenCondition(FieldName("updated_at"), from, to) =>
          for {
            fromTime <- getTime(from)
            toTime <- getTime(to)
          } yield f.withFrom(fromTime).withTo(toTime)
        case Eq(FieldName("updated_by"), Constant(x)) => getString(x).map(s => f.withBy(s))
        case Eq(Constant(x), FieldName("updated_by")) => getString(x).map(s => f.withBy(s))
        case c                                        => Left(s"Unsupported condition: $c")
      }
    }

    def getString(value: Value): Either[String, String] = {
      value match {
        case StringValue(s) => Right(s)
        case Placeholder(id) =>
          params.get(id).toRight(s"Parameter #$id is not defined").flatMap {
            case StringValue(s) => Right(s)
            case x              => Left(s"Got $x for parameter #$id, but String is required")
          }
        case x => Left(s"Got $x but String is required")
      }
    }

    def getTime(value: Value): Either[String, OffsetDateTime] = {
      value match {
        case TimestampValue(t) => Right(t)
        case Placeholder(id) =>
          params.get(id).toRight(s"Parameter #$id is not defined").flatMap {
            case TimestampValue(t) => Right(t)
            case x                 => Left(s"Got $x for parameter #$id, but Timestamp is required")
          }
        case x => Left(s"Got $x but Timestamp is required")
>>>>>>> ff8615a4
      }
    }

    maybeCondition match {
      case None => Right(UpdatesIntervalsFilter.empty)
      case Some(And(cs)) =>
        cs.foldLeft(Right(UpdatesIntervalsFilter.empty): Either[String, UpdatesIntervalsFilter])((filter, c) =>
          filter.flatMap(f => addSimpleCondition(f, c))
        )
      case Some(c) => addSimpleCondition(UpdatesIntervalsFilter.empty, c)
    }
  }
}<|MERGE_RESOLUTION|>--- conflicted
+++ resolved
@@ -29,14 +29,16 @@
 object UpdatesIntervalsProvider extends StrictLogging {
   import org.yupana.core.model.UpdateInterval._
 
-<<<<<<< HEAD
   implicit class CaseInsensitiveRegex(sc: StringContext) {
     def ci = ("(?i)" + sc.parts.mkString).r
   }
 
-  def handleGetUpdatesIntervals(flatQueryEngine: FlatQueryEngine, maybeCondition: Option[Condition]): Result = {
-    val filter = createFilter(maybeCondition)
-    val updatesIntervals = flatQueryEngine.getUpdatesIntervals(filter)
+  def handleGetUpdatesIntervals(
+                                 flatQueryEngine: FlatQueryEngine,
+                                maybeCondition: Option[Condition],
+                                 parameters: Map[Int, Value]): Result = {
+    createFilter(maybeCondition, parameters).map { filter =>
+      val updatesIntervals = flatQueryEngine.getUpdatesIntervals(filter)
     val data: Iterator[Array[Any]] = updatesIntervals.map { period =>
       Array[Any](
         period.table,
@@ -46,24 +48,6 @@
         period.updatedBy
       )
     }.iterator
-=======
-  def handleGetUpdatesIntervals(
-      flatQueryEngine: FlatQueryEngine,
-      maybeCondition: Option[Condition],
-      parameters: Map[Int, Value]
-  ): Either[String, Result] = {
-    createFilter(maybeCondition, parameters).map { filter =>
-      val updatesIntervals = flatQueryEngine.getUpdatesIntervals(filter)
-      val data: Iterator[Array[Any]] = updatesIntervals.map { period =>
-        Array[Any](
-          period.table,
-          Time(period.updatedAt),
-          Time(period.from),
-          Time(period.to),
-          period.updatedBy
-        )
-      }.iterator
->>>>>>> ff8615a4
 
       val queryFieldNames = List(
         tableColumn,
@@ -132,28 +116,15 @@
   ): Either[String, UpdatesIntervalsFilter] = {
     def addSimpleCondition(f: UpdatesIntervalsFilter, c: Condition): Either[String, UpdatesIntervalsFilter] = {
       c match {
-<<<<<<< HEAD
-        case Eq(FieldName(ci"table"), Constant(StringValue(value))) => f.withTableName(value)
-        case Eq(Constant(StringValue(value)), FieldName(ci"table")) => f.withTableName(value)
-        case BetweenCondition(FieldName(ci"updated_at"), TimestampValue(from), TimestampValue(to)) =>
-          f.withUpdatedAfter(from).withUpdatedBefore(to)
-        case BetweenCondition(FieldName(ci"recalculated_at"), TimestampValue(from), TimestampValue(to)) =>
-          f.withRecalculatedAfter(from).withRecalculatedBefore(to)
-        case BetweenCondition(FieldName(ci"recalculated_at"), TimestampValue(from), TimestampValue(to)) =>
-          f.withRecalculatedAfter(from).withRecalculatedBefore(to)
-        case Eq(FieldName(ci"updated_by"), Constant(StringValue(value))) => f.withBy(value)
-        case Eq(Constant(StringValue(value)), FieldName(ci"updated_by")) => f.withBy(value)
-        case c =>
-          logger.warn(s"Unsupported condition: $c")
-          f
-=======
         case Eq(FieldName("table"), Constant(x)) => getString(x).map(s => f.withTableName(s))
         case Eq(Constant(x), FieldName("table")) => getString(x).map(s => f.withTableName(s))
         case BetweenCondition(FieldName("updated_at"), from, to) =>
           for {
             fromTime <- getTime(from)
             toTime <- getTime(to)
-          } yield f.withFrom(fromTime).withTo(toTime)
+          } yield f.withUpdatedAfter(fromTime).withUpdatedBefore(toTime)
+        case BetweenCondition(FieldName(ci"recalculated_at"), TimestampValue(from), TimestampValue(to)) =>
+          f.withRecalculatedAfter(from).withRecalculatedBefore(to)
         case Eq(FieldName("updated_by"), Constant(x)) => getString(x).map(s => f.withBy(s))
         case Eq(Constant(x), FieldName("updated_by")) => getString(x).map(s => f.withBy(s))
         case c                                        => Left(s"Unsupported condition: $c")
@@ -181,7 +152,6 @@
             case x                 => Left(s"Got $x for parameter #$id, but Timestamp is required")
           }
         case x => Left(s"Got $x but Timestamp is required")
->>>>>>> ff8615a4
       }
     }
 
