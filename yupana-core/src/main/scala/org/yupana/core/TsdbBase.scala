--- conflicted
+++ resolved
@@ -116,16 +116,10 @@
     val rows = queryContext.query.table match {
       case Some(table) =>
         val daoExprs = queryContext.bottomExprs.collect {
-<<<<<<< HEAD
           case e: DimensionExpr[_] => e
+          case e: DimensionIdExpr  => e
           case e: MetricExpr[_]    => e
           case TimeExpr            => TimeExpr
-=======
-          case e: DimensionExpr   => e
-          case e: DimensionIdExpr => e
-          case e: MetricExpr[_]   => e
-          case TimeExpr           => TimeExpr
->>>>>>> 144a8e6e
         }
 
         substitutedCondition match {
