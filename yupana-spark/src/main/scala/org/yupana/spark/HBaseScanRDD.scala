--- conflicted
+++ resolved
@@ -39,13 +39,8 @@
     queryContext: InternalQueryContext,
     fromTime: Long,
     toTime: Long,
-<<<<<<< HEAD
-    rangeScanDimsIds: Map[Dimension, Seq[Long]]
-) extends RDD[Result](sc, Nil) {
-=======
     rangeScanDimsIds: Map[Dimension, Seq[_]]
 ) extends RDD[TSDOutputRow](sc, Nil) {
->>>>>>> 4499c601
 
   override protected def getPartitions: Array[Partition] = {
     val regionLocator = connection().getRegionLocator(hTableName())
@@ -74,11 +69,7 @@
     partitions.asInstanceOf[Array[Partition]]
   }
 
-<<<<<<< HEAD
   override def compute(split: Partition, context: TaskContext): Iterator[Result] = {
-=======
-  override def compute(split: Partition, context: TaskContext): Iterator[TSDOutputRow] = {
->>>>>>> 4499c601
     val partition = split.asInstanceOf[HBaseScanPartition]
 
     val scan = queryContext.metricsCollector.createScans.measure(1) {
