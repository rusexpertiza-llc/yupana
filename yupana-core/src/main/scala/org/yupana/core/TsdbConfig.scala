--- conflicted
+++ resolved
@@ -24,11 +24,8 @@
   val putEnabled: Boolean
   val maxRegions: Int
   val reduceLimit: Int
-<<<<<<< HEAD
+  val needCheckSchema: Boolean
   val compression: String
-=======
-  val needCheckSchema: Boolean
->>>>>>> ff719e01
 }
 
 case class SimpleTsdbConfig(
@@ -39,9 +36,6 @@
     putEnabled: Boolean = false,
     maxRegions: Int = 50,
     reduceLimit: Int = Int.MaxValue,
-<<<<<<< HEAD
+    needCheckSchema: Boolean = true,
     compression: String = "snappy"
-=======
-    needCheckSchema: Boolean = true
->>>>>>> ff719e01
 ) extends TsdbConfig