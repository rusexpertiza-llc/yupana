--- conflicted
+++ resolved
@@ -10,14 +10,9 @@
     "clear": "docusaurus clear"
   },
   "dependencies": {
-<<<<<<< HEAD
-    "@docusaurus/core": "3.0.1",
-    "@docusaurus/preset-classic": "3.0.1",
-    "@docusaurus/theme-mermaid": "^3.0.1",
-=======
     "@docusaurus/core": "3.1.0",
     "@docusaurus/preset-classic": "3.1.0",
->>>>>>> 4cc425a8
+    "@docusaurus/theme-mermaid": "^3.1.0",
     "@mdx-js/react": "^3.0.0",
     "clsx": "^2.1.0",
     "prism-react-renderer": "^2.3.0",
