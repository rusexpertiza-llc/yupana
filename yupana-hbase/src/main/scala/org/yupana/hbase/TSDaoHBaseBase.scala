--- conflicted
+++ resolved
@@ -117,12 +117,8 @@
     }
   }
 
-  override def idsToValues(
-      dimension: Dimension,
-      ids: Set[IdType],
-      metricCollector: MetricQueryCollector
-  ): Map[IdType, String] = {
-    dictionaryProvider.dictionary(dimension).values(ids, metricCollector)
+  override def idsToValues(dimension: Dimension, ids: Set[IdType]): Map[IdType, String] = {
+    dictionaryProvider.dictionary(dimension).values(ids)
   }
 
   override def valuesToIds(dimension: Dimension, values: SortedSetIterator[String]): SortedSetIterator[IdType] = {
@@ -429,49 +425,4 @@
       case _                                                         => false
     }
   }
-<<<<<<< HEAD
-
-  private def rowsForDims(
-      indexedRows: Seq[(TSDOutputRow[IdType], Int)],
-      context: InternalQueryContext
-  ): SparseTable[Dimension, IdType, Seq[Int]] = {
-    val dimRowMap = context.metricsCollector.dimRowMap.measure(indexedRows.size) {
-      context.requiredDims.map { dim =>
-        val dimIndex = context.dimIndexMap(dim)
-        dim -> indexedRows
-          .flatMap { case (row, index) => row.key.dimIds(dimIndex).map(index -> _) }
-          .groupBy(_._2)
-          .mapValues(_.map(_._1))
-      }.toMap
-    }
-
-    context.metricsCollector.dimRowSparse.measure(dimRowMap.size) {
-      SparseTable(dimRowMap)
-    }
-  }
-
-  private def dimFields(
-      dimTable: SparseTable[Dimension, IdType, Seq[Int]],
-      context: InternalQueryContext
-  ): SparseTable[Int, Dimension, String] = {
-    val allValues = context.requiredDims.map { dim =>
-      val dimIdRows = context.metricsCollector.dimIdRows.measure(dimTable.values.size) {
-        dimTable.row(dim)
-      }
-      val dimValues = idsToValues(dim, dimIdRows.keySet, context.metricsCollector)
-      context.metricsCollector.handleDimValues.measure(dimValues.size) {
-        val data = dimValues.flatMap {
-          case (dimId, dimValue) =>
-            dimIdRows.get(dimId).toSeq.flatMap(_.map(row => (row, dim, dimValue)))
-        }
-        SparseTable(data)
-      }
-    }
-
-    context.metricsCollector.handleAllValues.measure(allValues.size) {
-      allValues.foldLeft(SparseTable.empty[Int, Dimension, String])(_ ++ _)
-    }
-  }
-=======
->>>>>>> 87e228dd
 }