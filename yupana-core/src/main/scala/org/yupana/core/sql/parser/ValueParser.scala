/*
 * Copyright 2019 Rusexpertiza LLC
 *
 * Licensed under the Apache License, Version 2.0 (the "License");
 * you may not use this file except in compliance with the License.
 * You may obtain a copy of the License at
 *
 *     http://www.apache.org/licenses/LICENSE-2.0
 *
 * Unless required by applicable law or agreed to in writing, software
 * distributed under the License is distributed on an "AS IS" BASIS,
 * WITHOUT WARRANTIES OR CONDITIONS OF ANY KIND, either express or implied.
 * See the License for the specific language governing permissions and
 * limitations under the License.
 */

package org.yupana.core.sql.parser

<<<<<<< HEAD
import fastparse._
import org.joda.time.{LocalDateTime, Period}
=======
import fastparse.WhitespaceApi
import fastparse.all._
import org.joda.time.{ LocalDateTime, Period }
import org.yupana.core.sql.parser.ValueParser.IntervalPart
>>>>>>> 09c22c20

import NoWhitespace._

object ValueParser {
  private def wsp[_: P] = P(CharsWhileIn(" \t", 0))

  private def timestampWord[_: P] = P(IgnoreCase("TIMESTAMP"))
  private def tsWord[_: P] = P(IgnoreCase("TS"))
  private def intervalWord[_: P] = P(IgnoreCase("INTERVAL"))

  private def toWord[_: P] = P(IgnoreCase("TO"))

  def placeholder[_: P]: P[Placeholder.type] = P("?").map(_ => Placeholder)

  private def digit[_: P] = P(CharIn("0-9").!)

  private def digits[_: P]: P[String] = P(CharsWhileIn("0-9").!)

  def intNumber[_: P]: P[Int] = P(digits).map(_.toInt)

  def number[_: P]: P[BigDecimal] = P(digits ~ ("." ~ digits).!.?).map { case (x, y) => BigDecimal(x + y.getOrElse("")) }

  private def stringCharacter[_: P] = CharPred(c => c != '\'' && CharPredicates.isPrintableChar(c)).!
  private def escapedCharacter[_: P] = P("\\" ~/ CharIn("'\\\\").!)

  def string[_: P]: P[String] = P("'" ~/ (escapedCharacter | stringCharacter).rep ~ "'").map(_.mkString)

  private def year[_: P] = P(digit.rep(exactly = 4).!.map(_.toInt))
  private def twoDigitInt[_: P] = P(digit.rep(min = 1, max = 2).map(_.mkString.toInt))
  private def month[_: P] = P(twoDigitInt.filter(x => x > 0 && x <= 12))
  private def day[_: P] = P(twoDigitInt.filter(x => x > 0 && x <= 31))
  def date[_: P]: P[(Int, Int, Int)] = P(year ~ "-" ~ month ~ "-" ~ day)

<<<<<<< HEAD
  private def hours[_: P] = P(twoDigitInt.filter(x => x >= 0 && x <= 23))
  private def minutes[_: P] = P(twoDigitInt.filter(x => x >= 0 && x <= 59))
  private def millis[_: P] = P(digit.rep(min = 1, max = 3)
    .map(s => (s.mkString + ("0" * (3 - s.length))).toInt))

  def time[_: P]: P[(Int, Int, Int, Int)] = P(hours ~ ":" ~ minutes ~ ":" ~ minutes ~ ("." ~ millis).?.map(_.getOrElse(0)))

  def dateAndTime[_: P]: P[LocalDateTime] = P(date ~/ (" " ~ time).?).map {
    case (y, m, d, None) => new LocalDateTime(y, m, d, 0, 0, 0, 0)
    case (y, m, d, Some((h, mm, ss, ms))) => new LocalDateTime(y, m, d, h, mm, ss, ms)
  }

  def duration[_: P]: P[Period] = P("'" ~ (intNumber ~ " ").? ~ time ~ "'").map { case (d, (h, m, s, ms)) =>
    new Period(0, 0, 0, d.getOrElse(0), h, m, s, ms)
=======
  private val hours = P(twoDigitInt.filter(x => x >= 0 && x <= 23))
  private val minutes = P(twoDigitInt.filter(x => x >= 0 && x <= 59))
  private val millis = P(
    digit
      .rep(min = 1, max = 3)
      .map(s => (s.mkString + ("0" * (3 - s.length))).toInt)
  )

  val time: Parser[(Int, Int, Int, Int)] = P(
    hours ~ ":" ~ minutes ~ ":" ~ minutes ~ ("." ~ millis).?.map(_.getOrElse(0))
  )

  val dateAndTime: Parser[LocalDateTime] = P(date ~/ (" " ~ time).?).map {
    case (y, m, d, None)                  => new LocalDateTime(y, m, d, 0, 0, 0, 0)
    case (y, m, d, Some((h, mm, ss, ms))) => new LocalDateTime(y, m, d, h, mm, ss, ms)
  }

  val duration: Parser[Period] = P("'" ~ (intNumber ~ " ").? ~ time ~ "'").map {
    case (d, (h, m, s, ms)) =>
      new Period(0, 0, 0, d.getOrElse(0), h, m, s, ms)
>>>>>>> 09c22c20
  }

  private def pgTimestamp[_: P]: P[LocalDateTime] = {
    P(timestampWord ~/ wsp ~ "'" ~ dateAndTime ~ "'")
  }
  private def msTimestamp[_: P]: P[LocalDateTime] = {
    P("{" ~ wsp ~ tsWord ~/ wsp ~ "'" ~ dateAndTime ~ "'" ~ wsp ~ "}")
  }

  def numericValue[_: P]: P[NumericValue] = P(number).map(NumericValue)
  def stringValue[_: P]: P[StringValue] = P(string).map(StringValue)
  def timestampValue[_: P]: P[TimestampValue] = P(pgTimestamp | msTimestamp).map(TimestampValue.apply)

  def INTERVAL_PARTS[_: P]: List[IntervalPart] = List(
    IntervalPart("SECOND", () => (intNumber ~ ("." ~ millis).?).map {
      case (s, ms) => Period.seconds(s).plusMillis(ms.getOrElse(0))
    }, () => P("")),
    IntervalPart("MINUTE", () => intNumber.map(Period.minutes), () => P(":")),
    IntervalPart("HOUR", () => intNumber.map(Period.hours), () => P(":")),
    IntervalPart("DAY", () => intNumber.map(Period.days), () => P(" ")),
    IntervalPart("MONTH", () => intNumber.map(Period.months), () => P("-")),
    IntervalPart("YEAR", () => intNumber.map(Period.years), () => P("-"))
  )

  def singleFieldDuration[_: P]: P[Period] = {
    val variants = INTERVAL_PARTS.tails.flatMap(_.inits).toList

    val parsers = variants.flatMap {
      case v :: Nil => Some(() => P("'" ~ v.parser() ~ "' " ~ IgnoreCase(v.name)).opaque(v.name))

      case v :: vs =>
<<<<<<< HEAD
        val p = vs.map(p => () => p.parser() ~ p.separator())
          .reduceRight((a, b) => () => P(b() ~ a()).map { case (x, y) => x plus y })
        Some(() => P("'" ~ p() ~ v.parser() ~ "' " ~ IgnoreCase(vs.last.name) ~ " " ~ toWord ~ " " ~ IgnoreCase(v.name))
          .map { case (x, y) => x plus y }
          .opaque(s"${vs.last.name} TO ${v.name}")
=======
        val p = vs
          .map(p => P(p.parser ~ p.separator))
          .reduceRight((a, b) => (b ~ a).map { case (x, y) => x plus y })
        Some(
          P("'" ~ p ~ v.parser ~ "' " ~ IgnoreCase(vs.last.name) ~ " " ~ toWord ~ " " ~ IgnoreCase(v.name))
            .map { case (x, y) => x plus y }
            .opaque(s"${vs.last.name} TO ${v.name}")
>>>>>>> 09c22c20
        )

      case Nil => None
    }

    parsers.reduceLeft((x, y) => () => x() | y())()
  }

<<<<<<< HEAD
  def periodValue[_: P]: P[PeriodValue] = {
    P(intervalWord ~/ wsp ~ (duration | singleFieldDuration)).map(PeriodValue)
  }

  def value[_: P]: P[Value] = P(numericValue | timestampValue  | periodValue | stringValue | placeholder)
=======
  val periodValue: Parser[PeriodValue] = {
    import white._
    P(intervalWord ~/ (duration | singleFieldDuration)).map(PeriodValue)
  }

  val value: Parser[Value] = P(numericValue | timestampValue | periodValue | stringValue | placeholder)
}
>>>>>>> 09c22c20

  case class IntervalPart(name: String, parser: () => P[Period], separator: () => P[Unit])
}<|MERGE_RESOLUTION|>--- conflicted
+++ resolved
@@ -16,15 +16,8 @@
 
 package org.yupana.core.sql.parser
 
-<<<<<<< HEAD
 import fastparse._
-import org.joda.time.{LocalDateTime, Period}
-=======
-import fastparse.WhitespaceApi
-import fastparse.all._
 import org.joda.time.{ LocalDateTime, Period }
-import org.yupana.core.sql.parser.ValueParser.IntervalPart
->>>>>>> 09c22c20
 
 import NoWhitespace._
 
@@ -45,7 +38,9 @@
 
   def intNumber[_: P]: P[Int] = P(digits).map(_.toInt)
 
-  def number[_: P]: P[BigDecimal] = P(digits ~ ("." ~ digits).!.?).map { case (x, y) => BigDecimal(x + y.getOrElse("")) }
+  def number[_: P]: P[BigDecimal] = P(digits ~ ("." ~ digits).!.?).map {
+    case (x, y) => BigDecimal(x + y.getOrElse(""))
+  }
 
   private def stringCharacter[_: P] = CharPred(c => c != '\'' && CharPredicates.isPrintableChar(c)).!
   private def escapedCharacter[_: P] = P("\\" ~/ CharIn("'\\\\").!)
@@ -58,43 +53,26 @@
   private def day[_: P] = P(twoDigitInt.filter(x => x > 0 && x <= 31))
   def date[_: P]: P[(Int, Int, Int)] = P(year ~ "-" ~ month ~ "-" ~ day)
 
-<<<<<<< HEAD
   private def hours[_: P] = P(twoDigitInt.filter(x => x >= 0 && x <= 23))
   private def minutes[_: P] = P(twoDigitInt.filter(x => x >= 0 && x <= 59))
-  private def millis[_: P] = P(digit.rep(min = 1, max = 3)
-    .map(s => (s.mkString + ("0" * (3 - s.length))).toInt))
+  private def millis[_: P] =
+    P(
+      digit
+        .rep(min = 1, max = 3)
+        .map(s => (s.mkString + ("0" * (3 - s.length))).toInt)
+    )
 
-  def time[_: P]: P[(Int, Int, Int, Int)] = P(hours ~ ":" ~ minutes ~ ":" ~ minutes ~ ("." ~ millis).?.map(_.getOrElse(0)))
+  def time[_: P]: P[(Int, Int, Int, Int)] =
+    P(hours ~ ":" ~ minutes ~ ":" ~ minutes ~ ("." ~ millis).?.map(_.getOrElse(0)))
 
   def dateAndTime[_: P]: P[LocalDateTime] = P(date ~/ (" " ~ time).?).map {
-    case (y, m, d, None) => new LocalDateTime(y, m, d, 0, 0, 0, 0)
-    case (y, m, d, Some((h, mm, ss, ms))) => new LocalDateTime(y, m, d, h, mm, ss, ms)
-  }
-
-  def duration[_: P]: P[Period] = P("'" ~ (intNumber ~ " ").? ~ time ~ "'").map { case (d, (h, m, s, ms)) =>
-    new Period(0, 0, 0, d.getOrElse(0), h, m, s, ms)
-=======
-  private val hours = P(twoDigitInt.filter(x => x >= 0 && x <= 23))
-  private val minutes = P(twoDigitInt.filter(x => x >= 0 && x <= 59))
-  private val millis = P(
-    digit
-      .rep(min = 1, max = 3)
-      .map(s => (s.mkString + ("0" * (3 - s.length))).toInt)
-  )
-
-  val time: Parser[(Int, Int, Int, Int)] = P(
-    hours ~ ":" ~ minutes ~ ":" ~ minutes ~ ("." ~ millis).?.map(_.getOrElse(0))
-  )
-
-  val dateAndTime: Parser[LocalDateTime] = P(date ~/ (" " ~ time).?).map {
     case (y, m, d, None)                  => new LocalDateTime(y, m, d, 0, 0, 0, 0)
     case (y, m, d, Some((h, mm, ss, ms))) => new LocalDateTime(y, m, d, h, mm, ss, ms)
   }
 
-  val duration: Parser[Period] = P("'" ~ (intNumber ~ " ").? ~ time ~ "'").map {
+  def duration[_: P]: P[Period] = P("'" ~ (intNumber ~ " ").? ~ time ~ "'").map {
     case (d, (h, m, s, ms)) =>
       new Period(0, 0, 0, d.getOrElse(0), h, m, s, ms)
->>>>>>> 09c22c20
   }
 
   private def pgTimestamp[_: P]: P[LocalDateTime] = {
@@ -109,9 +87,14 @@
   def timestampValue[_: P]: P[TimestampValue] = P(pgTimestamp | msTimestamp).map(TimestampValue.apply)
 
   def INTERVAL_PARTS[_: P]: List[IntervalPart] = List(
-    IntervalPart("SECOND", () => (intNumber ~ ("." ~ millis).?).map {
-      case (s, ms) => Period.seconds(s).plusMillis(ms.getOrElse(0))
-    }, () => P("")),
+    IntervalPart(
+      "SECOND",
+      () =>
+        (intNumber ~ ("." ~ millis).?).map {
+          case (s, ms) => Period.seconds(s).plusMillis(ms.getOrElse(0))
+        },
+      () => P("")
+    ),
     IntervalPart("MINUTE", () => intNumber.map(Period.minutes), () => P(":")),
     IntervalPart("HOUR", () => intNumber.map(Period.hours), () => P(":")),
     IntervalPart("DAY", () => intNumber.map(Period.days), () => P(" ")),
@@ -126,21 +109,14 @@
       case v :: Nil => Some(() => P("'" ~ v.parser() ~ "' " ~ IgnoreCase(v.name)).opaque(v.name))
 
       case v :: vs =>
-<<<<<<< HEAD
-        val p = vs.map(p => () => p.parser() ~ p.separator())
+        val p = vs
+          .map(p => () => p.parser() ~ p.separator())
           .reduceRight((a, b) => () => P(b() ~ a()).map { case (x, y) => x plus y })
-        Some(() => P("'" ~ p() ~ v.parser() ~ "' " ~ IgnoreCase(vs.last.name) ~ " " ~ toWord ~ " " ~ IgnoreCase(v.name))
-          .map { case (x, y) => x plus y }
-          .opaque(s"${vs.last.name} TO ${v.name}")
-=======
-        val p = vs
-          .map(p => P(p.parser ~ p.separator))
-          .reduceRight((a, b) => (b ~ a).map { case (x, y) => x plus y })
         Some(
-          P("'" ~ p ~ v.parser ~ "' " ~ IgnoreCase(vs.last.name) ~ " " ~ toWord ~ " " ~ IgnoreCase(v.name))
-            .map { case (x, y) => x plus y }
-            .opaque(s"${vs.last.name} TO ${v.name}")
->>>>>>> 09c22c20
+          () =>
+            P("'" ~ p() ~ v.parser() ~ "' " ~ IgnoreCase(vs.last.name) ~ " " ~ toWord ~ " " ~ IgnoreCase(v.name))
+              .map { case (x, y) => x plus y }
+              .opaque(s"${vs.last.name} TO ${v.name}")
         )
 
       case Nil => None
@@ -149,21 +125,11 @@
     parsers.reduceLeft((x, y) => () => x() | y())()
   }
 
-<<<<<<< HEAD
   def periodValue[_: P]: P[PeriodValue] = {
     P(intervalWord ~/ wsp ~ (duration | singleFieldDuration)).map(PeriodValue)
   }
 
-  def value[_: P]: P[Value] = P(numericValue | timestampValue  | periodValue | stringValue | placeholder)
-=======
-  val periodValue: Parser[PeriodValue] = {
-    import white._
-    P(intervalWord ~/ (duration | singleFieldDuration)).map(PeriodValue)
-  }
-
-  val value: Parser[Value] = P(numericValue | timestampValue | periodValue | stringValue | placeholder)
-}
->>>>>>> 09c22c20
+  def value[_: P]: P[Value] = P(numericValue | timestampValue | periodValue | stringValue | placeholder)
 
   case class IntervalPart(name: String, parser: () => P[Period], separator: () => P[Unit])
 }