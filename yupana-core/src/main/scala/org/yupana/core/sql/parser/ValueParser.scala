/*
 * Copyright 2019 Rusexpertiza LLC
 *
 * Licensed under the Apache License, Version 2.0 (the "License");
 * you may not use this file except in compliance with the License.
 * You may obtain a copy of the License at
 *
 *     http://www.apache.org/licenses/LICENSE-2.0
 *
 * Unless required by applicable law or agreed to in writing, software
 * distributed under the License is distributed on an "AS IS" BASIS,
 * WITHOUT WARRANTIES OR CONDITIONS OF ANY KIND, either express or implied.
 * See the License for the specific language governing permissions and
 * limitations under the License.
 */

package org.yupana.core.sql.parser

import fastparse._
import org.joda.time.{ LocalDateTime, Period }

import NoWhitespace._

object ValueParser {
  private def wsp[_: P] = P(CharsWhileIn(" \t", 0))

  private def timestampWord[_: P] = P(IgnoreCase("TIMESTAMP"))
  private def tsWord[_: P] = P(IgnoreCase("TS"))
  private def intervalWord[_: P] = P(IgnoreCase("INTERVAL"))

  private def toWord[_: P] = P(IgnoreCase("TO"))

  def placeholder[_: P]: P[Placeholder.type] = P("?").map(_ => Placeholder)

  private def digit[_: P] = P(CharIn("0-9").!)

  private def digits[_: P]: P[String] = P(CharsWhileIn("0-9").!)

<<<<<<< HEAD
  def intNumber[_: P]: P[Int] = P(digits).map(_.toInt)
=======
  val longNumber: Parser[Long] = P(digits).map(_.toLong)

  val number: Parser[BigDecimal] = P(digits ~ ("." ~ digits).!.?).map { case (x, y) => BigDecimal(x + y.getOrElse("")) }
>>>>>>> 3552b439

  def number[_: P]: P[BigDecimal] = P(digits ~ ("." ~ digits).!.?).map {
    case (x, y) => BigDecimal(x + y.getOrElse(""))
  }

  private def stringCharacter[_: P] = CharPred(c => c != '\'' && CharPredicates.isPrintableChar(c)).!
  private def escapedCharacter[_: P] = P("\\" ~/ CharIn("'\\\\").!)

  def string[_: P]: P[String] = P("'" ~/ (escapedCharacter | stringCharacter).rep ~ "'").map(_.mkString)

  private def year[_: P] = P(digit.rep(exactly = 4).!.map(_.toInt))
  private def twoDigitInt[_: P] = P(digit.rep(min = 1, max = 2).map(_.mkString.toInt))
  private def month[_: P] = P(twoDigitInt.filter(x => x > 0 && x <= 12))
  private def day[_: P] = P(twoDigitInt.filter(x => x > 0 && x <= 31))
  def date[_: P]: P[(Int, Int, Int)] = P(year ~ "-" ~ month ~ "-" ~ day)

  private def hours[_: P] = P(twoDigitInt.filter(x => x >= 0 && x <= 23))
  private def minutes[_: P] = P(twoDigitInt.filter(x => x >= 0 && x <= 59))
  private def millis[_: P] =
    P(
      digit
        .rep(min = 1, max = 3)
        .map(s => (s.mkString + ("0" * (3 - s.length))).toInt)
    )

  def time[_: P]: P[(Int, Int, Int, Int)] =
    P(hours ~ ":" ~ minutes ~ ":" ~ minutes ~ ("." ~ millis).?.map(_.getOrElse(0)))

  def dateAndTime[_: P]: P[LocalDateTime] = P(date ~/ (" " ~ time).?).map {
    case (y, m, d, None)                  => new LocalDateTime(y, m, d, 0, 0, 0, 0)
    case (y, m, d, Some((h, mm, ss, ms))) => new LocalDateTime(y, m, d, h, mm, ss, ms)
  }

  def duration[_: P]: P[Period] = P("'" ~ (intNumber ~ " ").? ~ time ~ "'").map {
    case (d, (h, m, s, ms)) =>
      new Period(0, 0, 0, d.getOrElse(0), h, m, s, ms)
  }

  private def pgTimestamp[_: P]: P[LocalDateTime] = {
    P(timestampWord ~/ wsp ~ "'" ~ dateAndTime ~ "'")
  }
  private def msTimestamp[_: P]: P[LocalDateTime] = {
    P("{" ~ wsp ~ tsWord ~/ wsp ~ "'" ~ dateAndTime ~ "'" ~ wsp ~ "}")
  }

  def numericValue[_: P]: P[NumericValue] = P(number).map(NumericValue)
  def stringValue[_: P]: P[StringValue] = P(string).map(StringValue)
  def timestampValue[_: P]: P[TimestampValue] = P(pgTimestamp | msTimestamp).map(TimestampValue.apply)

  def INTERVAL_PARTS[_: P]: List[IntervalPart] = List(
    IntervalPart(
      "SECOND",
      () =>
        (intNumber ~ ("." ~ millis).?).map {
          case (s, ms) => Period.seconds(s).plusMillis(ms.getOrElse(0))
        },
      () => P("")
    ),
    IntervalPart("MINUTE", () => intNumber.map(Period.minutes), () => P(":")),
    IntervalPart("HOUR", () => intNumber.map(Period.hours), () => P(":")),
    IntervalPart("DAY", () => intNumber.map(Period.days), () => P(" ")),
    IntervalPart("MONTH", () => intNumber.map(Period.months), () => P("-")),
    IntervalPart("YEAR", () => intNumber.map(Period.years), () => P("-"))
  )

  def singleFieldDuration[_: P]: P[Period] = {
    val variants = INTERVAL_PARTS.tails.flatMap(_.inits).toList

    val parsers = variants.flatMap {
      case v :: Nil => Some(() => P("'" ~ v.parser() ~ "' " ~ IgnoreCase(v.name)).opaque(v.name))

      case v :: vs =>
        val p = vs
          .map(p => () => p.parser() ~ p.separator())
          .reduceRight((a, b) => () => P(b() ~ a()).map { case (x, y) => x plus y })
        Some(
          () =>
            P("'" ~ p() ~ v.parser() ~ "' " ~ IgnoreCase(vs.last.name) ~ " " ~ toWord ~ " " ~ IgnoreCase(v.name))
              .map { case (x, y) => x plus y }
              .opaque(s"${vs.last.name} TO ${v.name}")
        )

      case Nil => None
    }

    parsers.reduceLeft((x, y) => () => x() | y())()
  }

  def periodValue[_: P]: P[PeriodValue] = {
    P(intervalWord ~/ wsp ~ (duration | singleFieldDuration)).map(PeriodValue)
  }

  def value[_: P]: P[Value] = P(numericValue | timestampValue | periodValue | stringValue | placeholder)

  case class IntervalPart(name: String, parser: () => P[Period], separator: () => P[Unit])
}<|MERGE_RESOLUTION|>--- conflicted
+++ resolved
@@ -36,13 +36,9 @@
 
   private def digits[_: P]: P[String] = P(CharsWhileIn("0-9").!)
 
-<<<<<<< HEAD
   def intNumber[_: P]: P[Int] = P(digits).map(_.toInt)
-=======
-  val longNumber: Parser[Long] = P(digits).map(_.toLong)
 
-  val number: Parser[BigDecimal] = P(digits ~ ("." ~ digits).!.?).map { case (x, y) => BigDecimal(x + y.getOrElse("")) }
->>>>>>> 3552b439
+  def longNumber[_: P]: P[Long] = P(digits).map(_.toLong)
 
   def number[_: P]: P[BigDecimal] = P(digits ~ ("." ~ digits).!.?).map {
     case (x, y) => BigDecimal(x + y.getOrElse(""))
