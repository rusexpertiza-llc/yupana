--- conflicted
+++ resolved
@@ -26,12 +26,8 @@
 import org.yupana.core.utils.metric.{ Failed, MetricQueryCollector, NoMetricCollector }
 import org.yupana.core.utils.{ CollectionUtils, ConditionUtils, TimeBoundedCondition }
 
-<<<<<<< HEAD
-=======
 import java.util.concurrent.atomic.AtomicInteger
-import scala.language.higherKinds
-
->>>>>>> a3940e9b
+
 /**
   * Core of time series database processing pipeline.
   */
