--- conflicted
+++ resolved
@@ -42,11 +42,7 @@
     name: Compile and test
     strategy:
       matrix:
-<<<<<<< HEAD
-        scala: [ 2.13.10, 3.2.2 ]
-=======
-        scala: [2.13.11]
->>>>>>> 1c52ed7f
+        scala: [ 2.13.11, 3.2.2 ]
 
     runs-on: ubuntu-latest
 
