import scalapb.compiler.Version.scalapbVersion
import ReleaseTransformations._
import sbt.Keys.excludeDependencies

ThisBuild / useCoursier := false

lazy val yupana = (project in file("."))
  .aggregate(
    api,
    proto,
    jdbc,
    utils,
    core,
    hbase,
    akka,
    spark,
    schema,
    externalLinks,
    examples,
    ehcache,
    ignite,
    caffeine,
    benchmarks
  )
  .settings(
    allSettings,
    noPublishSettings,
    crossScalaVersions := Nil
  )

lazy val api = (project in file("yupana-api"))
  .settings(
    name := "yupana-api",
    allSettings,
    libraryDependencies ++= Seq(
      "org.threeten"           %  "threeten-extra"       % versions.threeTenExtra,
      "org.scalatest"          %% "scalatest"            % versions.scalaTest         % Test,
      "org.scalacheck"         %% "scalacheck"           % versions.scalaCheck        % Test,
      "org.scalatestplus"      %% "scalacheck-1-15"      % versions.scalaTestCheck    % Test
    )
  )
  .disablePlugins(AssemblyPlugin)

lazy val proto = (project in file("yupana-proto"))
  .settings(
    name := "yupana-proto",
    allSettings,
    pbSettings,
    libraryDependencies ++= Seq(
      "com.thesamet.scalapb"   %% "scalapb-runtime"      % scalapbVersion             % "protobuf"  exclude("com.google.protobuf", "protobuf-java"),
      "com.google.protobuf"    %  "protobuf-java"        % versions.protobufJava force()
    )
  )
  .disablePlugins(AssemblyPlugin)

lazy val jdbc = (project in file("yupana-jdbc"))
  .settings(
    name := "yupana-jdbc",
    allSettings,
    libraryDependencies ++= Seq(
      "org.scalatest"          %% "scalatest"               % versions.scalaTest         % Test,
      "org.scalamock"          %% "scalamock"               % versions.scalaMock         % Test
    ),
    buildInfoKeys := {
      val vn = VersionNumber(version.value)
      Seq[BuildInfoKey](
        version,
        "majorVersion" -> vn.numbers(0).toInt,
        "minorVersion" -> vn.numbers(1).toInt
      )
    },
    buildInfoPackage := "org.yupana.jdbc.build",
    Compile / assembly / artifact := {
      val art = (Compile / assembly / artifact).value
      art.withClassifier(Some("driver"))
    },
    addArtifact(Compile / assembly / artifact, assembly)
  )
  .enablePlugins(BuildInfoPlugin)
  .enablePlugins(AssemblyPlugin)
  .dependsOn(api, proto)

lazy val utils = (project in file("yupana-utils"))
  .settings(
    name := "yupana-utils",
    allSettings,
    libraryDependencies ++= Seq(
      "org.apache.lucene"           %  "lucene-analyzers-common"       % versions.lucene,
      "org.scalatest"               %% "scalatest"                     % versions.scalaTest % Test
    )
  )
  .dependsOn(api)

lazy val core = (project in file("yupana-core"))
  .settings(
    name := "yupana-core",
    allSettings,
    libraryDependencies ++= Seq(
      "org.scala-lang"                %  "scala-reflect"                % scalaVersion.value,
      "org.scala-lang"                %  "scala-compiler"               % scalaVersion.value,
      "org.scala-lang.modules"        %% "scala-collection-compat"      % versions.colCompat,
      "com.typesafe.scala-logging"    %% "scala-logging"                % versions.scalaLogging,
      "com.lihaoyi"                   %% "fastparse"                    % versions.fastparse,
      "javax.cache"                   %  "cache-api"                    % "1.1.1",
      "ch.qos.logback"                %  "logback-classic"              % versions.logback            % Test,
      "org.scalatest"                 %% "scalatest"                    % versions.scalaTest          % Test,
      "org.scalamock"                 %% "scalamock"                    % versions.scalaMock          % Test
    )
  )
  .dependsOn(api, utils % Test)
  .disablePlugins(AssemblyPlugin)

lazy val hbase = (project in file("yupana-hbase"))
  .settings(
    name := "yupana-hbase",
    allSettings,
    pbSettings,
    libraryDependencies ++= Seq(
      "org.scala-lang.modules"      %% "scala-collection-compat"      % versions.colCompat,
      "org.apache.hbase"            %  "hbase-common"                 % versions.hbase,
      "org.apache.hbase"            %  "hbase-client"                 % versions.hbase,
      "org.apache.hadoop"           %  "hadoop-common"                % versions.hadoop,
      "org.apache.hadoop"           %  "hadoop-hdfs-client"           % versions.hadoop,
      "com.thesamet.scalapb"        %% "scalapb-runtime"              % scalapbVersion                    % "protobuf"  exclude("com.google.protobuf", "protobuf-java"),
      "com.google.protobuf"         %  "protobuf-java"                % versions.protobufJava force(),
      "org.scalatest"               %% "scalatest"                    % versions.scalaTest                % Test,
      "org.scalamock"               %% "scalamock"                    % versions.scalaMock                % Test,
      "org.scalacheck"              %% "scalacheck"                   % versions.scalaCheck               % Test,
      "org.apache.hbase"            %  "hbase-server"                 % versions.hbase                    % Test,
      "org.apache.hbase"            %  "hbase-server"                 % versions.hbase                    % Test classifier "tests",
      "org.apache.hbase"            %  "hbase-common"                 % versions.hbase                    % Test classifier "tests",
      "org.apache.hadoop"           %  "hadoop-hdfs"                  % versions.hadoop                   % Test,
      "org.apache.hadoop"           %  "hadoop-hdfs"                  % versions.hadoop                   % Test classifier "tests",
      "org.apache.hadoop"           %  "hadoop-common"                % versions.hadoop                   % Test classifier "tests",
      "org.apache.hbase"            %  "hbase-hadoop-compat"          % versions.hbase                    % Test,
      "org.apache.hbase"            %  "hbase-hadoop-compat"          % versions.hbase                    % Test classifier "tests",
      "org.apache.hbase"            %  "hbase-zookeeper"              % versions.hbase                    % Test,
      "org.apache.hbase"            %  "hbase-zookeeper"              % versions.hbase                    % Test classifier "tests",
      "org.apache.hbase"            %  "hbase-http"                   % versions.hbase                    % Test,
      "org.apache.hbase"            %  "hbase-metrics-api"            % versions.hbase                    % Test,
      "org.apache.hbase"            %  "hbase-metrics"                % versions.hbase                    % Test,
      "org.apache.hbase"            %  "hbase-asyncfs"                % versions.hbase                    % Test,
      "org.apache.hbase"            %  "hbase-logging"                % versions.hbase                    % Test,
      "org.apache.hbase"            %  "hbase-hadoop2-compat"         % versions.hbase                    % Test,
      "org.apache.hbase"            %  "hbase-hadoop2-compat"         % versions.hbase                    % Test classifier "tests",
      "org.apache.hadoop"           %  "hadoop-mapreduce-client-core" % versions.hadoop                   % Test,
      "junit"                       %  "junit"                        % "4.13"                            % Test,
      "jakarta.ws.rs"               %  "jakarta.ws.rs-api"            % "2.1.5"                           % Test,
      "ch.qos.logback"              %  "logback-classic"              % versions.logback                  % Test,
      "org.slf4j"                   %  "log4j-over-slf4j"             % "1.7.30"                          % Test,
      "javax.activation"            % "javax.activation-api"          % "1.2.0"                           % Test
    ),
    excludeDependencies ++= Seq(
      // workaround for https://github.com/sbt/sbt/issues/3618
      // include "jakarta.ws.rs" % "jakarta.ws.rs-api" instead
      "javax.ws.rs" % "javax.ws.rs-api",
      "org.slf4j" % "slf4j-log4j12"
    )
  )
  .dependsOn(core % "compile->compile ; test->test", caffeine % Test)
  .disablePlugins(AssemblyPlugin)

lazy val akka = (project in file("yupana-akka"))
  .settings(
    name := "yupana-akka",
    allSettings,
    libraryDependencies ++= Seq(
      "com.typesafe.akka"             %% "akka-actor"                 % versions.akka,
      "com.typesafe.akka"             %% "akka-stream"                % versions.akka,
      "com.typesafe.scala-logging"    %% "scala-logging"              % versions.scalaLogging,
      "com.google.protobuf"           %  "protobuf-java"              % versions.protobufJava force(),
      "org.scalatest"                 %% "scalatest"                  % versions.scalaTest                % Test,
      "org.scalamock"                 %% "scalamock"                  % versions.scalaMock                % Test,
      "com.typesafe.akka"             %% "akka-stream-testkit"        % versions.akka                     % Test
    )
  )
  .dependsOn(proto, core, schema % Test)
  .disablePlugins(AssemblyPlugin)

lazy val spark = (project in file("yupana-spark"))
  .settings(
    name := "yupana-spark",
    allSettings,
    libraryDependencies ++= Seq(
      "org.apache.spark"            %% "spark-core"                     % versions.spark                % Provided,
      "org.apache.spark"            %% "spark-sql"                      % versions.spark                % Provided,
      "org.apache.spark"            %% "spark-streaming"                % versions.spark                % Provided,
      "org.apache.hbase"            %  "hbase-mapreduce"                % versions.hbase,
      "org.scalatest"               %% "scalatest"                      % versions.scalaTest            % Test
    )
  )
  .dependsOn(core, hbase, externalLinks)
  .disablePlugins(AssemblyPlugin)

lazy val schema = (project in file("yupana-schema"))
  .settings(
    name := "yupana-schema",
    allSettings,
    libraryDependencies ++= Seq(
      "org.scalatest"               %% "scalatest"                  % versions.scalaTest        % Test
    )
  )
  .dependsOn(api, utils)
  .disablePlugins(AssemblyPlugin)

lazy val externalLinks = (project in file("yupana-external-links"))
  .settings(
    name := "yupana-external-links",
    allSettings,
    libraryDependencies ++= Seq(
      "org.json4s"                  %% "json4s-jackson"             % versions.json4s,
      "org.scalatest"               %% "scalatest"                  % versions.scalaTest        % Test,
      "org.scalamock"               %% "scalamock"                  % versions.scalaMock        % Test,
      "com.h2database"              %  "h2"                         % versions.h2Jdbc           % Test,
      "org.flywaydb"                %  "flyway-core"                % versions.flyway           % Test,
      "ch.qos.logback"              %  "logback-classic"            % versions.logback          % Test
    )
  )
  .dependsOn(schema, core, ehcache % Test)
  .disablePlugins(AssemblyPlugin)

lazy val ehcache = (project in file("yupana-ehcache"))
  .settings(
    name := "yupana-ehcache",
    allSettings,
    libraryDependencies ++= Seq(
      "org.ehcache"                   %  "ehcache"                      % versions.ehcache
    )
  )
  .dependsOn(core)
  .disablePlugins(AssemblyPlugin)

lazy val caffeine = (project in file("yupana-caffeine"))
  .settings(
    name := "yupana-caffeine",
    allSettings,
    libraryDependencies ++= Seq(
      "com.github.ben-manes.caffeine" %  "caffeine"                     % versions.caffeine
    )
  )
  .dependsOn(core)
  .disablePlugins(AssemblyPlugin)

lazy val ignite = (project in file("yupana-ignite"))
  .settings(
    name := "yupana-ignite",
    allSettings,
    libraryDependencies ++= Seq(
      "org.apache.ignite"             %  "ignite-core"                  % versions.ignite,
      "org.apache.ignite"             %  "ignite-slf4j"                 % versions.ignite
    )
  )
  .dependsOn(core)
  .disablePlugins(AssemblyPlugin)

lazy val writeAssemblyName = taskKey[Unit]("Writes assembly filename into file")

lazy val examples = (project in file("yupana-examples"))
  .settings(
    name := "yupana-examples",
    allSettings,
    noPublishSettings,
    libraryDependencies ++= Seq(
      "org.apache.spark"            %% "spark-core"                     % versions.spark                % Provided,
      "org.apache.spark"            %% "spark-sql"                      % versions.spark                % Provided,
      "org.apache.spark"            %% "spark-streaming"                % versions.spark                % Provided,
      "com.zaxxer"                  %  "HikariCP"                       % versions.hikariCP,
      "org.postgresql"              %  "postgresql"                     % versions.postgresqlJdbc       % Runtime,
      "ch.qos.logback"              %  "logback-classic"                % versions.logback              % Runtime
    ),
    excludeDependencies ++= Seq(
      "asm" % "asm"
    ),
    assembly / assemblyMergeStrategy := {
      case PathList("org", "apache", "jasper", _*)  => MergeStrategy.last
      case PathList("org", "apache", "commons", _*) => MergeStrategy.last
      case PathList("javax", "servlet", _*)         => MergeStrategy.last
      case PathList("javax", "el", _*)              => MergeStrategy.last
      case PathList(ps @ _*) if ps.last.endsWith(".proto") => MergeStrategy.discard
      case PathList("META-INF", "io.netty.versions.properties") => MergeStrategy.discard
      case PathList("META-INF", "native-image", "io.netty", "common", "native-image.properties") => MergeStrategy.first
      case PathList("org", "slf4j", "impl", _*)     => MergeStrategy.first
      case "module-info.class"                      => MergeStrategy.first
      case x                                        => (assembly / assemblyMergeStrategy).value(x)
    },
    writeAssemblyName := {
      val outputFile = target.value / "assemblyname.sh"
      val assemblyName = ((assembly / target).value / (assembly / assemblyJarName).value).getCanonicalPath
      streams.value.log.info("Assembly into: " + assemblyName)
      IO.write(outputFile, s"JARFILE=$assemblyName\n")
    },
    assembly := assembly.dependsOn(writeAssemblyName).value
  )
  .dependsOn(spark, akka, hbase, schema, externalLinks, ehcache % Runtime)
  .enablePlugins(FlywayPlugin)

lazy val benchmarks = (project in file("yupana-benchmarks"))
  .enablePlugins(JmhPlugin)
  .settings(commonSettings, noPublishSettings)
  .dependsOn(core % "compile->test", api, schema, externalLinks, hbase, hbase % "compile->test")
  .settings(
    name := "yupana-benchmarks",
    libraryDependencies ++= Seq(
      "com.github.scopt"              %% "scopt"                      % versions.scopt,
      "io.prometheus"                 %  "simpleclient"               % versions.prometheus,
      "io.prometheus"                 %  "simpleclient_pushgateway"   % versions.prometheus,
      "jakarta.ws.rs"                 %  "jakarta.ws.rs-api"          % "2.1.5",
      "org.scalatest"                 %% "scalatest"                  % versions.scalaTest    % Test
    ),
    excludeDependencies ++= Seq(
      // workaround for https://github.com/sbt/sbt/issues/3618
      // include "jakarta.ws.rs" % "jakarta.ws.rs-api" instead
      "javax.ws.rs" % "javax.ws.rs-api",
      "org.slf4j" % "slf4j-log4j12"
    )
  )

lazy val docs = project
  .in(file("yupana-docs"))
  .dependsOn(api, core)
  .enablePlugins(MdocPlugin, ScalaUnidocPlugin, DocusaurusPlugin)
  .settings(
    scalaVersion := "2.12.15",
    moduleName := "yupana-docs",
    noPublishSettings,
    ScalaUnidoc / unidoc / unidocProjectFilter := inProjects(api, core),
    ScalaUnidoc / unidoc / target := (LocalRootProject / baseDirectory).value / "website" / "static" / "api",
    cleanFiles += (ScalaUnidoc / unidoc / target).value,
    docusaurusCreateSite := docusaurusCreateSite.dependsOn(Compile / unidoc).value,
    mdocIn := (LocalRootProject / baseDirectory).value / "docs" / "mdoc",
    mdocOut := (LocalRootProject / baseDirectory).value / "website" / "target" / "docs",
    Compile / resourceGenerators += Def.task {
      val imagesPath =  (LocalRootProject / baseDirectory).value / "docs" / "assets" / "images"
      val images = (imagesPath * "*").get()

      val targetPath = (LocalRootProject / baseDirectory).value / "website" / "static" / "assets" / "images"

      val pairs = images pair Path.rebase(imagesPath, targetPath)
      IO.copy(pairs, overwrite = true, preserveLastModified = true, preserveExecutable = false)

      pairs.map(_._2)
    }.taskValue,
    mdocVariables := Map(
      "SCALA_VERSION" -> minMaj(scalaVersion.value, "2.12"),
      "HBASE_VERSION" -> minMaj(versions.hbase, "1.3"),
      "HADOOP_VERSION" -> minMaj(versions.hadoop, "3.0"),
      "SPARK_VERSION" -> minMaj(versions.spark, "2.4"),
      "IGNITE_VERSION" -> versions.ignite
    )
  )

def minMaj(v: String, default: String): String = {
 val n = VersionNumber(v)
 val r = for {
   f <- n._1
   s <- n._2
 } yield s"$f.$s"
 r getOrElse default
}

lazy val versions = new {
  val colCompat = "2.1.1" // Same version with Spark
  val spark = "3.2.0"

  val threeTenExtra = "1.7.0"

  val protobufJava = "2.6.1"

  val scalaLogging = "3.9.4"
  val fastparse = "2.1.3"
  val scopt = "4.0.1"
  val prometheus = "0.9.0"

  val hbase = "2.4.1"
  val hadoop = "3.0.3"

  val akka = "2.6.17"

  val lucene = "6.6.0"
  val ignite = "2.8.1"
<<<<<<< HEAD
  val ehcache = "3.9.7"
  val caffeine = "2.8.6"
=======
  val ehcache = "3.3.2"
  val caffeine = "2.9.3"
>>>>>>> 279dd2ae

  val json4s = "3.7.0-M11" // Same version with Spark

  val flyway = "7.4.0"
  val hikariCP = "3.4.5"
  val logback = "1.2.6"
  val h2Jdbc = "1.4.200"
  val postgresqlJdbc = "42.2.24"

  val scalaTest = "3.2.10"
  val scalaCheck = "1.15.4"
  val scalaTestCheck = "3.2.10.0"
  val scalaMock = "5.1.0"
}

val commonSettings = Seq(
  organization := "org.yupana",
  scalaVersion := "2.13.6",
  crossScalaVersions := Seq("2.12.15", "2.13.6"),
  scalacOptions ++= Seq(
    "-target:jvm-1.8",
    "-Xsource:2.13",
    "-deprecation",
    "-unchecked",
    "-feature",
    "-language:higherKinds",
    "-Xlint",
    "-Xfatal-warnings",
    "-Ywarn-dead-code"
  ) ++ {
    CrossVersion.partialVersion(scalaVersion.value) match {
      case Some((2,13)) => Seq("-Wconf:cat=unused:info")
      case _ => Seq.empty
    }
  },
  Compile / console / scalacOptions --= Seq("-Ywarn-unused-import", "-Xfatal-warnings"),
  Test / testOptions += Tests.Argument("-l", "org.scalatest.tags.Slow"),
  Test / parallelExecution := false,
  coverageExcludedPackages := "<empty>;org\\.yupana\\.examples\\..*;org\\.yupana\\.proto\\..*;org\\.yupana\\.hbase\\.proto\\..*;org\\.yupana\\.benchmarks\\..*",
  headerLicense := Some(HeaderLicense.ALv2("2019", "Rusexpertiza LLC"))
)

val noPublishSettings = Seq(
  publish / skip := true
)

val publishSettings = Seq(
  publishMavenStyle := true,
  credentials += Credentials(Path.userHome / ".ivy2" / ".credentials_nexus"),
  publishTo := {
    if (isSnapshot.value)
      Some("nexus common snapshots" at "https://nexus.esc-hq.ru/nexus/content/repositories/common-snapshots/")
    else
      sonatypePublishToBundle.value
  },
  Test / publishArtifact := false,
  pomIncludeRepository := { _ =>
    false
  },
  licenses += ("Apache 2.0 License", url("http://www.apache.org/licenses/LICENSE-2.0")),
  homepage := Some(url("https://github.com/rusexpertiza-llc/yupana")),
  scmInfo := Some(
    ScmInfo(
      url("https://github.com/rusexpertiza-llc/yupana"),
      "scm:git:git@github.com/rusexpertiza-llc/yupana.git"
    )
  ),
  developers := List(
    Developer("rusexpertiza", "Rusexpertiza LLC", "info@1-ofd.ru", url("https://www.1-ofd.ru"))
  )
)

val pbSettings = Seq(
  PB.protocVersion := "-v261",
  Compile / PB.targets := Seq(
    scalapb.gen(grpc = false) -> (Compile / sourceManaged).value
  )
)

val releaseSettings = Seq(
  releaseProcess := Seq[ReleaseStep](
    checkSnapshotDependencies,
    inquireVersions,
    runClean,
    runTest,
    setReleaseVersion,
    commitReleaseVersion,
    tagRelease,
//    releaseStepCommandAndRemaining("+publishSigned"),
//    releaseStepCommand("sonatypeBundleRelease"),
//    setNextVersion,
//    commitNextVersion,
    pushChanges
  )
)

val allSettings = commonSettings ++ publishSettings ++ releaseSettings

ThisBuild / credentials ++= (for {
  username <- Option(System.getenv().get("SONATYPE_USERNAME"))
  password <- Option(System.getenv().get("SONATYPE_PASSWORD"))
} yield Credentials("Sonatype Nexus Repository Manager", "oss.sonatype.org", username, password)).toSeq<|MERGE_RESOLUTION|>--- conflicted
+++ resolved
@@ -378,13 +378,8 @@
 
   val lucene = "6.6.0"
   val ignite = "2.8.1"
-<<<<<<< HEAD
   val ehcache = "3.9.7"
-  val caffeine = "2.8.6"
-=======
-  val ehcache = "3.3.2"
   val caffeine = "2.9.3"
->>>>>>> 279dd2ae
 
   val json4s = "3.7.0-M11" // Same version with Spark
 
