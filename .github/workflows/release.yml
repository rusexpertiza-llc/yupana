name: Release

on:
  workflow_run:
    workflows: [ "CI" ]
    branches: [ "master" ]
    types: [ completed ]

jobs:
  release:
    name: Release artifacts
    runs-on: ubuntu-latest

    steps:
    - uses: actions/checkout@v4.1.1
<<<<<<< HEAD
    - name: Set up JDK 17
      uses: actions/setup-java@v4.0.0
=======
    - name: Set up JDK 8
      uses: actions/setup-java@v4.1.0
>>>>>>> c40a6aaa
      with:
        java-version: '17'
        distribution: 'temurin'

    - name: Cache sbt
      uses: actions/cache@v4.0.1
      with:
        path: |
          ~/.sbt
          ~/.ivy2/cache
          ~/.coursier/cache/v1
          ~/.cache/coursier/v1
          ~/AppData/Local/Coursier/Cache/v1
          ~/Library/Caches/Coursier/v1
        key: ${{ runner.os }}-sbt-cache-v2-${{ hashFiles('**/*.sbt') }}-${{ hashFiles('project/build.properties') }}

    - name: Setup GPG
      run: |
        echo "$PGP_SECRET" | base64 --decode | gpg --batch --import
        mkdir -p "$HOME/.ivy2"
        echo -e "realm=Dummy\nhost=example.com\nuser=user\npassword=password" > "$HOME/.ivy2/.credentials_nexus"
      env:
        PGP_SECRET: ${{ secrets.PGP_SECRET }}

    - name: Build and publish
      run: sbt +clean +publishSigned sonatypeBundleRelease
      env:
        PGP_PASSPHRASE: ${{ secrets.PGP_PASSPHRASE }}
        SONATYPE_PASSWORD: ${{ secrets.SONATYPE_PASSWORD }}
        SONATYPE_USERNAME: ${{ secrets.SONATYPE_USERNAME }}<|MERGE_RESOLUTION|>--- conflicted
+++ resolved
@@ -13,15 +13,10 @@
 
     steps:
     - uses: actions/checkout@v4.1.1
-<<<<<<< HEAD
-    - name: Set up JDK 17
-      uses: actions/setup-java@v4.0.0
-=======
     - name: Set up JDK 8
       uses: actions/setup-java@v4.1.0
->>>>>>> c40a6aaa
       with:
-        java-version: '17'
+        java-version: '8'
         distribution: 'temurin'
 
     - name: Cache sbt
