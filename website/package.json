{
  "scripts": {
    "docusaurus": "docusaurus",
    "start": "docusaurus start",
    "build": "docusaurus build",
    "swizzle": "docusaurus swizzle",
    "deploy": "docusaurus deploy",
    "publish-gh-pages": "docusaurus deploy",
    "serve": "docusaurus serve",
    "clear": "docusaurus clear"
  },
  "dependencies": {
<<<<<<< HEAD
    "@docusaurus/core": "^3.8.0",
    "@docusaurus/faster": "^3.8.0",
    "@docusaurus/preset-classic": "^3.8.0",
    "@docusaurus/theme-mermaid": "^3.8.0",
=======
    "@docusaurus/core": "^3.8.1",
    "@docusaurus/faster": "^3.8.1",
    "@docusaurus/preset-classic": "^3.8.1",
    "@docusaurus/theme-mermaid": "^3.8.1",
>>>>>>> 3519d109
    "@mdx-js/react": "^3.1.0",
    "clsx": "^2.1.1",
    "prism-react-renderer": "^2.4.1",
    "react": "^19.1.0",
    "react-dom": "^19.1.0",
    "rehype-katex": "^7.0.1",
    "remark-math": "^6.0.0",
    "remark-smartypants": "^3.0.2"
  },
  "devDependencies": {
<<<<<<< HEAD
    "@docusaurus/module-type-aliases": "^3.8.0",
    "@docusaurus/tsconfig": "^3.8.0",
    "@docusaurus/types": "^3.8.0",
=======
    "@docusaurus/module-type-aliases": "^3.8.1",
    "@docusaurus/tsconfig": "^3.8.1",
    "@docusaurus/types": "^3.8.1",
>>>>>>> 3519d109
    "typescript": "^5.8.3"
  },
  "browserslist": {
    "production": [
      ">0.5%",
      "not dead",
      "not op_mini all"
    ],
    "development": [
      "last 3 chrome version",
      "last 3 firefox version",
      "last 5 safari version"
    ]
  },
  "engines": {
    "node": ">=18.0"
  },
<<<<<<< HEAD
  "packageManager": "yarn@4.9.1"
=======
  "packageManager": "yarn@4.9.2"
>>>>>>> 3519d109
}<|MERGE_RESOLUTION|>--- conflicted
+++ resolved
@@ -10,17 +10,10 @@
     "clear": "docusaurus clear"
   },
   "dependencies": {
-<<<<<<< HEAD
-    "@docusaurus/core": "^3.8.0",
-    "@docusaurus/faster": "^3.8.0",
-    "@docusaurus/preset-classic": "^3.8.0",
-    "@docusaurus/theme-mermaid": "^3.8.0",
-=======
     "@docusaurus/core": "^3.8.1",
     "@docusaurus/faster": "^3.8.1",
     "@docusaurus/preset-classic": "^3.8.1",
     "@docusaurus/theme-mermaid": "^3.8.1",
->>>>>>> 3519d109
     "@mdx-js/react": "^3.1.0",
     "clsx": "^2.1.1",
     "prism-react-renderer": "^2.4.1",
@@ -31,15 +24,9 @@
     "remark-smartypants": "^3.0.2"
   },
   "devDependencies": {
-<<<<<<< HEAD
-    "@docusaurus/module-type-aliases": "^3.8.0",
-    "@docusaurus/tsconfig": "^3.8.0",
-    "@docusaurus/types": "^3.8.0",
-=======
     "@docusaurus/module-type-aliases": "^3.8.1",
     "@docusaurus/tsconfig": "^3.8.1",
     "@docusaurus/types": "^3.8.1",
->>>>>>> 3519d109
     "typescript": "^5.8.3"
   },
   "browserslist": {
@@ -57,9 +44,5 @@
   "engines": {
     "node": ">=18.0"
   },
-<<<<<<< HEAD
-  "packageManager": "yarn@4.9.1"
-=======
   "packageManager": "yarn@4.9.2"
->>>>>>> 3519d109
 }