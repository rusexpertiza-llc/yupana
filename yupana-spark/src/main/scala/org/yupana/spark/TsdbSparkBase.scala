/*
 * Copyright 2019 Rusexpertiza LLC
 *
 * Licensed under the Apache License, Version 2.0 (the "License");
 * you may not use this file except in compliance with the License.
 * You may obtain a copy of the License at
 *
 *     http://www.apache.org/licenses/LICENSE-2.0
 *
 * Unless required by applicable law or agreed to in writing, software
 * distributed under the License is distributed on an "AS IS" BASIS,
 * WITHOUT WARRANTIES OR CONDITIONS OF ANY KIND, either express or implied.
 * See the License for the specific language governing permissions and
 * limitations under the License.
 */

package org.yupana.spark

import com.typesafe.scalalogging.StrictLogging
import org.apache.hadoop.conf.Configuration
import org.apache.hadoop.hbase.client.ConnectionFactory
import org.apache.spark.SparkContext
import org.apache.spark.rdd.RDD
import org.yupana.api.query.{ Query, QueryHint }
import org.yupana.api.schema.Schema
import org.yupana.api.utils.CloseableIterator
import org.yupana.core.dao.{ DictionaryProvider, TSDao, TsdbQueryMetricsDao }
<<<<<<< HEAD
import org.yupana.core.jit.{ ExpressionCalculatorFactory, JIT }
import org.yupana.core.model.{ InternalRow, InternalRowBuilder, KeyData }
import org.yupana.core.utils.CloseableIterator
import org.yupana.core.utils.metric.{ MetricQueryCollector, NoMetricCollector, PersistentMetricQueryReporter }
import org.yupana.core.{ QueryContext, TsdbBase }
=======
import org.yupana.core.model.{ InternalRow, KeyData }
import org.yupana.core.utils.metric.{ MetricQueryCollector, NoMetricCollector }
import org.yupana.core.{ ExpressionCalculatorFactory, QueryContext, TsdbBase }
>>>>>>> 09612068
import org.yupana.hbase.{ HBaseUtils, HdfsFileUtils, TsdbQueryMetricsDaoHBase }
import org.yupana.spark.TsdbSparkBase.createDefaultMetricCollector

object TsdbSparkBase extends StrictLogging {

  @transient var metricsDao: Option[TsdbQueryMetricsDao] = None

  def hbaseConfiguration(config: Config): Configuration = {
    val configuration = new Configuration()
    configuration.set("hbase.zookeeper.quorum", config.hbaseZookeeper)
    configuration.set("hbase.client.scanner.timeout.period", config.hbaseTimeout.toString)
    if (config.addHdfsToConfiguration) {
      HdfsFileUtils.addHdfsPathToConfiguration(configuration, config.settings)
    }
    configuration
  }

  def getMetricsDao(config: Config): TsdbQueryMetricsDao = metricsDao match {
    case None =>
      logger.info("TsdbQueryMetricsDao initialization...")
      val hbaseConnection = ConnectionFactory.createConnection(hbaseConfiguration(config))
      val dao = new TsdbQueryMetricsDaoHBase(hbaseConnection, config.hbaseNamespace)
      metricsDao = Some(dao)
      dao
    case Some(d) => d
  }

  private def createDefaultMetricCollector(
      config: Config,
      opName: String = "query"
  ): Query => MetricQueryCollector = { query: Query =>
    new SparkMetricCollector(
      query,
      opName,
      config.metricsUpdateInterval,
      new SparkMetricsReporter(() => getMetricsDao(config))
    )
  }
}

case class ProgressHint(fileName: String) extends QueryHint

abstract class TsdbSparkBase(
    @transient val sparkContext: SparkContext,
    override val prepareQuery: Query => Query,
    conf: Config,
    override val schema: Schema
)(
    metricCollectorCreator: Query => MetricQueryCollector = createDefaultMetricCollector(conf)
) extends TsdbBase
    with Serializable {

  override type Collection[X] = RDD[X]
  override type Result = DataRowRDD

  override val extractBatchSize: Int = conf.extractBatchSize
  override val putBatchSize: Int = conf.putBatchSize

  override val calculatorFactory: ExpressionCalculatorFactory = JIT

  HBaseUtils.initStorage(
    ConnectionFactory.createConnection(TsDaoHBaseSpark.hbaseConfiguration(conf)),
    conf.hbaseNamespace,
    schema,
    conf
  )

  private val dictionaryProvider: DictionaryProvider = new SparkDictionaryProvider(conf)

  override val dao: TSDao[RDD, Long] =
    new TsDaoHBaseSpark(sparkContext, schema, conf, dictionaryProvider)

  override def createMetricCollector(query: Query): MetricQueryCollector = {
    if (conf.collectMetrics) {
      metricCollectorCreator(query)
    } else {
      NoMetricCollector
    }
  }

  override def finalizeQuery(
      queryContext: QueryContext,
      rowBuilder: InternalRowBuilder,
      ROWS: RDD[InternalRow],
      metricCollector: MetricQueryCollector
  ): DataRowRDD = {
    val rdd = ROWS.mapPartitions { it =>
      CloseableIterator(it, metricCollector.finish())
    }
    new DataRowRDD(rdd, queryContext)
  }

  def union(rdds: Seq[DataRowRDD]): DataRowRDD = {
    val rdd = sparkContext.union(rdds.map(_.rows))
    new DataRowRDD(rdd, rdds.head.queryContext)
  }

  override def applyWindowFunctions(
      queryContext: QueryContext,
      rowBuilder: InternalRowBuilder,
      keysAndValues: RDD[(KeyData, InternalRow)]
  ): RDD[(KeyData, InternalRow)] = {
    throw new UnsupportedOperationException("Window functions are not supported in TSDB Spark")
  }
}<|MERGE_RESOLUTION|>--- conflicted
+++ resolved
@@ -25,17 +25,14 @@
 import org.yupana.api.schema.Schema
 import org.yupana.api.utils.CloseableIterator
 import org.yupana.core.dao.{ DictionaryProvider, TSDao, TsdbQueryMetricsDao }
-<<<<<<< HEAD
 import org.yupana.core.jit.{ ExpressionCalculatorFactory, JIT }
 import org.yupana.core.model.{ InternalRow, InternalRowBuilder, KeyData }
 import org.yupana.core.utils.CloseableIterator
 import org.yupana.core.utils.metric.{ MetricQueryCollector, NoMetricCollector, PersistentMetricQueryReporter }
 import org.yupana.core.{ QueryContext, TsdbBase }
-=======
 import org.yupana.core.model.{ InternalRow, KeyData }
 import org.yupana.core.utils.metric.{ MetricQueryCollector, NoMetricCollector }
 import org.yupana.core.{ ExpressionCalculatorFactory, QueryContext, TsdbBase }
->>>>>>> 09612068
 import org.yupana.hbase.{ HBaseUtils, HdfsFileUtils, TsdbQueryMetricsDaoHBase }
 import org.yupana.spark.TsdbSparkBase.createDefaultMetricCollector
 
@@ -119,10 +116,10 @@
   override def finalizeQuery(
       queryContext: QueryContext,
       rowBuilder: InternalRowBuilder,
-      ROWS: RDD[InternalRow],
+      rows: RDD[InternalRow],
       metricCollector: MetricQueryCollector
   ): DataRowRDD = {
-    val rdd = ROWS.mapPartitions { it =>
+    val rdd = rows.mapPartitions { it =>
       CloseableIterator(it, metricCollector.finish())
     }
     new DataRowRDD(rdd, queryContext)
