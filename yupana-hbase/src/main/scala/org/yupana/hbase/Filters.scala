--- conflicted
+++ resolved
@@ -18,12 +18,8 @@
 
 import org.yupana.api.Time
 import org.yupana.api.schema.{ DictionaryDimension, Dimension, HashDimension, RawDimension }
-<<<<<<< HEAD
 import org.yupana.api.utils.SortedSetIterator
-=======
-import org.yupana.api.utils.{ DimOrdering, SortedSetIterator }
 import org.yupana.core.utils.CollectionUtils
->>>>>>> 9522c360
 
 class Filters(
     includes: Map[Dimension, SortedSetIterator[_]],
@@ -53,21 +49,12 @@
   def empty = new Filters(Map.empty, Map.empty, None, None)
 
   class Builder(
-<<<<<<< HEAD
-      incValues: Map[Dimension, SortedSetIterator[_]],
-      excValues: Map[Dimension, SortedSetIterator[_]],
-      incIds: Map[Dimension, SortedSetIterator[_]],
-      excIds: Map[Dimension, SortedSetIterator[_]],
-      incTime: Option[Set[Time]],
-      excTime: Option[Set[Time]]
-=======
       private val incValues: Map[Dimension, SortedSetIterator[_]],
       private val excValues: Map[Dimension, SortedSetIterator[_]],
       private val incIds: Map[Dimension, SortedSetIterator[_]],
       private val excIds: Map[Dimension, SortedSetIterator[_]],
-      private val incTime: Option[SortedSetIterator[Time]],
-      private val excTime: Option[SortedSetIterator[Time]]
->>>>>>> 9522c360
+      private val incTime: Option[Set[Time]],
+      private val excTime: Option[Set[Time]]
   ) {
     def getIncValues[T](dimension: Dimension.Aux2[T, _]): Option[SortedSetIterator[T]] = {
       incValues.get(dimension).asInstanceOf[Option[SortedSetIterator[dimension.T]]]
@@ -167,8 +154,8 @@
         CollectionUtils.mergeMaps(this.excValues, that.excValues, intersect),
         CollectionUtils.mergeMaps[Dimension, SortedSetIterator[_]](this.incIds, that.incIds, union),
         CollectionUtils.mergeMaps(this.excIds, that.excIds, intersect),
-        unionOptIterators(this.incTime, that.incTime),
-        intersectOptIterators(this.excTime, that.excTime)
+        unionOptSets(this.incTime, that.incTime),
+        intersectOptSets(this.excTime, that.excTime)
       )
     }
 
@@ -181,6 +168,15 @@
         ids2: Option[SortedSetIterator[T]]
     ): Option[SortedSetIterator[T]] = {
 
+      (ids1, ids2) match {
+        case (Some(i1), Some(i2)) => Some(i1 intersect i2)
+        case (Some(i1), None)     => Some(i1)
+        case (None, Some(i2))     => Some(i2)
+        case (None, None)         => None
+      }
+    }
+
+    private def intersectOptSets[T](ids1: Option[Set[T]], ids2: Option[Set[T]]): Option[Set[T]] = {
       (ids1, ids2) match {
         case (Some(i1), Some(i2)) => Some(i1 intersect i2)
         case (Some(i1), None)     => Some(i1)
@@ -215,6 +211,15 @@
         ids2: Option[SortedSetIterator[T]]
     ): Option[SortedSetIterator[T]] = {
 
+      (ids1, ids2) match {
+        case (Some(i1), Some(i2)) => Some(i1 union i2)
+        case (Some(i1), None)     => Some(i1)
+        case (None, Some(i2))     => Some(i2)
+        case (None, None)         => None
+      }
+    }
+
+    private def unionOptSets[T](ids1: Option[Set[T]], ids2: Option[Set[T]]): Option[Set[T]] = {
       (ids1, ids2) match {
         case (Some(i1), Some(i2)) => Some(i1 union i2)
         case (Some(i1), None)     => Some(i1)
