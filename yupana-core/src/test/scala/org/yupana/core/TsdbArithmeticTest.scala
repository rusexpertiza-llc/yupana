--- conflicted
+++ resolved
@@ -213,7 +213,7 @@
         .expects(
           InternalQuery(
             TestSchema.testTable,
-            Set(metric(TestTableFields.TEST_FIELD), metric(TestTableFields.TEST_FIELD2), time),
+            Set[Expression[_]](metric(TestTableFields.TEST_FIELD), metric(TestTableFields.TEST_FIELD2), time),
             and(ge(time, const(Time(from))), lt(time, const(Time(to))))
           ),
           *,
@@ -476,11 +476,7 @@
         .expects(
           InternalQuery(
             TestSchema.testTable,
-<<<<<<< HEAD
-            Set[Expression[_]](metric(TestTableFields.TEST_FIELD), metric(TestTableFields.TEST_FIELD2), time),
-=======
             Set(metric(TestTableFields.TEST_LONG_FIELD), time),
->>>>>>> c4dfb11e
             and(ge(time, const(Time(from))), lt(time, const(Time(to))))
           ),
           *,
