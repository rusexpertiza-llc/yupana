--- conflicted
+++ resolved
@@ -518,12 +518,8 @@
 
   val scalaTest = "3.2.19"
   val scalaTestCheck = "3.2.19.0"
-<<<<<<< HEAD
-  val scalaMock = "7.3.0"
+  val scalaMock = "7.3.2"
   val testContainers = "0.43.0"
-=======
-  val scalaMock = "7.3.2"
->>>>>>> 3519d109
 }
 
 val commonSettings = Seq(
