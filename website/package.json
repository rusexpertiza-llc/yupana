{
  "scripts": {
    "docusaurus": "docusaurus",
    "start": "docusaurus start",
    "build": "docusaurus build",
    "swizzle": "docusaurus swizzle",
    "deploy": "docusaurus deploy",
    "publish-gh-pages": "docusaurus deploy",
    "serve": "docusaurus serve",
    "clear": "docusaurus clear"
  },
  "dependencies": {
<<<<<<< HEAD
    "@docusaurus/core": "3.0.0",
    "@docusaurus/preset-classic": "3.0.0",
    "@docusaurus/theme-mermaid": "^3.0.0",
    "@mdx-js/react": "^3.0.0",
    "clsx": "^1.2.1",
    "prism-react-renderer": "^2.1.0",
=======
    "@docusaurus/core": "3.0.1",
    "@docusaurus/preset-classic": "3.0.1",
    "@mdx-js/react": "^3.0.0",
    "clsx": "^2.0.0",
    "prism-react-renderer": "^2.3.0",
>>>>>>> 35622361
    "react": "^18.0.0",
    "react-dom": "^18.0.0",
    "remark-smartypants": "^2.0.0"
  },
  "devDependencies": {
    "@docusaurus/module-type-aliases": "3.0.1",
    "@docusaurus/tsconfig": "3.0.1",
    "@docusaurus/types": "3.0.1",
    "typescript": "~5.2.2"
  },
  "browserslist": {
    "production": [
      ">0.5%",
      "not dead",
      "not op_mini all"
    ],
    "development": [
      "last 3 chrome version",
      "last 3 firefox version",
      "last 5 safari version"
    ]
  },
  "engines": {
    "node": ">=18.0"
  }
}<|MERGE_RESOLUTION|>--- conflicted
+++ resolved
@@ -10,20 +10,12 @@
     "clear": "docusaurus clear"
   },
   "dependencies": {
-<<<<<<< HEAD
-    "@docusaurus/core": "3.0.0",
-    "@docusaurus/preset-classic": "3.0.0",
-    "@docusaurus/theme-mermaid": "^3.0.0",
-    "@mdx-js/react": "^3.0.0",
-    "clsx": "^1.2.1",
-    "prism-react-renderer": "^2.1.0",
-=======
     "@docusaurus/core": "3.0.1",
     "@docusaurus/preset-classic": "3.0.1",
+    "@docusaurus/theme-mermaid": "^3.0.1",
     "@mdx-js/react": "^3.0.0",
     "clsx": "^2.0.0",
     "prism-react-renderer": "^2.3.0",
->>>>>>> 35622361
     "react": "^18.0.0",
     "react-dom": "^18.0.0",
     "remark-smartypants": "^2.0.0"
