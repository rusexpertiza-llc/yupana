/*
 * Copyright 2019 Rusexpertiza LLC
 *
 * Licensed under the Apache License, Version 2.0 (the "License");
 * you may not use this file except in compliance with the License.
 * You may obtain a copy of the License at
 *
 *     http://www.apache.org/licenses/LICENSE-2.0
 *
 * Unless required by applicable law or agreed to in writing, software
 * distributed under the License is distributed on an "AS IS" BASIS,
 * WITHOUT WARRANTIES OR CONDITIONS OF ANY KIND, either express or implied.
 * See the License for the specific language governing permissions and
 * limitations under the License.
 */

package org.yupana.core

import com.typesafe.scalalogging.StrictLogging
import org.yupana.api.query.Expression.Condition
import org.yupana.api.query._

import scala.collection.mutable

case class QueryContext(
    query: Query,
    postCondition: Option[Condition],
    exprsIndex: mutable.HashMap[Expression, Int],
    aggregateExprs: Array[AggregateExpr],
    topRowExprs: Array[Expression],
    exprsOnAggregatesAndWindows: Array[Expression],
    bottomExprs: Array[Expression],
    linkExprs: Seq[LinkExpr[_]],
    groupByExprs: Array[Expression]
)

object QueryContext extends StrictLogging {

  def apply(query: Query, postCondition: Option[Condition]): QueryContext = {
    import org.yupana.core.utils.QueryUtils.{ requiredDimensions, requiredLinks }

    val requiredDims = query.groupBy.flatMap(requiredDimensions).toSet ++
      query.fields.flatMap(f => requiredDimensions(f.expr)).toSet ++
      postCondition.toSet.flatMap(requiredDimensions) ++
      query.postFilter.toSeq.flatMap(requiredDimensions)

    val requiredDimExprs = requiredDims.map(d => DimensionExpr(d.aux))

    val groupByExternalLinks = query.groupBy.flatMap(requiredLinks)
    val fieldsExternalLinks = query.fields.flatMap(f => requiredLinks(f.expr))
    val dataFiltersExternalLinks = postCondition.toSet.flatMap(requiredLinks)
    val havingExternalLinks = query.postFilter.toSeq.flatMap(requiredLinks)

    val linkExprs =
      (groupByExternalLinks ++ fieldsExternalLinks ++ dataFiltersExternalLinks ++ havingExternalLinks).distinct

    val topExprs: Set[Expression] = query.fields.map(_.expr).toSet ++
      (query.groupBy.toSet ++
        requiredDimExprs ++
        query.postFilter.toSet ++
        postCondition.toSet +
        TimeExpr).filterNot(_.isInstanceOf[ConstantExpr])

    val topRowExprs: Set[Expression] = topExprs.filter { expr =>
      !expr.isInstanceOf[ConstantExpr] && (
        (!containsAggregates(expr) && !containsWindows(expr)) ||
        expr.isInstanceOf[AggregateExpr] ||
        expr.isInstanceOf[WindowFunctionExpr]
      )
    }

    val exprsOnAggregatesAndWindows = topExprs diff topRowExprs

    val allExprs: Set[Expression] = topExprs.flatMap(_.flatten)

    val bottomExprs: Set[Expression] = collectBottomExprs(allExprs)

    val aggregateExprs = allExprs.collect { case ae: AggregateExpr => ae }

    val exprsIndex = mutable.HashMap(allExprs.zipWithIndex.toSeq: _*)

    new QueryContext(
      query,
      postCondition.filterNot(_ == ConstantExpr(true)),
      exprsIndex,
      aggregateExprs.toArray,
      (topRowExprs -- bottomExprs).toArray,
      exprsOnAggregatesAndWindows.toArray,
      bottomExprs.toArray,
      linkExprs,
      query.groupBy.toArray
    )
  }

  private def collectBottomExprs(exprs: Set[Expression]): Set[Expression] = {
    exprs.collect {
      case a @ AggregateExpr(_, e)        => Set(a, e)
      case ConditionExpr(condition, _, _) => Set(condition)
      case c: ConstantExpr                => Set(c)
<<<<<<< HEAD
      case d: DimensionExpr[_]            => Set(d)
      case c: LinkExpr[_]                 => Set(c)
      case m: MetricExpr[_]               => Set(m)
=======
      case d: DimensionExpr               => Set(d)
      case i: DimensionIdExpr             => Set(i)
      case c: LinkExpr                    => Set(c)
      case v: MetricExpr[_]               => Set(v)
>>>>>>> 144a8e6e
      case TimeExpr                       => Set(TimeExpr)
      case _                              => Set.empty
    }.flatten
  }

  private def containsAggregates(e: Expression): Boolean = e.flatten.exists {
    case _: AggregateExpr => true
    case _                => false
  }

  private def containsWindows(e: Expression): Boolean = e.flatten.exists {
    case _: WindowFunctionExpr => true
    case _                     => false
  }
}<|MERGE_RESOLUTION|>--- conflicted
+++ resolved
@@ -97,16 +97,10 @@
       case a @ AggregateExpr(_, e)        => Set(a, e)
       case ConditionExpr(condition, _, _) => Set(condition)
       case c: ConstantExpr                => Set(c)
-<<<<<<< HEAD
       case d: DimensionExpr[_]            => Set(d)
+      case i: DimensionIdExpr             => Set(i)
       case c: LinkExpr[_]                 => Set(c)
       case m: MetricExpr[_]               => Set(m)
-=======
-      case d: DimensionExpr               => Set(d)
-      case i: DimensionIdExpr             => Set(i)
-      case c: LinkExpr                    => Set(c)
-      case v: MetricExpr[_]               => Set(v)
->>>>>>> 144a8e6e
       case TimeExpr                       => Set(TimeExpr)
       case _                              => Set.empty
     }.flatten
