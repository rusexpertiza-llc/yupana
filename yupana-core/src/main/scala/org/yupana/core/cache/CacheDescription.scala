--- conflicted
+++ resolved
@@ -16,14 +16,9 @@
 
 package org.yupana.core.cache
 
-<<<<<<< HEAD
+import org.yupana.api.types.BoxingTag
+
 abstract class CacheDescription(val name: String, val suffix: String, val engine: String) {
-=======
-import org.yupana.api.types.BoxingTag
-import org.yupana.core.cache.CacheFactory.CacheEngine.CacheEngine
-
-abstract class CacheDescription(val name: String, val suffix: String, val engine: CacheEngine) {
->>>>>>> 3466418b
   type Key
   def keyBoxing: BoxingTag[Key]
 
