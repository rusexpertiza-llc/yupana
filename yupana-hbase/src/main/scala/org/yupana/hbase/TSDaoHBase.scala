/*
 * Copyright 2019 Rusexpertiza LLC
 *
 * Licensed under the Apache License, Version 2.0 (the "License");
 * you may not use this file except in compliance with the License.
 * You may obtain a copy of the License at
 *
 *     http://www.apache.org/licenses/LICENSE-2.0
 *
 * Unless required by applicable law or agreed to in writing, software
 * distributed under the License is distributed on an "AS IS" BASIS,
 * WITHOUT WARRANTIES OR CONDITIONS OF ANY KIND, either express or implied.
 * See the License for the specific language governing permissions and
 * limitations under the License.
 */

package org.yupana.hbase

import org.apache.hadoop.hbase.client.{ Connection, Result => HResult }
import org.yupana.api.query.DataPoint
import org.yupana.api.schema.{ Dimension, Schema }
import org.yupana.core.dao.DictionaryProvider
import org.yupana.core.model.UpdateInterval
import org.yupana.core.utils.metric.MetricQueryCollector
import org.yupana.core.{ IteratorMapReducible, MapReducible }
import org.yupana.hbase.HBaseUtils._

class TSDaoHBase(
    override val schema: Schema,
    connection: Connection,
    namespace: String,
    override val dictionaryProvider: DictionaryProvider,
    putsBatchSize: Int = TSDaoHBaseBase.PUTS_BATCH_SIZE,
    reduceLimit: Int
) extends TSDaoHBaseBase[Iterator] {

  override def mapReduceEngine(metricQueryCollector: MetricQueryCollector): MapReducible[Iterator] =
    new IteratorMapReducible(reduceLimit)

  override def executeScans(
      queryContext: InternalQueryContext,
<<<<<<< HEAD
      intervals: Seq[(Long, Long)],
=======
      from: Long,
      to: Long,
>>>>>>> 9522c360
      rangeScanDims: Iterator[Map[Dimension, Seq[_]]]
  ): Iterator[HResult] = {

    if (rangeScanDims.nonEmpty) {
      rangeScanDims.flatMap { dimIds =>
        queryContext.metricsCollector.createScans.measure(intervals.size) {
          intervals.flatMap {
            case (from, to) =>
              val filter = multiRowRangeFilter(queryContext.table, from, to, dimIds)
              createScan(queryContext, filter, Seq.empty, from, to) match {
                case Some(scan) =>
                  executeScan(connection, namespace, scan, queryContext, TSDaoHBaseBase.EXTRACT_BATCH_SIZE)
                case None => Iterator.empty
              }
          }
        }
      }
    } else {
      Iterator.empty
    }
  }

  override def putBatch(username: String)(dataPointsBatch: Seq[DataPoint]): Seq[UpdateInterval] = {
    doPutBatch(connection, dictionaryProvider, namespace, username, putsBatchSize, dataPointsBatch)
  }
}<|MERGE_RESOLUTION|>--- conflicted
+++ resolved
@@ -39,12 +39,7 @@
 
   override def executeScans(
       queryContext: InternalQueryContext,
-<<<<<<< HEAD
       intervals: Seq[(Long, Long)],
-=======
-      from: Long,
-      to: Long,
->>>>>>> 9522c360
       rangeScanDims: Iterator[Map[Dimension, Seq[_]]]
   ): Iterator[HResult] = {
 
