/*
 * Copyright 2019 Rusexpertiza LLC
 *
 * Licensed under the Apache License, Version 2.0 (the "License");
 * you may not use this file except in compliance with the License.
 * You may obtain a copy of the License at
 *
 *     http://www.apache.org/licenses/LICENSE-2.0
 *
 * Unless required by applicable law or agreed to in writing, software
 * distributed under the License is distributed on an "AS IS" BASIS,
 * WITHOUT WARRANTIES OR CONDITIONS OF ANY KIND, either express or implied.
 * See the License for the specific language governing permissions and
 * limitations under the License.
 */

package org.yupana.core

import com.typesafe.scalalogging.StrictLogging
import org.yupana.api.schema.Dimension
import org.yupana.core.cache.CacheFactory
import org.yupana.core.dao.DictionaryDao
import org.yupana.core.utils.metric.MetricQueryCollector

class Dictionary(dimension: Dimension, dao: DictionaryDao) extends StrictLogging {
  private val cache = CacheFactory.initCache[Long, String](s"dictionary-${dimension.name}")
  private val absentsCache = CacheFactory.initCache[String, Boolean](s"dictionary-absents-${dimension.name}")
  private val reverseCache = CacheFactory.initCache[String, Long](s"dictionary-reverse-${dimension.name}")

  def value(id: Long): Option[String] = {
    cache.get(id) match {
      case Some(v) => Some(v)
      case None =>
        if (isMarkedAsAbsent(id)) {
          None
        } else {
          logger.trace(s"Get value for id $id, dictionary ${dimension.name}")
          dao
            .getValueById(dimension, id)
            .fold[Option[String]] {
              markAsAbsent(id)
              None
            } { value =>
              updateCache(id, value)
              Some(value)
            }
        }
    }
  }

<<<<<<< HEAD
  def values(ids: Set[Long], metricCollector: MetricQueryCollector): Map[Long, String] = {
=======
//  def values(ids: Set[Long]): Map[Long, String] = {
//    dao.getValuesByIds(dimension, ids)
//  }

  def values(ids: Set[Long]): Map[Long, String] = {
>>>>>>> 87e228dd
    val fromCache = cache.getAll(ids)

    val idsToGet = ids.filter(id => fromCache.get(id).isEmpty && !isMarkedAsAbsent(id))

    val fromDB = if (idsToGet.nonEmpty) {
      val gotValues = dao.getValuesByIds(dimension, idsToGet, metricCollector)

      idsToGet.foreach { id =>
        if (gotValues.get(id).isEmpty) {
          markAsAbsent(id)
        }
      }

      cache.putAll(gotValues)

      gotValues
    } else {
      Map.empty
    }
    fromCache ++ fromDB
  }

  def findIdByValue(value: String): Option[Long] = {
    val trimmed = trimValue(value)
    reverseCache.get(trimmed).orElse {
      dao.getIdByValue(dimension, trimmed).map { id =>
        updateReverseCache(trimmed, id)
        id
      }
    }
  }

  def findIdsByValues(values: Set[String]): Map[String, Long] = {
    val trimmed = values.map(v => v -> trimValue(v)).toMap
    if (trimmed.nonEmpty) {
      val ids = getIdsByValues(trimmed.values.toSet)
      trimmed.flatMap { case (v, t) => ids.get(t).map(v -> _) }
    } else {
      Map.empty
    }
  }

  def id(value: String): Long = {
    val v = trimValue(value)
    findIdByValue(v).getOrElse {
      put(v)
    }
  }

  def getOrCreateIdsForValues(values: Set[String]): Map[String, Long] = {
    val trimmed = values.map(trimValue)
    val exists = getIdsByValues(trimmed)
    val notExists = trimmed -- exists.keySet

    val added = notExists.map(v => v -> put(v)).toMap

    added ++ exists
  }

  private def put(v: String): Long = {
    val hash = dimension.hash(v)

    val genId = (hash.toLong << 32) | generateId()
    val id = if (dao.checkAndPut(dimension, genId, v)) {
      genId
    } else {
      dao
        .getIdByValue(dimension, v)
        .getOrElse(
          throw new IllegalStateException(s"Can't put value $v to dictionary ${dimension.name}")
        )
    }
    updateReverseCache(v, id)
    id
  }

  private def getIdsByValues(trimmed: Set[String]): Map[String, Long] = {
    val fromCache = reverseCache.getAll(trimmed)
    val notInCacheValues = trimmed -- fromCache.keySet

    if (notInCacheValues.nonEmpty) {
      val fromDao = dao.getIdsByValues(dimension, notInCacheValues)
      reverseCache.putAll(fromDao)
      fromDao ++ fromCache
    } else {
      fromCache
    }
  }

  private def updateCache(id: Long, value: String): Unit = {
    cache.put(id, value)
  }

  private def updateReverseCache(normValue: String, id: Long): Unit = {
    reverseCache.put(normValue, id)
  }

  private def markAsAbsent(id: Long): Unit = {
    absentsCache.put(id.toString, true)
  }

  private def isMarkedAsAbsent(id: Long): Boolean = {
    absentsCache.get(id.toString).getOrElse(false)
  }

  private def generateId(): Int = {
    dao.createSeqId(dimension)
  }

  private def trimValue(value: String): String = {
    if (value != null) value.trim else ""
  }
}<|MERGE_RESOLUTION|>--- conflicted
+++ resolved
@@ -20,7 +20,6 @@
 import org.yupana.api.schema.Dimension
 import org.yupana.core.cache.CacheFactory
 import org.yupana.core.dao.DictionaryDao
-import org.yupana.core.utils.metric.MetricQueryCollector
 
 class Dictionary(dimension: Dimension, dao: DictionaryDao) extends StrictLogging {
   private val cache = CacheFactory.initCache[Long, String](s"dictionary-${dimension.name}")
@@ -48,21 +47,17 @@
     }
   }
 
-<<<<<<< HEAD
-  def values(ids: Set[Long], metricCollector: MetricQueryCollector): Map[Long, String] = {
-=======
 //  def values(ids: Set[Long]): Map[Long, String] = {
 //    dao.getValuesByIds(dimension, ids)
 //  }
 
   def values(ids: Set[Long]): Map[Long, String] = {
->>>>>>> 87e228dd
     val fromCache = cache.getAll(ids)
 
     val idsToGet = ids.filter(id => fromCache.get(id).isEmpty && !isMarkedAsAbsent(id))
 
     val fromDB = if (idsToGet.nonEmpty) {
-      val gotValues = dao.getValuesByIds(dimension, idsToGet, metricCollector)
+      val gotValues = dao.getValuesByIds(dimension, idsToGet)
 
       idsToGet.foreach { id =>
         if (gotValues.get(id).isEmpty) {
