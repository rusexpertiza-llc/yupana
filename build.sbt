--- conflicted
+++ resolved
@@ -186,11 +186,7 @@
       "io.circe"                    %% "circe-generic"                  % versions.circe,
       "org.scalatest"               %% "scalatest"                      % versions.scalaTest                % Test,
       "org.scalamock"               %% "scalamock"                      % versions.scalaMock                % Test,
-<<<<<<< HEAD
-      "com.dimafeng"                %% "testcontainers-scala-scalatest" % "0.41.4"                         % Test
-=======
       "com.dimafeng"                %% "testcontainers-scala-scalatest" % "0.41.5"                          % Test
->>>>>>> 27a40d97
     ),
     excludeDependencies ++= Seq(
       // workaround for https://github.com/sbt/sbt/issues/3618
@@ -256,12 +252,7 @@
       "org.scalatest"               %% "scalatest"                      % versions.scalaTest      % Test,
       "ch.qos.logback"              %  "logback-classic"                % versions.logback        % Test,
       "ch.qos.logback"              %  "logback-core"                   % versions.logback        % Test,
-<<<<<<< HEAD
-      "com.dimafeng"                %% "testcontainers-scala-scalatest" % "0.41.4"                % Test
-=======
       "com.dimafeng"                %% "testcontainers-scala-scalatest" % "0.41.5"                % Test
-
->>>>>>> 27a40d97
     ),
     excludeDependencies ++= Seq(
       // workaround for https://github.com/sbt/sbt/issues/3618
