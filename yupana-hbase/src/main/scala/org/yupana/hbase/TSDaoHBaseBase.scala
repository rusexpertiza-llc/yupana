/*
 * Copyright 2019 Rusexpertiza LLC
 *
 * Licensed under the Apache License, Version 2.0 (the "License");
 * you may not use this file except in compliance with the License.
 * You may obtain a copy of the License at
 *
 *     http://www.apache.org/licenses/LICENSE-2.0
 *
 * Unless required by applicable law or agreed to in writing, software
 * distributed under the License is distributed on an "AS IS" BASIS,
 * WITHOUT WARRANTIES OR CONDITIONS OF ANY KIND, either express or implied.
 * See the License for the specific language governing permissions and
 * limitations under the License.
 */

package org.yupana.hbase

import com.typesafe.scalalogging.StrictLogging
import org.apache.commons.codec.binary.Hex
import org.yupana.api.query.Expression.Condition
import org.yupana.api.query._
import org.yupana.api.schema.{ DictionaryDimension, Dimension, RawDimension, Schema, Table }
import org.yupana.api.utils.{ PrefetchedSortedSetIterator, SortedSetIterator }
import org.yupana.api.Time
import org.yupana.core.{ ExpressionCalculator, MapReducible }
import org.yupana.core.dao._
import org.yupana.core.model.{ InternalQuery, InternalRow, InternalRowBuilder }
import org.yupana.core.utils.metric.MetricQueryCollector
import org.yupana.core.utils.TimeBoundedCondition
import org.apache.hadoop.hbase.client.{ Result => HResult }
import org.yupana.core.utils.ConditionMatchers._

import scala.language.higherKinds
import scala.util.Try

trait TSDaoHBaseBase[Collection[_]] extends TSReadingDao[Collection, Long] with StrictLogging {
  type IdType = Long
  type TimeFilter = Long => Boolean
  type RowFilter = TSDRowKey => Boolean

<<<<<<< HEAD
=======
  val schema: Schema

  protected lazy val expressionCalculator: ExpressionCalculator = new ExpressionCalculator(schema.tokenizer)

  import org.yupana.core.utils.ConditionMatchers.{ Equ, Neq }

>>>>>>> e4ec4fad
  val TIME: RawDimension[Time] = RawDimension[Time]("time")

  val CROSS_JOIN_LIMIT = 500000
  val RANGE_FILTERS_LIMIT = 100000
  val FUZZY_FILTERS_LIMIT = 20
  val EXTRACT_BATCH_SIZE = 10000

  def mapReduceEngine(metricQueryCollector: MetricQueryCollector): MapReducible[Collection]
  def dictionaryProvider: DictionaryProvider

  def executeScans(
      queryContext: InternalQueryContext,
      from: Long,
      to: Long,
      rangeScanDims: Iterator[Map[Dimension, Seq[_]]]
  ): Collection[HResult]

  override def query(
      query: InternalQuery,
      internalRowBuilder: InternalRowBuilder,
      metricCollector: MetricQueryCollector
  ): Collection[InternalRow] = {

    val tbc = TimeBoundedCondition(expressionCalculator, query.condition)

    if (tbc.size != 1) throw new IllegalArgumentException("Only one condition is supported")

    val condition = tbc.head

    val from = condition.from.getOrElse(throw new IllegalArgumentException("FROM time is not defined"))
    val to = condition.to.getOrElse(throw new IllegalArgumentException("TO time is not defined"))

    val filters = metricCollector.createDimensionFilters.measure(1) {
      val c = if (condition.conditions.nonEmpty) Some(AndExpr(condition.conditions)) else None
      createFilters(c)
    }

    val dimFilter = filters.allIncludes
    val hasEmptyFilter = dimFilter.exists(_._2.isEmpty)

    val prefetchedDimIterators: Map[Dimension, PrefetchedSortedSetIterator[_]] = dimFilter.map {
      case (d, it) =>
        val rit = it.asInstanceOf[SortedSetIterator[d.R]]
        d -> rit.prefetch(RANGE_FILTERS_LIMIT)(d.rCt)
    }.toMap

    val sizeLimitedRangeScanDims = rangeScanDimensions(query, prefetchedDimIterators)

    val rangeScanDimIds = if (hasEmptyFilter) {
      Iterator.empty
    } else {
      val rangeScanDimIterators = sizeLimitedRangeScanDims.map { d =>
        (d -> prefetchedDimIterators(d)).asInstanceOf[(Dimension, PrefetchedSortedSetIterator[_])]
      }.toMap
      rangeScanFilters(rangeScanDimIterators)
    }

    val context = InternalQueryContext(query, metricCollector)

    val rows = executeScans(context, from, to, rangeScanDimIds)

    val includeRowFilter = prefetchedDimIterators.filterKeys(d => !sizeLimitedRangeScanDims.contains(d))

    val excludeRowFilter = filters.allExcludes.filterKeys(d => !sizeLimitedRangeScanDims.contains(d))

    val rowFilter = createRowFilter(query.table, includeRowFilter, excludeRowFilter)
    val timeFilter = createTimeFilter(
      from,
      to,
      filters.includeTime.map(_.toSet).getOrElse(Set.empty),
      filters.excludeTime.map(_.toSet).getOrElse(Set.empty)
    )

    val mr = mapReduceEngine(metricCollector)

    val table = query.table
    mr.batchFlatMap(rows, EXTRACT_BATCH_SIZE) { rs =>
      val filtered = context.metricsCollector.filterRows.measure(rs.size) {
        rs.filter(r => rowFilter(HBaseUtils.parseRowKey(r.getRow, table)))
      }

      new TSDHBaseRowIterator(context, filtered.iterator, internalRowBuilder)
        .filter(r => timeFilter(r.get[Time](internalRowBuilder.timeIndex).millis))
    }
  }

  def valuesToIds(dimension: DictionaryDimension, values: SortedSetIterator[String]): SortedSetIterator[IdType] = {
    val dictionary = dictionaryProvider.dictionary(dimension)
    val it = dictionary.findIdsByValues(values.toSet).values.toSeq.sortWith(dimension.rOrdering.lt).iterator
    SortedSetIterator(it)
  }

  private def rangeScanDimensions(
      query: InternalQuery,
      prefetchedDimIterators: Map[Dimension, PrefetchedSortedSetIterator[_]]
  ) = {

    val continuousDims = query.table.dimensionSeq.takeWhile(prefetchedDimIterators.contains)
    val sizes = continuousDims
      .scanLeft(1L) {
        case (size, dim) =>
          val it = prefetchedDimIterators(dim)
          val itSize = if (it.isAllFetched) it.fetched.length else RANGE_FILTERS_LIMIT
          size * itSize
      }
      .drop(1)

    val sizeLimitedRangeScanDims = continuousDims.zip(sizes).takeWhile(_._2 <= CROSS_JOIN_LIMIT).map(_._1)
    sizeLimitedRangeScanDims
  }

  private def rangeScanFilters(
      dimensionIds: Map[Dimension, PrefetchedSortedSetIterator[_]]
  ): Iterator[Map[Dimension, Seq[_]]] = {

    val (completelyFetchedDimIts, partiallyFetchedDimIts) = dimensionIds.partition(_._2.isAllFetched)

    if (partiallyFetchedDimIts.size > 1) {
      throw new IllegalStateException(
        s"More then one dimension in query have size greater " +
          s"than $RANGE_FILTERS_LIMIT [${partiallyFetchedDimIts.keys.mkString(", ")}]"
      )
    }

    val fetchedDimIds = completelyFetchedDimIts.map { case (dim, ids) => dim -> ids.fetched.toSeq }

    partiallyFetchedDimIts.headOption match {
      case Some((pd, pids)) =>
        pids.grouped(RANGE_FILTERS_LIMIT).map { batch =>
          fetchedDimIds + (pd -> batch)
        }

      case None =>
        Iterator(fetchedDimIds)
    }
  }

  private def createTimeFilter(
      fromTime: Long,
      toTime: Long,
      includeSet: Set[Time],
      excludeSet: Set[Time]
  ): TimeFilter = {
    val baseFilter: TimeFilter = t => t >= fromTime && t < toTime
    val incMillis = includeSet.map(_.millis)
    val excMillis = excludeSet.map(_.millis)

    if (excMillis.nonEmpty) {
      if (incMillis.nonEmpty) { t =>
        baseFilter(t) && incMillis.contains(t) && !excMillis.contains(t)
      } else { t =>
        baseFilter(t) && !excMillis.contains(t)
      }
    } else {
      if (incMillis.nonEmpty) { t =>
        baseFilter(t) && incMillis.contains(t)
      } else {
        baseFilter
      }
    }
  }

  private def createRowFilter(
      table: Table,
      include: Map[Dimension, SortedSetIterator[_]],
      exclude: Map[Dimension, SortedSetIterator[_]]
  ): RowFilter = {

    val includeMap = include.map { case (k, v) => k -> v.toSet }
    val excludeMap = exclude.map { case (k, v) => k -> v.toSet }

    if (excludeMap.nonEmpty) {
      if (includeMap.nonEmpty) {
        rowFilter(
          table,
          (dim, x) => includeMap.get(dim).forall(_.contains(x)) && !excludeMap.get(dim).exists(_.contains(x))
        )
      } else {
        rowFilter(table, (dim, x) => !excludeMap.get(dim).exists(_.contains(x)))
      }
    } else {
      if (includeMap.nonEmpty) {
        rowFilter(table, (dim, x) => includeMap.get(dim).forall(_.contains(x)))
      } else { _ =>
        true
      }
    }
  }

  private def rowFilter(table: Table, f: (Dimension, Any) => Boolean): RowFilter = { rowKey =>
    rowKey.dimReprs.zip(table.dimensionSeq).forall {
      case (Some(x), dim) => f(dim, x)
      case _              => true
    }
  }

  private def dimIdValueFromString[R](dim: Dimension.Aux2[_, R], value: String): Option[R] = {
    Try(Hex.decodeHex(value.toCharArray)).toOption.map(dim.rStorable.read)
  }

  def createFilters(condition: Option[Condition]): Filters = {
    def handleEq(condition: Condition, builder: Filters.Builder): Filters.Builder = {
      condition match {
        case EqExpr(DimensionExpr(dim), ConstantExpr(c)) =>
          builder.includeValue(dim.aux, c.asInstanceOf[dim.T])

        case EqExpr(ConstantExpr(c), DimensionExpr(dim)) =>
          builder.includeValue(dim.aux, c.asInstanceOf[dim.T])

        case EqString(LowerExpr(DimensionExpr(dim)), ConstantExpr(c)) =>
          builder.includeValue(dim.aux, c.asInstanceOf[dim.T])

        case EqString(ConstantExpr(c), LowerExpr(DimensionExpr(dim))) =>
          builder.includeValue(dim.aux, c.asInstanceOf[dim.T])

        case EqExpr(DimensionIdExpr(dim), ConstantExpr(c: String)) =>
          builder.includeIds(dim.aux, dimIdValueFromString(dim.aux, c).toSeq)

        case EqExpr(ConstantExpr(c: String), DimensionIdExpr(dim)) =>
          builder.includeIds(dim.aux, dimIdValueFromString(dim.aux, c).toSeq)

        case EqExpr(_: TimeExpr.type, ConstantExpr(c: Time)) =>
          builder.includeTime(c)

        case EqExpr(ConstantExpr(c: Time), _: TimeExpr.type) =>
          builder.includeTime(c)

        case EqUntyped(TupleExpr(e1, e2), ConstantExpr(v: (_, _))) =>
          val filters1 = createFilters(InExpr(e1.aux, Set(v._1.asInstanceOf[e1.Out])), builder)
          createFilters(InExpr(e2.aux, Set(v._2.asInstanceOf[e2.Out])), filters1)

        case EqUntyped(ConstantExpr(v: (_, _)), t: TupleExpr[_, _]) =>
          val filters1 = createFilters(InExpr(t.e1.aux, Set(v._1.asInstanceOf[t.e1.Out])), builder)
          createFilters(InExpr(t.e2.aux, Set(v._2.asInstanceOf[t.e2.Out])), filters1)

        case _ => builder
      }
    }

    def handleNeq(condition: Condition, builder: Filters.Builder): Filters.Builder = {
      condition match {
        case NeqExpr(DimensionExpr(dim), ConstantExpr(c)) =>
          builder.excludeValue(dim.aux, c.asInstanceOf[dim.T])

        case NeqExpr(ConstantExpr(c), DimensionExpr(dim)) =>
          builder.excludeValue(dim.aux, c.asInstanceOf[dim.T])

        case NeqString(LowerExpr(DimensionExpr(dim)), ConstantExpr(c)) =>
          builder.excludeValue(dim.aux, c.asInstanceOf[dim.T])

        case NeqString(ConstantExpr(c), LowerExpr(DimensionExpr(dim))) =>
          builder.excludeValue(dim.aux, c.asInstanceOf[dim.T])

        case NeqExpr(DimensionIdExpr(dim), ConstantExpr(c: String)) =>
          builder.excludeIds(dim.aux, dimIdValueFromString(dim.aux, c).toSeq)

        case NeqExpr(ConstantExpr(c: String), DimensionIdExpr(dim)) =>
          builder.excludeIds(dim.aux, dimIdValueFromString(dim.aux, c).toSeq)

        case NeqExpr(_: TimeExpr.type, ConstantExpr(c: Time)) =>
          builder.excludeTime(c)

        case NeqExpr(ConstantExpr(c: Time), _: TimeExpr.type) =>
          builder.excludeTime(c)

        case _ => builder
      }
    }

    def createFilters(condition: Condition, builder: Filters.Builder): Filters.Builder = {
      condition match {
        case EqExpr(_, _) => handleEq(condition, builder)

        case NeqExpr(_, _) => handleNeq(condition, builder)

        case InExpr(DimensionExpr(dim), consts) =>
          builder.includeValues(dim, consts)

        case InString(LowerExpr(DimensionExpr(dim)), consts) =>
          builder.includeValues(
            dim,
            consts.asInstanceOf[Set[dim.T]]
          )

        case InExpr(_: TimeExpr.type, consts) =>
          builder.includeTime(consts.asInstanceOf[Set[Time]])

        case DimIdInExpr(dim, dimIds) =>
          builder.includeIds(dim, dimIds)

        case InExpr(DimensionIdExpr(dim), dimIds) =>
          builder.includeIds(
            dim.aux,
            dimIds.asInstanceOf[Set[String]].toSeq.flatMap(v => dimIdValueFromString(dim.aux, v))
          )

        case NotInExpr(DimensionExpr(dim), consts) =>
          builder.excludeValues(dim, consts.asInstanceOf[Set[dim.T]])

        case NotInString(LowerExpr(DimensionExpr(dim)), consts) =>
          builder.excludeValues(dim, consts.asInstanceOf[Set[dim.T]])

        case NotInExpr(DimensionIdExpr(dim), dimIds) =>
          builder.excludeIds(
            dim.aux,
            dimIds.asInstanceOf[Set[String]].toSeq.flatMap(v => dimIdValueFromString(dim.aux, v))
          )

        case NotInExpr(_: TimeExpr.type, consts) =>
          builder.excludeTime(consts.asInstanceOf[Set[Time]])

        case DimIdNotInExpr(dim, dimIds) =>
          builder.excludeIds(dim, dimIds)

        case AndExpr(conditions) =>
          conditions.foldLeft(builder)((f, c) => createFilters(c, f))

        case InUntyped(t: TupleExpr[_, _], vs) =>
          val filters1 = createFilters(InExpr(t.e1, vs.asInstanceOf[Set[(t.e1.Out, t.e2.Out)]].map(_._1)), builder)
          createFilters(InExpr(t.e2, vs.asInstanceOf[Set[(t.e1.Out, t.e2.Out)]].map(_._2)), filters1)

        case _ => builder
      }
    }

    condition match {
      case Some(c) =>
        createFilters(c, Filters.newBuilder).build(valuesToIds)

      case None =>
        Filters.empty
    }
  }

  override def isSupportedCondition(condition: Condition): Boolean = {
    condition match {
      case EqExpr(_: TimeExpr.type, ConstantExpr(_))                  => true
      case EqExpr(ConstantExpr(_), _: TimeExpr.type)                  => true
      case NeqExpr(_: TimeExpr.type, ConstantExpr(_))                 => true
      case NeqExpr(ConstantExpr(_), _: TimeExpr.type)                 => true
      case GtExpr(_: TimeExpr.type, ConstantExpr(_))                  => true
      case GtExpr(ConstantExpr(_), _: TimeExpr.type)                  => true
      case LtExpr(_: TimeExpr.type, ConstantExpr(_))                  => true
      case LtExpr(ConstantExpr(_), _: TimeExpr.type)                  => true
      case GeExpr(_: TimeExpr.type, ConstantExpr(_))                  => true
      case GeExpr(ConstantExpr(_), _: TimeExpr.type)                  => true
      case LeExpr(_: TimeExpr.type, ConstantExpr(_))                  => true
      case LeExpr(ConstantExpr(_), _: TimeExpr.type)                  => true
      case _: DimIdInExpr[_, _]                                       => true
      case _: DimIdNotInExpr[_, _]                                    => true
      case EqExpr(_: DimensionExpr[_], ConstantExpr(_))               => true
      case EqExpr(ConstantExpr(_), _: DimensionExpr[_])               => true
      case EqString(LowerExpr(_: DimensionExpr[_]), ConstantExpr(_))  => true
      case EqString(ConstantExpr(_), LowerExpr(_: DimensionExpr[_]))  => true
      case NeqExpr(_: DimensionExpr[_], ConstantExpr(_))              => true
      case NeqExpr(ConstantExpr(_), _: DimensionExpr[_])              => true
      case NeqString(LowerExpr(_: DimensionExpr[_]), ConstantExpr(_)) => true
      case NeqString(LowerExpr(ConstantExpr(_)), _: DimensionExpr[_]) => true
      case EqExpr(_: DimensionIdExpr, ConstantExpr(_))                => true
      case EqExpr(ConstantExpr(_), _: DimensionIdExpr)                => true
      case NeqExpr(_: DimensionIdExpr, ConstantExpr(_))               => true
      case NeqExpr(ConstantExpr(_), _: DimensionIdExpr)               => true
      case InExpr(_: DimensionExpr[_], _)                             => true
      case NotInExpr(_: DimensionExpr[_], _)                          => true
      case InString(LowerExpr(_: DimensionExpr[_]), _)                => true
      case NotInString(LowerExpr(_: DimensionExpr[_]), _)             => true
      case InExpr(_: DimensionIdExpr, _)                              => true
      case NotInExpr(_: DimensionIdExpr, _)                           => true
      case _                                                          => false
    }
  }
}<|MERGE_RESOLUTION|>--- conflicted
+++ resolved
@@ -39,15 +39,10 @@
   type TimeFilter = Long => Boolean
   type RowFilter = TSDRowKey => Boolean
 
-<<<<<<< HEAD
-=======
   val schema: Schema
 
   protected lazy val expressionCalculator: ExpressionCalculator = new ExpressionCalculator(schema.tokenizer)
 
-  import org.yupana.core.utils.ConditionMatchers.{ Equ, Neq }
-
->>>>>>> e4ec4fad
   val TIME: RawDimension[Time] = RawDimension[Time]("time")
 
   val CROSS_JOIN_LIMIT = 500000
