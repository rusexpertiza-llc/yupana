--- conflicted
+++ resolved
@@ -44,17 +44,10 @@
       case 'X' => out.add(Quit)
       case 'P' => out.add(Parse.decode(slice, charset))
       case 'B' => out.add(Bind.decode(slice, charset))
-<<<<<<< HEAD
-      case 'D' => Describe.decode(slice, charset).fold[Any](err => ctx.write(ErrorResponse(err)), out.add)
-      case 'E' => out.add(Execute.decode(slice, charset))
-      case 'S' => out.add(Sync)
-      case 'C' => Close.decode(slice, charset).fold[Any](err => ctx.write(ErrorResponse(err)), out.add)
-=======
       case 'D' => wrapError(Describe.decode(slice, charset))
       case 'E' => out.add(Execute.decode(slice, charset))
       case 'S' => out.add(Sync)
       case 'C' => wrapError(Close.decode(slice, charset))
->>>>>>> 27a40d97
       case 'p' => out.add(PasswordMessage.decode(slice, charset))
     }
   }
