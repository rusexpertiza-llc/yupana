--- conflicted
+++ resolved
@@ -1,24 +1,14 @@
 package org.yupana.core.sql.parser
 
-<<<<<<< HEAD
 import fastparse.Parsed
-import fastparse.Parsed.{Failure, Success}
-=======
-import fastparse.core.Parsed
-import fastparse.core.Parsed.{ Failure, Success }
->>>>>>> 09c22c20
+import fastparse.Parsed.{ Failure, Success }
 import org.scalactic.source
 import org.scalatest.exceptions.{ StackDepthException, TestFailedException }
 
 trait ParsedValues {
   import scala.language.implicitConversions
 
-<<<<<<< HEAD
   implicit def parsedToOpts[T](p: Parsed[T])(implicit pos: source.Position): ParsedOpts[T] = new ParsedOpts[T](p, pos)
-=======
-  implicit def parsedToOpts[T, E, R](p: Parsed[T, E, R])(implicit pos: source.Position): ParsedOpts[T, E, R] =
-    new ParsedOpts[T, E, R](p, pos)
->>>>>>> 09c22c20
 
   class ParsedOpts[T](val p: Parsed[T], pos: source.Position) {
     def value: T = p match {
