--- conflicted
+++ resolved
@@ -146,9 +146,8 @@
       "org.apache.spark"            %% "spark-streaming"                % versions.spark.value          % Provided,
       "org.apache.hbase"            %  "hbase-server"                   % versions.hbase,
       "org.apache.hbase"            %  "hbase-hadoop-compat"            % versions.hbase,
-<<<<<<< HEAD
-      "org.scalatest"               %% "scalatest"                      % versions.scalaTest      % Test,
-      "com.holdenkarau"             %% "spark-testing-base"             % versions.sparkTesting   % Test,
+      "org.scalatest"               %% "scalatest"                      % versions.scalaTest            % Test,
+      "com.holdenkarau"             %% "spark-testing-base"             % versions.sparkTesting.value   % Test,
       "org.apache.hbase"            %  "hbase-server"                   % versions.hbase          % Test,
       "org.apache.hbase"            %  "hbase-server"                   % versions.hbase          % Test classifier "tests",
       "org.apache.hbase"            %  "hbase-common"                   % versions.hbase          % Test,
@@ -161,10 +160,6 @@
       "org.apache.hbase"            %  "hbase-hadoop-compat"            % versions.hbase          % Test classifier "tests",
       "org.apache.hbase"            %  "hbase-hadoop2-compat"           % versions.hbase          % Test,
       "org.apache.hbase"            %  "hbase-hadoop2-compat"           % versions.hbase          % Test classifier "tests"
-=======
-      "org.scalatest"               %% "scalatest"                      % versions.scalaTest            % Test,
-      "com.holdenkarau"             %% "spark-testing-base"             % versions.sparkTesting.value   % Test
->>>>>>> 186d2ae7
     ),
     dependencyOverrides ++= {
       if (versions.spark.value.startsWith("2")) Seq(
