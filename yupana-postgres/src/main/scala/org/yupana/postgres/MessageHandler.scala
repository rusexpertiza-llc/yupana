--- conflicted
+++ resolved
@@ -246,22 +246,10 @@
   }
 
   private def simpleQuery(ctx: ChannelHandlerContext, sql: String): Unit = {
-<<<<<<< HEAD
-    context.queryEngineRouter.parse(preprocess(sql)).flatMap(context.queryEngineRouter.bind(_, Map.empty)) match {
-      case Right(PreparedCommand(SetValue(_, _), _, _, _)) => ctx.write(CommandComplete("SET"))
-      case Right(x)                                        =>
-        context.queryEngineRouter.execute(user, x) match {
-          case Right(result) =>
-            ctx.write(makeDescription(result))
-            writeResult(ctx, result, IndexedSeq.empty, 0)
-          case Left(error) => writeError(ctx, error)
-        }
-      case Left(error) => writeError(ctx, error)
-=======
     if (sql.nonEmpty) {
       context.queryEngineRouter.parse(preprocess(sql)).flatMap(context.queryEngineRouter.bind(_, Map.empty)) match {
         case Right(PreparedCommand(SetValue(_, _), _, _, _)) => ctx.write(CommandComplete("SET"))
-        case Right(x) =>
+        case Right(x)                                        =>
           context.queryEngineRouter.execute(user, x) match {
             case Right(result) =>
               ctx.write(makeDescription(result))
@@ -272,7 +260,6 @@
       }
     } else {
       ctx.write(EmptyQueryResponse)
->>>>>>> 3519d109
     }
     ctx.write(ReadyForQuery)
     ctx.flush()
