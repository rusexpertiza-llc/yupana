--- conflicted
+++ resolved
@@ -41,24 +41,15 @@
       queryContext: InternalQueryContext,
       from: Long,
       to: Long,
-<<<<<<< HEAD
-      rangeScanDims: Iterator[Map[Dimension, Seq[IdType]]]
+      rangeScanDims: Iterator[Map[Dimension, Seq[_]]]
   ): RDD[HResult] = {
-=======
-      rangeScanDims: Iterator[Map[Dimension, Seq[_]]]
-  ): RDD[TSDOutputRow] = {
->>>>>>> 4499c601
     if (rangeScanDims.nonEmpty) {
       val rdds = rangeScanDims.map { dimIds =>
         new HBaseScanRDD(sparkContext, config, queryContext, from, to, dimIds)
       }
       sparkContext.union(rdds.toSeq)
     } else {
-<<<<<<< HEAD
       sparkContext.emptyRDD[HResult]
-=======
-      sparkContext.emptyRDD[TSDOutputRow]
->>>>>>> 4499c601
     }
   }
 }
