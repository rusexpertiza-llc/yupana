/*
 * Copyright 2019 Rusexpertiza LLC
 *
 * Licensed under the Apache License, Version 2.0 (the "License");
 * you may not use this file except in compliance with the License.
 * You may obtain a copy of the License at
 *
 *     http://www.apache.org/licenses/LICENSE-2.0
 *
 * Unless required by applicable law or agreed to in writing, software
 * distributed under the License is distributed on an "AS IS" BASIS,
 * WITHOUT WARRANTIES OR CONDITIONS OF ANY KIND, either express or implied.
 * See the License for the specific language governing permissions and
 * limitations under the License.
 */

package org.yupana.core.utils

import scala.annotation.tailrec
import scala.collection.JavaConverters._
import scala.collection.generic.CanBuildFrom
import scala.language.higherKinds

object CollectionUtils {

  def reduceByKey[K, A](it: Iterator[(K, A)])(func: (A, A) => A): Iterator[(K, A)] = {
    val map = new java.util.HashMap[K, A]()
    it.foreach {
      case (k, v) =>
        val old = map.get(k)
        val n = if (old != null) func(old, v) else v
        map.put(k, n)
    }
    map.asScala.iterator
  }

  def crossJoin[T](list: List[List[T]]): List[List[T]] = {

    @tailrec
    def crossJoin(acc: List[List[T]], rest: List[List[T]]): List[List[T]] = {
      rest match {
        case Nil => acc
        case x :: xs =>
          val next = for {
            i <- x
            j <- acc
          } yield i :: j
          crossJoin(next, xs)
      }
    }

    crossJoin(List(Nil), list.reverse)
  }

  def alignByKey[K, V](keyOrder: Seq[K], values: Seq[V], getKey: V => K): Seq[V] = {
    val orderMap = keyOrder.zipWithIndex.toMap
    values.sortBy { v =>
      val k = getKey(v)
      orderMap.getOrElse(k, throw new IllegalArgumentException(s"Unknown key $k for value $v"))
    }
  }

  def intersectAll[T](sets: Seq[Set[T]]): Set[T] = {
    if (sets.nonEmpty) sets.reduce(_ intersect _) else Set.empty
  }
<<<<<<< HEAD
=======

  def collectErrors[T](ls: Seq[Either[String, T]]): Either[String, Seq[T]] = {
    val errors = ls.collect { case Left(e) => e }

    if (errors.isEmpty) {
      Right(ls.collect { case Right(d) => d })
    } else {
      Left(errors.mkString(". "))
    }
  }

  def mergeMaps[T, U, C[U] <: Traversable[U]](m1: Map[T, C[U]], m2: Map[T, C[U]])(
      implicit cb: CanBuildFrom[C[U], U, C[U]]
  ): Map[T, C[U]] = {
    (m1.keySet ++ m2.keySet).map { k =>
      val b = cb()
      m1.get(k).foreach(x => b ++= x)
      m2.get(k).foreach(x => b ++= x)
      k -> b.result()
    }.toMap
  }
>>>>>>> 023d07af
}<|MERGE_RESOLUTION|>--- conflicted
+++ resolved
@@ -63,8 +63,6 @@
   def intersectAll[T](sets: Seq[Set[T]]): Set[T] = {
     if (sets.nonEmpty) sets.reduce(_ intersect _) else Set.empty
   }
-<<<<<<< HEAD
-=======
 
   def collectErrors[T](ls: Seq[Either[String, T]]): Either[String, Seq[T]] = {
     val errors = ls.collect { case Left(e) => e }
@@ -86,5 +84,4 @@
       k -> b.result()
     }.toMap
   }
->>>>>>> 023d07af
 }