--- conflicted
+++ resolved
@@ -55,12 +55,7 @@
     }
   }
 
-<<<<<<< HEAD
   def executeQuery(sql: String, tsdbSpark: TsdbSpark): Either[String, ResultRDD] = {
-    implicit val srw: StringReaderWriter = SimpleStringReaderWriter
-=======
-  def executeQuery(sql: String, tsdbSpark: TsdbSpark): Either[String, DataRowRDD] = {
->>>>>>> 4830e96b
     SqlParser.parse(sql) flatMap {
       case s: Select =>
         new SqlQueryProcessor(ExampleSchema.schema).createQuery(s).map { q =>
