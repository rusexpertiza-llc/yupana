/*
 * Copyright 2019 Rusexpertiza LLC
 *
 * Licensed under the Apache License, Version 2.0 (the "License");
 * you may not use this file except in compliance with the License.
 * You may obtain a copy of the License at
 *
 *     http://www.apache.org/licenses/LICENSE-2.0
 *
 * Unless required by applicable law or agreed to in writing, software
 * distributed under the License is distributed on an "AS IS" BASIS,
 * WITHOUT WARRANTIES OR CONDITIONS OF ANY KIND, either express or implied.
 * See the License for the specific language governing permissions and
 * limitations under the License.
 */

package org.yupana.externallinks

import org.yupana.api.Time
import org.yupana.api.query.Expression.Condition
import org.yupana.api.query.{ ConstantExpr, DimensionExpr, Expression, InExpr, LinkExpr, NotInExpr, TimeExpr }
import org.yupana.api.schema.ExternalLink
import org.yupana.core.model.InternalRow
import org.yupana.core.utils.ConditionMatchers.{ Equ, Neq }
import org.yupana.core.utils.{ CollectionUtils, Table, TimeBoundedCondition }

object ExternalLinkUtils {
  def extractCatalogFields(
      simpleCondition: TimeBoundedCondition,
      linkName: String
  ): (List[(String, Set[String])], List[(String, Set[String])], List[Condition]) = {
    simpleCondition.conditions.foldLeft(
      (List.empty[(String, Set[String])], List.empty[(String, Set[String])], List.empty[Condition])
    ) {
      case ((cat, neg, oth), cond) =>
        cond match {
          case Equ(LinkExpr(c, field), ConstantExpr(v: String)) if c.linkName == linkName =>
            ((field, Set(v)) :: cat, neg, oth)

          case InExpr(LinkExpr(c, field), cs) if c.linkName == linkName =>
            ((field, cs.asInstanceOf[Set[String]]) :: cat, neg, oth)

          case Neq(LinkExpr(c, field), ConstantExpr(v: String)) if c.linkName == linkName =>
            (cat, (field, Set(v)) :: neg, oth)

          case NotInExpr(LinkExpr(c, field), cs) if c.linkName == linkName =>
            (cat, (field, cs.asInstanceOf[Set[String]]) :: neg, oth)

          case _ => (cat, neg, cond :: oth)
        }
    }
  }

  def transformCondition(
      linkName: String,
      condition: Condition,
      includeCondition: Seq[(String, Set[String])] => Condition,
      excludeCondition: Seq[(String, Set[String])] => Condition
  ): Condition = {
    val tbcs = TimeBoundedCondition(condition)

    val r = tbcs.map { tbc =>
      val (includeValues, excludeValues, other) = extractCatalogFields(tbc, linkName)

      val include = if (includeValues.nonEmpty) {
        includeCondition(includeValues)
      } else {
        ConstantExpr(true)
      }

      val exclude = if (excludeValues.nonEmpty) {
        excludeCondition(excludeValues)
      } else {
        ConstantExpr(true)
      }

      TimeBoundedCondition(tbc.from, tbc.to, include :: exclude :: other)
    }

    TimeBoundedCondition.merge(r).toCondition
  }

  def setLinkedValues[R](
      externalLink: ExternalLink.Aux[R],
      exprIndex: scala.collection.Map[Expression, Int],
      rows: Seq[InternalRow],
      linkExprs: Set[LinkExpr],
<<<<<<< HEAD
      fieldValuesForDimValues: (Set[String], Set[String]) => Table[String, String, String]
  ): Unit = {
    val dimExprIdx = exprIndex(DimensionExpr(externalLink.dimension))
    val fields = linkExprs.map(_.linkField)
    val dimValues = rows.flatMap(r => r.get[String](dimExprIdx)).toSet
    //val rowsByDimValues = rows.groupBy(r => r.get[String](dimExprIdx).getOrElse(""))
    val allFieldValues = fieldValuesForDimValues(fields, dimValues)
    /*updateRows2(
      rowsByDimValues,
      exprIndex,
      allFieldValues.asInstanceOf[SparseTable[String, String, String]].values,
      linkExprs.map(e => e.linkField -> e).toMap
    )*/
    updateRows(rows, exprIndex, dimExprIdx, allFieldValues, linkExprs.map(e => e.linkField -> e).toMap)
  }

  def setLinkedValuesTimeSensitive(
      externalLink: ExternalLink,
      exprIndex: scala.collection.Map[Expression, Int],
      rows: Seq[InternalRow],
      linkExprs: Set[LinkExpr],
      fieldValuesForDimValuesAndTimes: (Set[String], Set[(String, Time)]) => Table[String, String, String]
  ): Unit = {
    val dimExprIdx = exprIndex(DimensionExpr(externalLink.dimension))
    val timeExprIdx = exprIndex(TimeExpr)
    val fields = linkExprs.map(_.linkField)
    val dimValuesWithTimes = rows.flatMap { r =>
      for {
        d <- r.get[String](dimExprIdx)
        t <- r.get[Time](timeExprIdx)
      } yield (d, t)
    }.toSet
    val allFieldValues = fieldValuesForDimValuesAndTimes(fields, dimValuesWithTimes)
    updateRows(rows, exprIndex, dimExprIdx, allFieldValues, linkExprs.map(e => e.linkField -> e).toMap)
  }

  private def updateRows(
      rows: Seq[InternalRow],
      exprIndex: scala.collection.Map[Expression, Int],
      dimExprIdx: Int,
      allFieldsValues: Table[String, String, String],
      linkExprs: Map[String, LinkExpr]
  ): Unit = {

    rows.foreach { row =>
      row.get[String](dimExprIdx).foreach { dimValue =>
        allFieldsValues.row(dimValue).foreach {
          case (field, value) =>
            val linkExpr = linkExprs(field)
            if (value != null && exprIndex.contains(linkExpr)) {
              row.set(exprIndex, linkExpr, Some(value))
            }
        }
      }
    }
  }

  // Optimization candidate.
  // Idea is to keep dimValue -> Seq[InternalRow] map instead of extracting dimValue from each row twice
  // see 1. val dimValues = rows.flatMap(r => r.get[String](dimExprIdx)).toSet in setLinkedValues
  // and 2. row.get[String](dimExprIdx).foreach { dimValue => in updateRows
  // Shows good perforance boost in case when we have long sequences Seq[InternalRow]...
  // But degrades in worst case, if we have one row per dimValue.
  // See InternallRow's generation in benchmark state setup .set(dimExpr, Some((i - (i % 100)).toString))
  // One dimValue per 100 rows is good, one per one is bad for this approach.
  private def updateRows2(
      rowsByDims: Map[String, Seq[InternalRow]],
      exprIndex: scala.collection.Map[Expression, Int],
      allFieldsValues: Map[String, Map[String, String]],
      linkExprs: Map[String, LinkExpr]
  ): Unit = {
    allFieldsValues foreach {
      case (dimValue, fieldValues) =>
        rowsByDims(dimValue).foreach { row =>
          fieldValues foreach {
            case (field, value) =>
              val linkExpr = linkExprs(field)
              if (value != null && exprIndex.contains(linkExpr)) {
                row.set(exprIndex, linkExpr, Some(value))
              }
          }
        }
=======
      fieldValuesForDimValues: (Set[String], Set[R]) => Table[R, String, String]
  ): Unit = {
    val dimExprIdx = exprIndex(DimensionExpr(externalLink.dimension))
    val fields = linkExprs.map(_.linkField)
    val dimValues = rows.flatMap(r => r.get[R](dimExprIdx)).toSet
    val allFieldsValues = fieldValuesForDimValues(fields, dimValues)
    val linkExprsMap = linkExprs.map(e => e.linkField -> e).toMap
    rows.foreach { row =>
      row.get[R](dimExprIdx).foreach { dimValue =>
        allFieldsValues.row(dimValue).foreach {
          case (field, value) => updateRow(row, linkExprsMap, exprIndex, field, value)
        }
      }
    }
  }

  def setLinkedValuesTimeSensitive[R](
      externalLink: ExternalLink.Aux[R],
      exprIndex: scala.collection.Map[Expression, Int],
      rows: Seq[InternalRow],
      linkExprs: Set[LinkExpr],
      fieldValuesForDimValuesAndTimes: (Set[String], Set[(R, Time)]) => Table[(R, Time), String, String]
  ): Unit = {
    val dimExpr = DimensionExpr(externalLink.dimension.aux)
    val fields = linkExprs.map(_.linkField)
    def extractDimValueWithTime(r: InternalRow): Option[(R, Time)] = {
      for {
        d <- r.get[R](exprIndex, dimExpr)
        t <- r.get[Time](exprIndex, TimeExpr)
      } yield (d, t)
    }
    val dimValuesWithTimes = rows.flatMap(extractDimValueWithTime)
    val allFieldsValues = fieldValuesForDimValuesAndTimes(fields, dimValuesWithTimes.toSet)
    val linkExprsMap = linkExprs.map(e => e.linkField -> e).toMap
    rows.foreach { row =>
      extractDimValueWithTime(row).foreach { dimValueAtTime =>
        allFieldsValues.row(dimValueAtTime).foreach {
          case (field, value) => updateRow(row, linkExprsMap, exprIndex, field, value)
        }
      }
    }
  }

  def updateRow(
      row: InternalRow,
      linkExprsMap: Map[String, LinkExpr],
      exprIndex: scala.collection.Map[Expression, Int],
      field: String,
      value: String
  ): Unit = {
    val linkExpr = linkExprsMap(field)
    if (value != null && exprIndex.contains(linkExpr)) {
      row.set(exprIndex, linkExpr, Some(value))
>>>>>>> 8be3d1dc
    }
  }

  def crossJoinFieldValues[T](fieldsValues: Seq[(String, Set[T])]): List[Map[String, T]] = {
    val flatValues = fieldsValues
      .groupBy(_._1)
      .map {
        case (k, vs) =>
          CollectionUtils.intersectAll(vs.map(_._2)).toList.map(k -> _)
      }
      .toList

    CollectionUtils.crossJoin(flatValues).map(_.toMap)
  }
}<|MERGE_RESOLUTION|>--- conflicted
+++ resolved
@@ -23,6 +23,7 @@
 import org.yupana.core.model.InternalRow
 import org.yupana.core.utils.ConditionMatchers.{ Equ, Neq }
 import org.yupana.core.utils.{ CollectionUtils, Table, TimeBoundedCondition }
+import org.yupana.externallinks.ExternalLinkUtils.updateRow
 
 object ExternalLinkUtils {
   def extractCatalogFields(
@@ -85,61 +86,69 @@
       exprIndex: scala.collection.Map[Expression, Int],
       rows: Seq[InternalRow],
       linkExprs: Set[LinkExpr],
-<<<<<<< HEAD
-      fieldValuesForDimValues: (Set[String], Set[String]) => Table[String, String, String]
+      fieldValuesForDimValues: (Set[String], Set[R]) => Table[R, String, String]
   ): Unit = {
     val dimExprIdx = exprIndex(DimensionExpr(externalLink.dimension))
     val fields = linkExprs.map(_.linkField)
-    val dimValues = rows.flatMap(r => r.get[String](dimExprIdx)).toSet
+    val dimValues = rows.flatMap(r => r.get[R](dimExprIdx)).toSet
+
     //val rowsByDimValues = rows.groupBy(r => r.get[String](dimExprIdx).getOrElse(""))
-    val allFieldValues = fieldValuesForDimValues(fields, dimValues)
+    val allFieldsValues = fieldValuesForDimValues(fields, dimValues)
     /*updateRows2(
       rowsByDimValues,
       exprIndex,
       allFieldValues.asInstanceOf[SparseTable[String, String, String]].values,
       linkExprs.map(e => e.linkField -> e).toMap
     )*/
-    updateRows(rows, exprIndex, dimExprIdx, allFieldValues, linkExprs.map(e => e.linkField -> e).toMap)
+    val linkExprsMap = linkExprs.map(e => e.linkField -> e).toMap
+
+    rows.foreach { row =>
+      row.get[R](dimExprIdx).foreach { dimValue =>
+        allFieldsValues.row(dimValue).foreach {
+          case (field, value) => updateRow(row, linkExprsMap, exprIndex, field, value)
+        }
+      }
+    }
   }
 
-  def setLinkedValuesTimeSensitive(
-      externalLink: ExternalLink,
+  def setLinkedValuesTimeSensitive[R](
+      externalLink: ExternalLink.Aux[R],
       exprIndex: scala.collection.Map[Expression, Int],
       rows: Seq[InternalRow],
       linkExprs: Set[LinkExpr],
-      fieldValuesForDimValuesAndTimes: (Set[String], Set[(String, Time)]) => Table[String, String, String]
+      fieldValuesForDimValuesAndTimes: (Set[String], Set[(R, Time)]) => Table[(R, Time), String, String]
   ): Unit = {
     val dimExprIdx = exprIndex(DimensionExpr(externalLink.dimension))
     val timeExprIdx = exprIndex(TimeExpr)
     val fields = linkExprs.map(_.linkField)
-    val dimValuesWithTimes = rows.flatMap { r =>
+    def extractDimValueWithTime(r: InternalRow): Option[(R, Time)] = {
       for {
-        d <- r.get[String](dimExprIdx)
+        d <- r.get[R](dimExprIdx)
         t <- r.get[Time](timeExprIdx)
       } yield (d, t)
-    }.toSet
-    val allFieldValues = fieldValuesForDimValuesAndTimes(fields, dimValuesWithTimes)
-    updateRows(rows, exprIndex, dimExprIdx, allFieldValues, linkExprs.map(e => e.linkField -> e).toMap)
+    }
+    val dimValuesWithTimes = rows.flatMap(extractDimValueWithTime)
+    val allFieldsValues = fieldValuesForDimValuesAndTimes(fields, dimValuesWithTimes.toSet)
+    val linkExprsMap = linkExprs.map(e => e.linkField -> e).toMap
+    rows.foreach { row =>
+      extractDimValueWithTime(row).foreach { dimValueAtTime =>
+        allFieldsValues.row(dimValueAtTime).foreach {
+          case (field, value) => updateRow(row, linkExprsMap, exprIndex, field, value)
+        }
+      }
+    }
   }
 
-  private def updateRows(
-      rows: Seq[InternalRow],
+  def updateRow(
+      row: InternalRow,
+      linkExprsMap: Map[String, LinkExpr],
       exprIndex: scala.collection.Map[Expression, Int],
-      dimExprIdx: Int,
-      allFieldsValues: Table[String, String, String],
-      linkExprs: Map[String, LinkExpr]
+      field: String,
+      value: String
   ): Unit = {
-
-    rows.foreach { row =>
-      row.get[String](dimExprIdx).foreach { dimValue =>
-        allFieldsValues.row(dimValue).foreach {
-          case (field, value) =>
-            val linkExpr = linkExprs(field)
-            if (value != null && exprIndex.contains(linkExpr)) {
-              row.set(exprIndex, linkExpr, Some(value))
-            }
-        }
-      }
+    val linkExpr = linkExprsMap(field)
+    if (value != null && exprIndex.contains(linkExpr)) {
+      row.set(exprIndex, linkExpr, Some(value))
     }
   }
 
@@ -168,61 +177,6 @@
               }
           }
         }
-=======
-      fieldValuesForDimValues: (Set[String], Set[R]) => Table[R, String, String]
-  ): Unit = {
-    val dimExprIdx = exprIndex(DimensionExpr(externalLink.dimension))
-    val fields = linkExprs.map(_.linkField)
-    val dimValues = rows.flatMap(r => r.get[R](dimExprIdx)).toSet
-    val allFieldsValues = fieldValuesForDimValues(fields, dimValues)
-    val linkExprsMap = linkExprs.map(e => e.linkField -> e).toMap
-    rows.foreach { row =>
-      row.get[R](dimExprIdx).foreach { dimValue =>
-        allFieldsValues.row(dimValue).foreach {
-          case (field, value) => updateRow(row, linkExprsMap, exprIndex, field, value)
-        }
-      }
-    }
-  }
-
-  def setLinkedValuesTimeSensitive[R](
-      externalLink: ExternalLink.Aux[R],
-      exprIndex: scala.collection.Map[Expression, Int],
-      rows: Seq[InternalRow],
-      linkExprs: Set[LinkExpr],
-      fieldValuesForDimValuesAndTimes: (Set[String], Set[(R, Time)]) => Table[(R, Time), String, String]
-  ): Unit = {
-    val dimExpr = DimensionExpr(externalLink.dimension.aux)
-    val fields = linkExprs.map(_.linkField)
-    def extractDimValueWithTime(r: InternalRow): Option[(R, Time)] = {
-      for {
-        d <- r.get[R](exprIndex, dimExpr)
-        t <- r.get[Time](exprIndex, TimeExpr)
-      } yield (d, t)
-    }
-    val dimValuesWithTimes = rows.flatMap(extractDimValueWithTime)
-    val allFieldsValues = fieldValuesForDimValuesAndTimes(fields, dimValuesWithTimes.toSet)
-    val linkExprsMap = linkExprs.map(e => e.linkField -> e).toMap
-    rows.foreach { row =>
-      extractDimValueWithTime(row).foreach { dimValueAtTime =>
-        allFieldsValues.row(dimValueAtTime).foreach {
-          case (field, value) => updateRow(row, linkExprsMap, exprIndex, field, value)
-        }
-      }
-    }
-  }
-
-  def updateRow(
-      row: InternalRow,
-      linkExprsMap: Map[String, LinkExpr],
-      exprIndex: scala.collection.Map[Expression, Int],
-      field: String,
-      value: String
-  ): Unit = {
-    val linkExpr = linkExprsMap(field)
-    if (value != null && exprIndex.contains(linkExpr)) {
-      row.set(exprIndex, linkExpr, Some(value))
->>>>>>> 8be3d1dc
     }
   }
 
