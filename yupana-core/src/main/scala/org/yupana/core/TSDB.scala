/*
 * Copyright 2019 Rusexpertiza LLC
 *
 * Licensed under the Apache License, Version 2.0 (the "License");
 * you may not use this file except in compliance with the License.
 * You may obtain a copy of the License at
 *
 *     http://www.apache.org/licenses/LICENSE-2.0
 *
 * Unless required by applicable law or agreed to in writing, software
 * distributed under the License is distributed on an "AS IS" BASIS,
 * WITHOUT WARRANTIES OR CONDITIONS OF ANY KIND, either express or implied.
 * See the License for the specific language governing permissions and
 * limitations under the License.
 */

package org.yupana.core

import com.typesafe.scalalogging.StrictLogging
import org.yupana.api.Time
import org.yupana.api.query._
import org.yupana.api.schema.{ DictionaryDimension, ExternalLink, Table }
import org.yupana.core.dao.{ DictionaryProvider, TSDao, TsdbQueryMetricsDao }
import org.yupana.core.model.{ InternalRow, KeyData }
import org.yupana.core.utils.OnFinishIterator
import org.yupana.core.utils.metric._

class TSDB(
    override val dao: TSDao[Iterator, Long],
    val metricsDao: TsdbQueryMetricsDao,
    override val dictionaryProvider: DictionaryProvider,
    override val prepareQuery: Query => Query,
    config: TsdbConfig
) extends TsdbBase
    with StrictLogging {

  override type Collection[X] = Iterator[X]
  override type Result = TsdbServerResult

  override lazy val extractBatchSize: Int = config.extractBatchSize

  private var externalLinks = Map.empty[ExternalLink, ExternalLinkService[_ <: ExternalLink]]

  override def mapReduceEngine(metricCollector: MetricQueryCollector): MapReducible[Iterator] = MapReducible.iteratorMR

  def registerExternalLink(
      externalLink: ExternalLink,
      externalLinkService: ExternalLinkService[_ <: ExternalLink]
  ): Unit = {
    externalLinks += (externalLink -> externalLinkService)
  }

  def put(dataPoints: Seq[DataPoint]): Unit = {
    if (config.putEnabled) {
      loadDimIds(dataPoints)
      dao.put(dataPoints)
      externalLinks.foreach(_._2.put(dataPoints))
    } else throw new IllegalAccessException("Put is disabled")
  }

  override def createMetricCollector(query: Query): MetricQueryCollector = {
    if (config.collectMetrics) {
      val queryCollectorContext = new QueryCollectorContext(
        metricsDao = () => metricsDao,
        operationName = "query",
        metricsUpdateInterval = config.metricsUpdateInterval
      )
      new PersistentMetricQueryCollector(queryCollectorContext, query)
    } else NoMetricCollector
  }

  override def finalizeQuery(
      queryContext: QueryContext,
      data: Iterator[Array[Option[Any]]],
      metricCollector: MetricQueryCollector
  ): TsdbServerResult = {

    val it = new OnFinishIterator(data, metricCollector.finish)
    new TsdbServerResult(queryContext, it)

  }

  override def applyWindowFunctions(
      queryContext: QueryContext,
      keysAndValues: Iterator[(KeyData, InternalRow)]
  ): Iterator[(KeyData, InternalRow)] = {
    val seq = keysAndValues.zipWithIndex.toList

    val grouped = seq
      .groupBy(_._1._1)
      .map {
        case (keyData, group) =>
          val (values, rowNumbers) = group
            .map { case ((_, valuedata), rowNumber) => (valuedata, rowNumber) }
            .toArray
            .sortBy(_._1.get[Time](queryContext, TimeExpr))
            .unzip

          keyData -> ((values, rowNumbers.zipWithIndex.toMap))
      }

    val winFieldsAndGroupValues = queryContext.query.fields.map(_.expr).collect {
      case winFuncExpr: WindowFunctionExpr =>
        val values = grouped.mapValues {
          case (vs, rowNumIndex) =>
            val funcValues = vs.map(_.get[winFuncExpr.expr.Out](queryContext, winFuncExpr.expr))
            (funcValues, rowNumIndex)
        }
        winFuncExpr -> values
    }

    seq.map {
      case ((keyData, valueData), rowNumber) =>
        winFieldsAndGroupValues.foreach {
          case (winFuncExpr, groups) =>
            val (group, rowIndex) = groups(keyData)
            rowIndex.get(rowNumber).map { index =>
              val value = winFuncExpr.operation(group.asInstanceOf[Array[Option[winFuncExpr.expr.Out]]], index)
              valueData.set(queryContext, winFuncExpr, value)
            }
        }
        keyData -> valueData
    }.toIterator
  }

  def putRollupStatuses(statuses: Seq[(Long, String)], table: Table): Unit = {
    if (statuses.nonEmpty) {
      dao.putRollupStatuses(statuses, table)
    }
  }

  def getRollupSpecialField(fieldName: String, table: Table): Option[Long] = {
    dao.getRollupSpecialField(fieldName, table)
  }

  private def loadDimIds(dataPoints: Seq[DataPoint]): Unit = {
    dataPoints.groupBy(_.table).foreach {
      case (table, points) =>
<<<<<<< HEAD
        table.dimensionSeq.foreach {
          case dimension: DictionaryDimension =>
            val values = points.flatMap { dp =>
              dp.dimensionValue(dimension).filter(_.trim.nonEmpty)
            }
            dictionary(dimension).findIdsByValues(values.toSet)
=======
        table.dimensionSeq.map { dim =>
          val values = points.flatMap { dp =>
            dp.dimensions.get(dim).filter(_.trim.nonEmpty)
          }
          dictionary(dim).findIdsByValues(values.toSet)
>>>>>>> 5d770af7
        }
    }
  }

  override def linkService(catalog: ExternalLink): ExternalLinkService[_ <: ExternalLink] = {
    externalLinks.getOrElse(
      catalog,
      throw new Exception(s"Can't find catalog ${catalog.linkName}: ${catalog.fieldsNames}")
    )
  }
}<|MERGE_RESOLUTION|>--- conflicted
+++ resolved
@@ -136,20 +136,12 @@
   private def loadDimIds(dataPoints: Seq[DataPoint]): Unit = {
     dataPoints.groupBy(_.table).foreach {
       case (table, points) =>
-<<<<<<< HEAD
         table.dimensionSeq.foreach {
           case dimension: DictionaryDimension =>
             val values = points.flatMap { dp =>
               dp.dimensionValue(dimension).filter(_.trim.nonEmpty)
             }
             dictionary(dimension).findIdsByValues(values.toSet)
-=======
-        table.dimensionSeq.map { dim =>
-          val values = points.flatMap { dp =>
-            dp.dimensions.get(dim).filter(_.trim.nonEmpty)
-          }
-          dictionary(dim).findIdsByValues(values.toSet)
->>>>>>> 5d770af7
         }
     }
   }
