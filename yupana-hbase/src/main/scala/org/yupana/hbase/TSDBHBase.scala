/*
 * Copyright 2019 Rusexpertiza LLC
 *
 * Licensed under the Apache License, Version 2.0 (the "License");
 * you may not use this file except in compliance with the License.
 * You may obtain a copy of the License at
 *
 *     http://www.apache.org/licenses/LICENSE-2.0
 *
 * Unless required by applicable law or agreed to in writing, software
 * distributed under the License is distributed on an "AS IS" BASIS,
 * WITHOUT WARRANTIES OR CONDITIONS OF ANY KIND, either express or implied.
 * See the License for the specific language governing permissions and
 * limitations under the License.
 */

package org.yupana.hbase

<<<<<<< HEAD
import java.util.Properties
=======
>>>>>>> fd02bf9b
import org.apache.hadoop.conf.Configuration
import org.apache.hadoop.hbase.client.{ Connection, ConnectionFactory }
import org.yupana.api.query.Query
import org.yupana.api.schema.Schema
import org.yupana.core.cache.CacheFactory
<<<<<<< HEAD
import org.yupana.core.dao.DictionaryProviderImpl
import org.yupana.core.utils.metric.MetricQueryCollector
=======
import org.yupana.core.dao.{ DictionaryProviderImpl, TsdbQueryMetricsDao }
>>>>>>> fd02bf9b
import org.yupana.core.{ TSDB, TsdbConfig }

import java.util.Properties

object TSDBHBase {
  def apply(
      connection: Connection,
      namespace: String,
      schema: Schema,
      prepareQuery: Query => Query,
      properties: Properties,
      tsdbConfig: TsdbConfig,
<<<<<<< HEAD
      metricCollectorCreator: Query => MetricQueryCollector
=======
      metricsDao: TsdbQueryMetricsDao
>>>>>>> fd02bf9b
  ): TSDB = {

    CacheFactory.init(properties, namespace)

    val dictDao = new DictionaryDaoHBase(connection, namespace)
    val dictProvider = new DictionaryProviderImpl(dictDao)
    val dao = new TSDaoHBase(schema, connection, namespace, dictProvider, tsdbConfig.putBatchSize)
    new TSDB(schema, dao, metricsDao, dictProvider, prepareQuery, tsdbConfig)
  }

<<<<<<< HEAD
    new TSDB(schema, dao, dictProvider, prepareQuery, tsdbConfig, metricCollectorCreator)
=======
  def apply(
      config: Configuration,
      namespace: String,
      schema: Schema,
      prepareQuery: Query => Query,
      properties: Properties,
      tsdbConfig: TsdbConfig
  ): TSDB = {
    val connection = ConnectionFactory.createConnection(config)
    HBaseUtils.initStorage(connection, namespace, schema, tsdbConfig)
    val metricsDao = new TsdbQueryMetricsDaoHBase(connection, namespace)
    TSDBHBase(connection, namespace, schema, prepareQuery, properties, tsdbConfig, metricsDao)
>>>>>>> fd02bf9b
  }
}<|MERGE_RESOLUTION|>--- conflicted
+++ resolved
@@ -16,21 +16,12 @@
 
 package org.yupana.hbase
 
-<<<<<<< HEAD
-import java.util.Properties
-=======
->>>>>>> fd02bf9b
 import org.apache.hadoop.conf.Configuration
 import org.apache.hadoop.hbase.client.{ Connection, ConnectionFactory }
 import org.yupana.api.query.Query
 import org.yupana.api.schema.Schema
 import org.yupana.core.cache.CacheFactory
-<<<<<<< HEAD
-import org.yupana.core.dao.DictionaryProviderImpl
-import org.yupana.core.utils.metric.MetricQueryCollector
-=======
 import org.yupana.core.dao.{ DictionaryProviderImpl, TsdbQueryMetricsDao }
->>>>>>> fd02bf9b
 import org.yupana.core.{ TSDB, TsdbConfig }
 
 import java.util.Properties
@@ -43,11 +34,7 @@
       prepareQuery: Query => Query,
       properties: Properties,
       tsdbConfig: TsdbConfig,
-<<<<<<< HEAD
       metricCollectorCreator: Query => MetricQueryCollector
-=======
-      metricsDao: TsdbQueryMetricsDao
->>>>>>> fd02bf9b
   ): TSDB = {
 
     CacheFactory.init(properties, namespace)
@@ -55,12 +42,10 @@
     val dictDao = new DictionaryDaoHBase(connection, namespace)
     val dictProvider = new DictionaryProviderImpl(dictDao)
     val dao = new TSDaoHBase(schema, connection, namespace, dictProvider, tsdbConfig.putBatchSize)
-    new TSDB(schema, dao, metricsDao, dictProvider, prepareQuery, tsdbConfig)
+
+    new TSDB(schema, dao, dictProvider, prepareQuery, tsdbConfig, metricCollectorCreator)
   }
 
-<<<<<<< HEAD
-    new TSDB(schema, dao, dictProvider, prepareQuery, tsdbConfig, metricCollectorCreator)
-=======
   def apply(
       config: Configuration,
       namespace: String,
@@ -73,6 +58,5 @@
     HBaseUtils.initStorage(connection, namespace, schema, tsdbConfig)
     val metricsDao = new TsdbQueryMetricsDaoHBase(connection, namespace)
     TSDBHBase(connection, namespace, schema, prepareQuery, properties, tsdbConfig, metricsDao)
->>>>>>> fd02bf9b
   }
 }