/*
 * Copyright 2019 Rusexpertiza LLC
 *
 * Licensed under the Apache License, Version 2.0 (the "License");
 * you may not use this file except in compliance with the License.
 * You may obtain a copy of the License at
 *
 *     http://www.apache.org/licenses/LICENSE-2.0
 *
 * Unless required by applicable law or agreed to in writing, software
 * distributed under the License is distributed on an "AS IS" BASIS,
 * WITHOUT WARRANTIES OR CONDITIONS OF ANY KIND, either express or implied.
 * See the License for the specific language governing permissions and
 * limitations under the License.
 */

package org.yupana.api

import org.yupana.api.utils.DimOrdering

import java.time.{ Instant, LocalDateTime, OffsetDateTime, ZoneOffset }

/**
  * Simple time value implementation.
  * @param millis epoch milliseconds in UTC.
  */
<<<<<<< HEAD
case class Time(millis: Long) {
  def toLocalDateTime: LocalDateTime = LocalDateTime.ofInstant(Instant.ofEpochMilli(millis), ZoneOffset.UTC)
  def toDateTime: OffsetDateTime = Instant.ofEpochMilli(millis).atOffset(ZoneOffset.UTC)
=======
case class Time(millis: Long) extends Ordered[Time] {
  def toLocalDateTime: LocalDateTime = new LocalDateTime(millis, DateTimeZone.UTC)
  def toDateTime: DateTime = new DateTime(millis, DateTimeZone.UTC)
>>>>>>> 7a81f18d

  override def toString: String = toDateTime.toString

  override def compare(that: Time): Int = this.millis.compare(that.millis)
}

object Time {
  implicit val dimOrdering: DimOrdering[Time] = DimOrdering.fromCmp(Ordering.by[Time, Long](_.millis).compare)

  implicit class TimeOps(t: Time) {
    def plus(value: Long): Time = t.copy(t.millis + value)
    def minus(value: Long): Time = t.copy(t.millis - value)
  }

  def apply(localDateTime: LocalDateTime): Time = new Time(localDateTime.toInstant(ZoneOffset.UTC).toEpochMilli)
  def apply(dateTime: OffsetDateTime): Time = new Time(dateTime.toInstant.toEpochMilli)
}<|MERGE_RESOLUTION|>--- conflicted
+++ resolved
@@ -24,15 +24,9 @@
   * Simple time value implementation.
   * @param millis epoch milliseconds in UTC.
   */
-<<<<<<< HEAD
-case class Time(millis: Long) {
+case class Time(millis: Long) extends Ordered[Time] {
   def toLocalDateTime: LocalDateTime = LocalDateTime.ofInstant(Instant.ofEpochMilli(millis), ZoneOffset.UTC)
   def toDateTime: OffsetDateTime = Instant.ofEpochMilli(millis).atOffset(ZoneOffset.UTC)
-=======
-case class Time(millis: Long) extends Ordered[Time] {
-  def toLocalDateTime: LocalDateTime = new LocalDateTime(millis, DateTimeZone.UTC)
-  def toDateTime: DateTime = new DateTime(millis, DateTimeZone.UTC)
->>>>>>> 7a81f18d
 
   override def toString: String = toDateTime.toString
 
