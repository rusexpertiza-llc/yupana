/*
 * Copyright 2019 Rusexpertiza LLC
 *
 * Licensed under the Apache License, Version 2.0 (the "License");
 * you may not use this file except in compliance with the License.
 * You may obtain a copy of the License at
 *
 *     http://www.apache.org/licenses/LICENSE-2.0
 *
 * Unless required by applicable law or agreed to in writing, software
 * distributed under the License is distributed on an "AS IS" BASIS,
 * WITHOUT WARRANTIES OR CONDITIONS OF ANY KIND, either express or implied.
 * See the License for the specific language governing permissions and
 * limitations under the License.
 */

package org.yupana.core

import com.typesafe.scalalogging.StrictLogging
import org.yupana.api.schema.DictionaryDimension
import org.yupana.core.cache.CacheFactory
import org.yupana.core.dao.DictionaryDao

<<<<<<< HEAD
class Dictionary(dimension: DictionaryDimension, dao: DictionaryDao) extends StrictLogging {
  private val cache = CacheFactory.initCache[Long, String](s"dictionary-${dimension.name}")
  private val absentsCache = CacheFactory.initCache[String, Boolean](s"dictionary-absents-${dimension.name}")
  private val reverseCache = CacheFactory.initCache[String, Long](s"dictionary-reverse-${dimension.name}")

  def value(id: Long): Option[String] = {
    cache.get(id) match {
      case Some(v) => Some(v)
      case None =>
        if (isMarkedAsAbsent(id)) {
          None
        } else {
          logger.trace(s"Get value for id $id, dictionary ${dimension.name}")
          dao
            .getValueById(dimension, id)
            .fold[Option[String]] {
              markAsAbsent(id)
              None
            } { value =>
              updateCache(id, value)
              Some(value)
            }
        }
    }
  }

  def values(ids: Set[Long], metricCollector: MetricQueryCollector): Map[Long, String] = {
    val fromCache = cache.getAll(ids)

    val idsToGet = ids.filter(id => fromCache.get(id).isEmpty && !isMarkedAsAbsent(id))

    val fromDB = if (idsToGet.nonEmpty) {
      val gotValues = metricCollector.dictionaryScan.measure(ids.size) {
        dao.getValuesByIds(dimension, idsToGet)
      }

      idsToGet.foreach { id =>
        if (gotValues.get(id).isEmpty) {
          markAsAbsent(id)
        }
      }

      cache.putAll(gotValues)

      gotValues
    } else {
      Map.empty
    }
    fromCache ++ fromDB
  }
=======
class Dictionary(dimension: Dimension, dao: DictionaryDao) extends StrictLogging {
  private val cache = CacheFactory.initCache[String, Long](s"dictionary-${dimension.name}")
>>>>>>> 5d770af7

  def findIdByValue(value: String): Option[Long] = {
    val trimmed = trimValue(value)
    cache.get(trimmed).orElse {
      dao.getIdByValue(dimension, trimmed).map { id =>
        updateReverseCache(trimmed, id)
        id
      }
    }
  }

  def findIdsByValues(values: Set[String]): Map[String, Long] = {
    val trimmed = values.map(v => v -> trimValue(v)).toMap
    if (trimmed.nonEmpty) {
      val ids = getIdsByValues(trimmed.values.toSet)
      trimmed.flatMap { case (v, t) => ids.get(t).map(v -> _) }
    } else {
      Map.empty
    }
  }

  def id(value: String): Long = {
    val v = trimValue(value)
    findIdByValue(v).getOrElse {
      put(v)
    }
  }

  def getOrCreateIdsForValues(values: Set[String]): Map[String, Long] = {
    val trimmed = values.map(trimValue)
    val exists = getIdsByValues(trimmed)
    val notExists = trimmed -- exists.keySet

    val added = notExists.map(v => v -> put(v)).toMap

    added ++ exists
  }

  private def put(v: String): Long = {
    val hash = dimension.hash(v)

    val genId = (hash.toLong << 32) | generateId()
    val id = if (dao.checkAndPut(dimension, genId, v)) {
      genId
    } else {
      dao
        .getIdByValue(dimension, v)
        .getOrElse(
          throw new IllegalStateException(s"Can't put value $v to dictionary ${dimension.name}")
        )
    }
    updateReverseCache(v, id)
    id
  }

  private def getIdsByValues(trimmed: Set[String]): Map[String, Long] = {
    val fromCache = cache.getAll(trimmed)
    val notInCacheValues = trimmed -- fromCache.keySet

    if (notInCacheValues.nonEmpty) {
      val fromDao = dao.getIdsByValues(dimension, notInCacheValues)
      cache.putAll(fromDao)
      fromDao ++ fromCache
    } else {
      fromCache
    }
  }

  private def updateReverseCache(normValue: String, id: Long): Unit = {
    cache.put(normValue, id)
  }

  private def generateId(): Int = {
    dao.createSeqId(dimension)
  }

  private def trimValue(value: String): String = {
    if (value != null) value.trim else ""
  }
}<|MERGE_RESOLUTION|>--- conflicted
+++ resolved
@@ -21,61 +21,8 @@
 import org.yupana.core.cache.CacheFactory
 import org.yupana.core.dao.DictionaryDao
 
-<<<<<<< HEAD
 class Dictionary(dimension: DictionaryDimension, dao: DictionaryDao) extends StrictLogging {
-  private val cache = CacheFactory.initCache[Long, String](s"dictionary-${dimension.name}")
-  private val absentsCache = CacheFactory.initCache[String, Boolean](s"dictionary-absents-${dimension.name}")
-  private val reverseCache = CacheFactory.initCache[String, Long](s"dictionary-reverse-${dimension.name}")
-
-  def value(id: Long): Option[String] = {
-    cache.get(id) match {
-      case Some(v) => Some(v)
-      case None =>
-        if (isMarkedAsAbsent(id)) {
-          None
-        } else {
-          logger.trace(s"Get value for id $id, dictionary ${dimension.name}")
-          dao
-            .getValueById(dimension, id)
-            .fold[Option[String]] {
-              markAsAbsent(id)
-              None
-            } { value =>
-              updateCache(id, value)
-              Some(value)
-            }
-        }
-    }
-  }
-
-  def values(ids: Set[Long], metricCollector: MetricQueryCollector): Map[Long, String] = {
-    val fromCache = cache.getAll(ids)
-
-    val idsToGet = ids.filter(id => fromCache.get(id).isEmpty && !isMarkedAsAbsent(id))
-
-    val fromDB = if (idsToGet.nonEmpty) {
-      val gotValues = metricCollector.dictionaryScan.measure(ids.size) {
-        dao.getValuesByIds(dimension, idsToGet)
-      }
-
-      idsToGet.foreach { id =>
-        if (gotValues.get(id).isEmpty) {
-          markAsAbsent(id)
-        }
-      }
-
-      cache.putAll(gotValues)
-
-      gotValues
-    } else {
-      Map.empty
-    }
-    fromCache ++ fromDB
-  }
-=======
-class Dictionary(dimension: Dimension, dao: DictionaryDao) extends StrictLogging {
   private val cache = CacheFactory.initCache[String, Long](s"dictionary-${dimension.name}")
->>>>>>> 5d770af7
 
   def findIdByValue(value: String): Option[Long] = {
     val trimmed = trimValue(value)
