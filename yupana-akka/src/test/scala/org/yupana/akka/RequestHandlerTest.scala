--- conflicted
+++ resolved
@@ -10,14 +10,11 @@
 import org.yupana.api.types.Storable
 import org.yupana.core.dao.{ RollupMetaDao, QueryMetricsFilter, TsdbQueryMetricsDao }
 import org.yupana.core.model.{ MetricData, QueryStates, TsdbQueryMetrics }
-<<<<<<< HEAD
-import org.yupana.core.utils.metric.{ PersistentMetricQueryCollector, QueryCollectorContext }
-import org.yupana.core.{ QueryContext, SimpleTsdbConfig, TSDB, TsdbServerResult }
-=======
 import org.yupana.core._
 import org.yupana.core.providers.JdbcMetadataProvider
 import org.yupana.core.sql.SqlQueryProcessor
->>>>>>> fd02bf9b
+import org.yupana.core.utils.metric.{ PersistentMetricQueryCollector, QueryCollectorContext }
+import org.yupana.core.{ QueryContext, SimpleTsdbConfig, TSDB, TsdbServerResult }
 import org.yupana.proto._
 import org.yupana.proto.util.ProtocolVersion
 import org.yupana.schema.externallinks.ItemsInvertedIndex
@@ -31,14 +28,8 @@
 
 class RequestHandlerTest extends AnyFlatSpec with Matchers with MockFactory with EitherValues with Inside {
 
-<<<<<<< HEAD
-  val metricsDao = mock[TsdbQueryMetricsDao]
-
-  val requestHandler = new RequestHandler(SchemaRegistry.defaultSchema, metricsDao)
-=======
   private val sqlQueryProcessor = new SqlQueryProcessor(SchemaRegistry.defaultSchema)
   private val jdbcMetadataProvider = new JdbcMetadataProvider(SchemaRegistry.defaultSchema)
->>>>>>> fd02bf9b
 
   "RequestHandler" should "send version on ping" in {
     val ping = Ping(1234567L, Some(Version(ProtocolVersion.value, 3, 1, "3.1.3-SNAPSHOT")))
@@ -253,9 +244,6 @@
       })
 
   it should "handle show queries request" in {
-<<<<<<< HEAD
-    val tsdb = new MockedTsdb
-=======
     val metricsDao = mock[TsdbQueryMetricsDao]
     val queryEngineRouter = new QueryEngineRouter(
       mock[TimeSeriesQueryEngine],
@@ -263,7 +251,6 @@
       jdbcMetadataProvider,
       sqlQueryProcessor
     )
->>>>>>> fd02bf9b
 
     val metrics = Seq(
       "create_dimensions_filters",
@@ -318,9 +305,6 @@
   }
 
   it should "handle kill query request" in {
-<<<<<<< HEAD
-    val tsdb = new MockedTsdb
-=======
     val metricsDao = mock[TsdbQueryMetricsDao]
     val queryEngineRouter = new QueryEngineRouter(
       mock[TimeSeriesQueryEngine],
@@ -328,7 +312,6 @@
       jdbcMetadataProvider,
       sqlQueryProcessor
     )
->>>>>>> fd02bf9b
 
     (metricsDao.setQueryState _).expects(QueryMetricsFilter(Some("12345"), None), QueryStates.Cancelled)
     val query = SqlQuery("KILL QUERY WHERE query_id = '12345'")
@@ -341,9 +324,6 @@
   }
 
   it should "handle delete query metrics request" in {
-<<<<<<< HEAD
-    val tsdb = new MockedTsdb
-=======
     val metricsDao = mock[TsdbQueryMetricsDao]
     val queryEngineRouter = new QueryEngineRouter(
       mock[TimeSeriesQueryEngine],
@@ -351,7 +331,6 @@
       jdbcMetadataProvider,
       sqlQueryProcessor
     )
->>>>>>> fd02bf9b
 
     (metricsDao.deleteMetrics _).expects(QueryMetricsFilter(None, Some(QueryStates.Cancelled))).returning(8)
     val query = SqlQuery("DELETE QUERIES WHERE state = 'CANCELLED'")
