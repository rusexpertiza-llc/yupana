--- conflicted
+++ resolved
@@ -123,12 +123,8 @@
 
     logger.debug(s"Final condition: $condition")
 
-<<<<<<< HEAD
-    val queryContext = QueryContext(optimizedQuery, condition, metricCollector)
-=======
     val queryContext =
-      metricCollector.createContext.measure(1)(new QueryContext(optimizedQuery, condition, calculatorFactory))
->>>>>>> 5cd99db8
+      metricCollector.createContext.measure(1)(new QueryContext(optimizedQuery, condition, calculatorFactory, metricCollector ))
 
     val rows = queryContext.query.table match {
       case Some(table) =>
@@ -170,28 +166,24 @@
     val hasWindowFunctions = queryContext.query.fields.exists(_.expr.kind == Window)
     val hasAggregates = queryContext.query.fields.exists(_.expr.kind == Aggregate)
     val keysAndValues = mr.batchFlatMap(rows, extractBatchSize) { batch =>
-
+      val batchSize = batch.size
       val c = processedRows.incrementAndGet()
       if (c % 100000 == 0) logger.trace(s"${queryContext.query.uuidLog} -- Fetched $c rows")
-      val withExtLinks = metricCollector.readExternalLinks.measure(1) {
+      val withExtLinks = metricCollector.readExternalLinks.measure(batchSize) {
         readExternalLinks(queryContext, batch)
       }
 
-      val filtered = metricCollector.filter.measure(1) {
-        queryContext.postCondition match {
+      metricCollector.extractDataComputation.measure(batchSize) {
+        val it = withExtLinks.iterator
+        val filtered = queryContext.postCondition match {
           case Some(_) =>
-            withExtLinks.filter(row => queryContext.calculator.evaluateFilter(schema.tokenizer, row))
-          case None => withExtLinks
-        }
-      }
-
-      val withExprValues = metricCollector.evaluateExpressions.measure(1) {
-        filtered.map(row => queryContext.calculator.evaluateExpressions(schema.tokenizer, row))
-      }
-
-      metricCollector.extractKeyData.measure(1) {
+            it.filter(row => queryContext.calculator.evaluateFilter(schema.tokenizer, row))
+          case None => it
+        }
+
+        val withExprValues = filtered.map(row => queryContext.calculator.evaluateExpressions(schema.tokenizer, row))
+
         withExprValues.map(row => new KeyData(queryContext, row) -> row)
-      }
     }
 
     val keysAndValuesWinFunc = if (hasWindowFunctions) {
@@ -234,19 +226,16 @@
       mr.map(keysAndValuesWinFunc)(_._2)
     }
 
-    val calculated = mr.batchFlatMap(reduced, extractBatchSize) { batch =>
-      metricCollector.reduceOperation.measure(1) {
-        batch.map { row =>
-          queryContext.calculator.evaluatePostAggregateExprs(schema.tokenizer, row)
-        }
-      }
+    val calculated = mr.map(reduced) { row =>
+      queryContext.calculator.evaluatePostAggregateExprs(schema.tokenizer, row)
     }
 
     val postFiltered = queryContext.query.postFilter match {
       case Some(_) =>
         mr.batchFlatMap(calculated, extractBatchSize) { batch =>
-          metricCollector.postFilter.measure(1) {
-            batch.filter(row => queryContext.calculator.evaluatePostFilter(schema.tokenizer, row))
+          metricCollector.postFilter.measure(batch.size) {
+            val it = batch.iterator
+            it.filter(row => queryContext.calculator.evaluatePostFilter(schema.tokenizer, row))
           }
         }
       case None => calculated
