--- conflicted
+++ resolved
@@ -40,11 +40,7 @@
   private def falseConst[$: P]: P[Boolean] = P(IgnoreCase("FALSE")).map(_ => false)
 
   def placeholder[$: P]: P[Placeholder] = {
-<<<<<<< HEAD
-    val p: P[AnyVal] = P("?" | ("$" ~ intNumber))
-=======
     val p: P[Any] = P("?" | ("$" ~ intNumber))
->>>>>>> bbdfc1f2
     val idx = p.misc.getOrElse(PLACEHOLDER_ID, 1).asInstanceOf[Int]
 
     if (p.isSuccess) {
